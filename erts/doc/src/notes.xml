--- conflicted
+++ resolved
@@ -30,27 +30,6 @@
     <file>notes.xml</file>
   </header>
   <p>This document describes the changes made to the ERTS application.</p>
-
-<<<<<<< HEAD
-=======
-<section><title>Erts 6.4.1.5</title>
-
-    <section><title>Fixed Bugs and Malfunctions</title>
-      <list>
-        <item>
-          <p>
-	    Fixed a bug that could cause a crash dump to become
-	    almost empty.</p>
-          <p>
-	    Own Id: OTP-13150</p>
-        </item>
-      </list>
-    </section>
-
-</section>
-
-<section><title>Erts 6.4.1.4</title>
->>>>>>> 42493ad8
 
 
 <section><title>Erts 7.1</title>
@@ -996,6 +975,22 @@
 	    ERTS_TS_EV_ALLOC_POOL_SIZE to 32.</p>
           <p>
 	    Own Id: OTP-12849</p>
+        </item>
+      </list>
+    </section>
+
+</section>
+
+<section><title>Erts 6.4.1.5</title>
+
+    <section><title>Fixed Bugs and Malfunctions</title>
+      <list>
+        <item>
+          <p>
+	    Fixed a bug that could cause a crash dump to become
+	    almost empty.</p>
+          <p>
+	    Own Id: OTP-13150</p>
         </item>
       </list>
     </section>
