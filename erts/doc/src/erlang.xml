<?xml version="1.0" encoding="utf-8" ?>
<!DOCTYPE erlref SYSTEM "erlref.dtd">

<erlref>
  <header>
    <copyright>
      <year>1996</year><year>2013</year>
      <holder>Ericsson AB. All Rights Reserved.</holder>
    </copyright>
    <legalnotice>
      Licensed under the Apache License, Version 2.0 (the "License");
      you may not use this file except in compliance with the License.
      You may obtain a copy of the License at
 
          http://www.apache.org/licenses/LICENSE-2.0

      Unless required by applicable law or agreed to in writing, software
      distributed under the License is distributed on an "AS IS" BASIS,
      WITHOUT WARRANTIES OR CONDITIONS OF ANY KIND, either express or implied.
      See the License for the specific language governing permissions and
      limitations under the License.

    </legalnotice>

    <title>erlang</title>
    <prepared></prepared>
    <docno></docno>
    <date></date>
    <rev></rev>
    <file>erlang.xml</file>
  </header>
  <module>erlang</module>
  <modulesummary>The Erlang BIFs.</modulesummary>
  <description>
    <p>By convention, most Built-In Functions (BIFs) are seen as being
      in this module. Some of the BIFs are viewed more
      or less as part of the Erlang programming language and are
      <em>auto-imported</em>. Thus, it is not necessary to specify the
      module name. For example, the calls <c>atom_to_list(Erlang)</c>
      and <c>erlang:atom_to_list(Erlang)</c> are identical.</p>
    <p>Auto-imported BIFs are listed without module prefix.
      BIFs listed with module prefix are not auto-imported.</p>
    <p>BIFs can fail for various reasons. All BIFs fail with
      reason <c>badarg</c> if they are called with arguments of an
      incorrect type. The other reasons are described in the
      description of each individual BIF.</p>
    <p>Some BIFs can be used in guard tests and are marked with
      "Allowed in guard tests".</p>
  </description>

  <datatypes>
    <datatype>
      <name>ext_binary()</name>
      <desc>
      <marker id="type-ext_binary"></marker>
        <p>A binary data object, structured according to
           the Erlang external term format.</p>
      </desc>
    </datatype>

    <datatype>
      <name name="timestamp"></name>
      <desc><p>See <seealso marker="#timestamp/0">erlang:timestamp/0</seealso>.</p>
      </desc>
    </datatype>
    <marker id="type_time_unit"/>
    <datatype>
      <name name="time_unit"></name>
      <desc><p>Supported time unit representations:</p>
        <taglist>
	  <tag><c>PartsPerSecond :: integer() >= 1</c></tag>
	  <item><p>Time unit expressed in parts per second. That is,
	  the time unit equals <c>1/PartsPerSecond</c> second.</p></item>

	  <tag><c>seconds</c></tag>
	  <item><p>Symbolic representation of the time unit
	  represented by the integer <c>1</c>.</p></item>

	  <tag><c>milli_seconds</c></tag>
	  <item><p>Symbolic representation of the time unit
	  represented by the integer <c>1000</c>.</p></item>

	  <tag><c>micro_seconds</c></tag>
	  <item><p>Symbolic representation of the time unit
	  represented by the integer <c>1000000</c>.</p></item>

	  <tag><c>nano_seconds</c></tag>
	  <item><p>Symbolic representation of the time unit
	  represented by the integer <c>1000000000</c>.</p></item>

	  <tag><c>native</c></tag>
	  <item><p>Symbolic representation of the native time unit
	  used by the Erlang runtime system.</p>

	  <p>The <c>native</c> time unit is determined at
	  runtime system start, and remains the same until
	  the runtime system terminates. If a runtime system
	  is stopped and then started again (even on the same
	  machine), the <c>native</c> time unit of the new
	  runtime system instance can differ from the
	  <c>native</c> time unit of the old runtime system
	  instance.</p>

	  <p>One can get an approximation of the <c>native</c>
	  time unit by calling <c>erlang:convert_time_unit(1,
	  seconds, native)</c>. The result equals the number
	  of whole <c>native</c> time units per second. In case
	  the number of <c>native</c> time units per second does
	  not add up to a whole number, the result is rounded downwards.</p>

	  <note>
	    <p>The value of the <c>native</c> time unit gives
	    you more or less no information at all about the
	    quality of time values. It sets a limit for
	    the
	    <seealso marker="time_correction#Time_Resolution">resolution</seealso>
	    as well as for the
	    <seealso marker="time_correction#Time_Precision">precision</seealso>
	    of time values,
	    but it gives absolutely no information at all about the
	    <seealso marker="time_correction#Time_Accuracy">accuracy</seealso>
	    of time values. The resolution of the <c>native</c> time
	    unit and the resolution of time values can differ
	    significantly.</p>
	  </note>
	  </item>

	</taglist>

	<p>The <c>time_unit/0</c> type may be extended. Use
	<seealso marker="#convert_time_unit/3"><c>erlang:convert_time_unit/3</c></seealso>
	in order to convert time values between time units.</p>

      </desc>
    </datatype>
  </datatypes>

  <funcs>
    <func>
      <name name="abs" arity="1" clause_i="1"/>
      <name name="abs" arity="1" clause_i="2"/>
      <fsummary>Arithmetical absolute value.</fsummary>
      <type>
        <v>Float = float()</v>
        <v>Int = integer()</v>
      </type>
      <desc>
        <p>Returns an integer or float that is the arithmetical
          absolute value of <c><anno>Float</anno></c> or
          <c><anno>Int</anno></c>, for example:</p>
        <pre>
> <input>abs(-3.33).</input>
3.33
> <input>abs(-3).</input>
3</pre>
        <p>Allowed in guard tests.</p>
      </desc>
    </func>

    <func>
      <name name="adler32" arity="1"/>
      <fsummary>Computes adler32 checksum.</fsummary>
      <desc>
        <p>Computes and returns the adler32 checksum for
        <c><anno>Data</anno></c>.</p>
      </desc>
    </func>

    <func>
      <name name="adler32" arity="2"/>
      <fsummary>Computes adler32 checksum.</fsummary>
      <desc>
        <p>Continues computing the adler32 checksum by combining 
        the previous checksum, <c><anno>OldAdler</anno></c>, with
	the checksum of <c><anno>Data</anno></c>.</p>
        <p>The following code:</p>
        <code>
        X = erlang:adler32(Data1),
        Y = erlang:adler32(X,Data2).</code>
	<p>assigns the same value to <c>Y</c> as this:</p>
        <code>
        Y = erlang:adler32([Data1,Data2]).</code>
      </desc>
    </func>

    <func>
      <name name="adler32_combine" arity="3"/>
      <fsummary>Combines two adler32 checksums.</fsummary>
      <desc>
        <p>Combines two previously computed adler32 checksums.
        This computation requires the size of the data object for
        the second checksum to be known.</p>
        <p>The following code:</p>
        <code>
        Y = erlang:adler32(Data1),
        Z = erlang:adler32(Y,Data2).</code>
        <p>assigns the same value to <c>Z</c> as this:</p>
        <code>
        X = erlang:adler32(Data1),
        Y = erlang:adler32(Data2),
        Z = erlang:adler32_combine(X,Y,iolist_size(Data2)).</code>
      </desc>
    </func>

    <func>
      <name name="append_element" arity="2"/>
      <fsummary>Appends an extra element to a tuple.</fsummary>
      <desc>
        <p>Returns a new tuple that has one element more than
          <c><anno>Tuple1</anno></c>, and contains the elements in
	  <c><anno>Tuple1</anno></c>
          followed by <c><anno>Term</anno></c> as the last element.
	  Semantically equivalent to
          <c>list_to_tuple(tuple_to_list(<anno>Tuple1</anno>) ++
	  [<anno>Term</anno>])</c>, but much faster.</p>
        <p>Example:</p>
        <pre>
> <input>erlang:append_element({one, two}, three).</input>
{one,two,three}</pre>
      </desc>
    </func>

    <func>
      <name name="apply" arity="2"/>
      <fsummary>Applies a function to an argument list.</fsummary>
      <desc>
        <p>Calls a fun, passing the elements in <c><anno>Args</anno></c>
	  as arguments.</p>
        <p>If the number of elements in the arguments are known at
          compile time, the call is better written as
          <c><anno>Fun</anno>(Arg1, Arg2, ... ArgN)</c>.</p>
        <warning>
          <p>Earlier, <c><anno>Fun</anno></c> could also be given as
            <c>{Module, Function}</c>, equivalent to
            <c>apply(Module, Function, Args)</c>. This use is
            deprecated and will stop working in a future release.</p>
        </warning>
      </desc>
    </func>

    <func>
      <name name="apply" arity="3"/>
      <fsummary>Applies a function to an argument list.</fsummary>
      <desc>
        <p>Returns the result of applying <c>Function</c> in
          <c><anno>Module</anno></c> to <c><anno>Args</anno></c>.
	  The applied function must
          be exported from <c>Module</c>. The arity of the function is
          the length of <c>Args</c>.</p>
        <p>Example:</p>
        <pre>
> <input>apply(lists, reverse, [[a, b, c]]).</input>
[c,b,a]
> <input>apply(erlang, atom_to_list, ['Erlang']).</input>
"Erlang"</pre>
        <p>If the number of arguments are known at compile time,
          the call is better written as
          <c><anno>Module</anno>:<anno>Function</anno>(Arg1, Arg2, ..., ArgN)</c>.</p>
        <p>Failure: <c>error_handler:undefined_function/3</c> is called
          if the applied function is not exported. The error handler
          can be redefined (see
          <seealso marker="#process_flag/2">process_flag/2</seealso>).
          If <c>error_handler</c> is undefined, or if the user has
          redefined the default <c>error_handler</c> so the replacement
          module is undefined, an error with the reason <c>undef</c>
          is generated.</p>
      </desc>
    </func>

    <func>
      <name name="atom_to_binary" arity="2"/>
      <fsummary>Returns the binary representation of an atom.</fsummary>
      <desc>
        <p>Returns a binary corresponding to the text
          representation of <c><anno>Atom</anno></c>.
          If <c><anno>Encoding</anno></c>
          is <c>latin1</c>, there is one byte for each character
          in the text representation. If <c><anno>Encoding</anno></c> is
          <c>utf8</c> or
          <c>unicode</c>, the characters are encoded using UTF-8
          (that is, characters from 128 through 255 are
          encoded in two bytes).</p>
	<note><p><c>atom_to_binary(<anno>Atom</anno>, latin1)</c> never
        fails because the text representation of an atom can only
        contain characters from 0 through 255. In a future release,
        the text representation
        of atoms can be allowed to contain any Unicode character and
        <c>atom_to_binary(<anno>Atom</anno>, latin1)</c> will then fail if the
        text representation for <c><anno>Atom</anno></c> contains a Unicode
        character greater than 255.</p></note>
        <p>Example:</p>
        <pre>
> <input>atom_to_binary('Erlang', latin1).</input>
&lt;&lt;"Erlang"&gt;&gt;</pre>
      </desc>
    </func>

    <func>
      <name name="atom_to_list" arity="1"/>
      <fsummary>Text representation of an atom.</fsummary>
      <desc>
        <p>Returns a string corresponding to the text
          representation of <c><anno>Atom</anno></c>, for example:</p>
        <pre>
> <input>atom_to_list('Erlang').</input>
"Erlang"</pre>
      </desc>
    </func>

    <func>
      <name name="binary_part" arity="2"/>
      <fsummary>Extracts a part of a binary.</fsummary>
      <desc>
      <p>Extracts the part of the binary described by
        <c><anno>PosLen</anno></c>.</p>
      <p>Negative length can be used to extract bytes at the end
      of a binary, for example:</p>
<code>
1> Bin = &lt;&lt;1,2,3,4,5,6,7,8,9,10&gt;&gt;.
2> binary_part(Bin,{byte_size(Bin), -5}).
&lt;&lt;6,7,8,9,10&gt;&gt;</code>
      <p>Failure: <c>badarg</c> if <c><anno>PosLen</anno></c> in any way
        references outside the binary.</p>
      <p><c><anno>Start</anno></c> is zero-based, that is:</p>
<code>
1> Bin = &lt;&lt;1,2,3&gt;&gt;
2> binary_part(Bin,{0,2}).
&lt;&lt;1,2&gt;&gt;</code>
      <p>For details about the <c><anno>PosLen</anno></c> semantics, see the
        <seealso marker="stdlib:binary">binary</seealso>
        manual page in <c>STDLIB</c>.</p>
      <p>Allowed in guard tests.</p>
      </desc>
    </func>

    <func>
      <name name="binary_part" arity="3"/>
      <fsummary>Extracts a part of a binary.</fsummary>
      <desc>
      <p>The same as <c>binary_part(<anno>Subject</anno>,
      {<anno>Start</anno>, <anno>Length</anno>})</c>.</p>
      <p>Allowed in guard tests.</p>
      </desc>
    </func>

    <func>
      <name name="binary_to_atom" arity="2"/>
      <fsummary>Converts from text representation to an atom.</fsummary>
      <desc>
        <p>Returns the atom whose text representation is
        <c><anno>Binary</anno></c>.
        If <c><anno>Encoding</anno></c> is <c>latin1</c>, no
        translation of bytes in the binary is done.
        If <c><anno>Encoding</anno></c>
        is <c>utf8</c> or <c>unicode</c>, the binary must contain
        valid UTF-8 sequences. Only Unicode characters up
        to 255 are allowed.</p>
        <note><p><c>binary_to_atom(<anno>Binary</anno>, utf8)</c> fails if
        the binary contains Unicode characters greater than 255.
        In a future release, such Unicode characters can be allowed
        and <c>binary_to_atom(<anno>Binary</anno>, utf8)</c> does then not fail.
        For more information on Unicode support in atoms, see the
        <seealso marker="erl_ext_dist#utf8_atoms">note on UTF-8
        encoded atoms</seealso>
        in Section "External Term Format" in the User's Guide.</p></note>
        <p>Examples:</p>
        <pre>
> <input>binary_to_atom(&lt;&lt;"Erlang"&gt;&gt;, latin1).</input>
'Erlang'
> <input>binary_to_atom(&lt;&lt;1024/utf8&gt;&gt;, utf8).</input>
** exception error: bad argument
     in function  binary_to_atom/2
        called as binary_to_atom(&lt;&lt;208,128&gt;&gt;,utf8)</pre>
      </desc>
    </func>

    <func>
      <name name="binary_to_existing_atom" arity="2"/>
      <fsummary>Converts from text representation to an atom.</fsummary>
      <desc>
        <p>As
          <seealso marker="#binary_to_atom/2">binary_to_atom/2</seealso>,
          but the atom must exist.</p>
        <p>Failure: <c>badarg</c> if the atom does not exist.</p>
      </desc>
    </func>

    <func>
      <name name="binary_to_float" arity="1"/>
      <fsummary>Converts from text representation to a float.</fsummary>
      <desc>
        <p>Returns the float whose text representation is
          <c><anno>Binary</anno></c>, for example:</p>
        <pre>
> <input>binary_to_float(&lt;&lt;"2.2017764e+0">>).</input>
2.2017764</pre>
        <p>Failure: <c>badarg</c> if <c><anno>Binary</anno></c> contains a bad
          representation of a float.</p>
      </desc>
    </func>

    <func>
      <name name="binary_to_integer" arity="1"/>
      <fsummary>Converts from text representation to an integer.</fsummary>
      <desc>
        <p>Returns an integer whose text representation is
          <c><anno>Binary</anno></c>, for example:</p>
        <pre>
> <input>binary_to_integer(&lt;&lt;"123"&gt;&gt;).</input>
123</pre>
        <p>Failure: <c>badarg</c> if <c><anno>Binary</anno></c> contains a bad
          representation of an integer.</p>
      </desc>
    </func>

    <func>
      <name name="binary_to_integer" arity="2"/>
      <fsummary>Converts from text representation to an integer.</fsummary>
      <desc>
        <p>Returns an integer whose text representation in base
          <c><anno>Base</anno></c> is <c><anno>Binary</anno></c>, for example:</p>
        <pre>
> <input>binary_to_integer(&lt;&lt;"3FF"&gt;&gt;, 16).</input>
1023</pre>
        <p>Failure: <c>badarg</c> if <c><anno>Binary</anno></c> contains a bad
          representation of an integer.</p>
      </desc>
    </func>

    <func>
      <name name="binary_to_list" arity="1"/>
      <fsummary>Converts a binary to a list.</fsummary>
      <desc>
        <p>Returns a list of integers corresponding to the bytes of
          <c><anno>Binary</anno></c>.</p>
      </desc>
    </func>

    <func>
      <name name="binary_to_list" arity="3"/>
      <fsummary>Converts part of a binary to a list.</fsummary>
      <type_desc variable="Start">1..byte_size(<anno>Binary</anno>)</type_desc>
      <desc>
        <p>As <c>binary_to_list/1</c>, but returns a list of integers
          corresponding to the bytes from position <c><anno>Start</anno></c> to
          position <c><anno>Stop</anno></c> in <c><anno>Binary</anno></c>.
	  The positions in the
          binary are numbered starting from 1.</p>
          <note><p>The one-based indexing for binaries used by
	  this function is deprecated. New code is to use
          <seealso marker="stdlib:binary#bin_to_list/3">binary:bin_to_list/3</seealso>
	  in <c>STDLIB</c> instead. All functions in module
	  <c>binary</c> consistently use zero-based indexing.</p></note>
      </desc>
    </func>

    <func>
      <name name="bitstring_to_list" arity="1"/>
      <fsummary>Converts a bitstring to a list.</fsummary>
      <desc>
        <p>Returns a list of integers corresponding to the bytes of
          <c><anno>Bitstring</anno></c>. If the number of bits in the binary
          is not divisible by 8, the last element of the list is a bitstring
          containing the remaining 1-7 bits.</p>
      </desc>
    </func>

    <func>
      <name name="binary_to_term" arity="1"/>
      <fsummary>Decodes an Erlang external term format binary.</fsummary>
      <desc>
        <p>Returns an Erlang term that is the result of decoding
          binary object <c><anno>Binary</anno></c>, which must be encoded
          according to the Erlang external term format.</p>
        <warning><p>When decoding binaries from untrusted sources,
        consider using <c>binary_to_term/2</c> to prevent Denial
        of Service attacks.</p></warning>
        <p>See also
          <seealso marker="#term_to_binary/1">term_to_binary/1</seealso>
          and
          <seealso marker="#binary_to_term/2">binary_to_term/2</seealso>.</p>
      </desc>
    </func>

    <func>
      <name name="binary_to_term" arity="2"/>
      <fsummary>Decodes an Erlang external term format binary.</fsummary>
      <desc>
        <p>As <c>binary_to_term/1</c>, but takes options that affect decoding
           of the binary.</p>
        <taglist>
          <tag><c>safe</c></tag>
          <item>
            <p>Use this option when receiving binaries from an untrusted
               source.</p>
            <p>When enabled, it prevents decoding data that can be used to
               attack the Erlang system. In the event of receiving unsafe
               data, decoding fails with a <c>badarg</c> error.</p>
            <p>This prevents creation of new atoms directly,
               creation of new atoms indirectly (as they are embedded in
               certain structures, such as process identifiers,
               refs, and funs), and
               creation of new external function references.
               None of those resources are garbage collected, so unchecked
               creation of them can exhaust available memory.</p>
          </item>
        </taglist>
        <p>Failure: <c>badarg</c> if <c>safe</c> is specified and unsafe
           data is decoded.</p>
        <p>See also
           <seealso marker="#term_to_binary/1">term_to_binary/1</seealso>,
           <seealso marker="#binary_to_term/1">binary_to_term/1</seealso>,
           and
           <seealso marker="#list_to_existing_atom/1">list_to_existing_atom/1</seealso>.</p>
      </desc>
    </func>

    <func>
      <name name="bit_size" arity="1"/>
      <fsummary>Returns the size of a bitstring.</fsummary>
      <desc>
        <p>Returns an integer that is the size in bits of
          <c><anno>Bitstring</anno></c>, for example:</p>
        <pre>
> <input>bit_size(&lt;&lt;433:16,3:3&gt;&gt;).</input>
19
> <input>bit_size(&lt;&lt;1,2,3&gt;&gt;).</input>
24</pre>
        <p>Allowed in guard tests.</p>
      </desc>
    </func>

    <func>
      <name name="bump_reductions" arity="1"/>
      <fsummary>Increments the reduction counter.</fsummary>
      <desc>
        <p>This implementation-dependent function increments
          the reduction counter for the calling process. In the Beam
          emulator, the reduction counter is normally incremented by
          one for each function and BIF call. A context switch is
          forced when the counter reaches the maximum number of
          reductions for a process (2000 reductions in OTP R12B).</p>
        <warning>
          <p>This BIF can be removed in a future version of the Beam
            machine without prior warning. It is unlikely to be
            implemented in other Erlang implementations.</p>
        </warning>
      </desc>
    </func>

    <func>
      <name name="byte_size" arity="1"/>
      <fsummary>Returns the size of a bitstring (or binary).</fsummary>
      <desc>
        <p>Returns an integer that is the number of bytes needed to
          contain <c><anno>Bitstring</anno></c>. That is, if the number of bits
          in <c><anno>Bitstring</anno></c> is not divisible by 8, the resulting
          number of bytes is rounded <em>up</em>.</p>
        <p>Examples:</p>
        <pre>
> <input>byte_size(&lt;&lt;433:16,3:3&gt;&gt;).</input>
3
> <input>byte_size(&lt;&lt;1,2,3&gt;&gt;).</input>
3</pre>
        <p>Allowed in guard tests.</p>
      </desc>
    </func>

    <func>
      <name name="cancel_timer" arity="2"/>
      <fsummary>Cancels a timer.</fsummary>
      <desc>
        <p>
	  Cancels a timer that has been created by
	  <seealso marker="#start_timer/4"><c>erlang:start_timer()</c></seealso>,
	  or <seealso marker="#send_after/4"><c>erlang:send_after()</c></seealso>.
	  <c><anno>TimerRef</anno></c> identifies the timer, and
	  was returned by the BIF that created the timer.
	</p>
	<p>Available <c><anno>Option</anno></c>s:</p>
        <taglist>
          <tag><c>{async, Async}</c></tag>
          <item>
	    <p>
	      Asynchronous request for cancellation. <c>Async</c>
	      defaults to <c>false</c> which will cause the
	      cancellation to be performed synchronously. When
	      <c>Async</c> is set to <c>true</c>, the cancel
	      operation is performed asynchronously. That is,
	      <c>erlang:cancel_timer()</c> will send an asynchronous
	      request for cancellation to the timer service that
	      manages the timer, and then return <c>ok</c>.
	  </p>
	  </item>
          <tag><c>{info, Info}</c></tag>
          <item>
	    <p>
	      Request information about the <c><anno>Result</anno></c>
	      of the cancellation. <c>Info</c> defaults to <c>true</c>
	      which means the <c><anno>Result</anno></c> is
	      given. When <c>Info</c> is set to <c>false</c>, no
	      information about the result of the cancellation
	      is given. When the operation is performed</p>
              <taglist>
		<tag>synchronously</tag>
		<item>
		  <p>
		    If <c>Info</c> is <c>true</c>, the <c>Result</c> is
		    returned by <c>erlang:cancel_timer()</c>; otherwise,
		    <c>ok</c> is returned.
		  </p>
		</item>
		<tag>asynchronously</tag>
		<item>
		  <p>
		    If <c>Info</c> is <c>true</c>, a message on the form
		    <c>{cancel_timer, <anno>TimerRef</anno>,
		    <anno>Result</anno>}</c> is sent to the
		    caller of <c>erlang:cancel_timer()</c> when the
		    cancellation operation has been performed; otherwise,
		    no message is sent.
		  </p>
		</item>
            </taglist>
	  </item>
        </taglist>
	<p>
	  More <c><anno>Option</anno></c>s may be added in the future.
	</p>
	<p>If <c><anno>Result</anno></c> is an integer, it represents
	  the time in milli-seconds left until the canceled timer would
	  have expired.</p>
	<p>
	  If <c><anno>Result</anno></c> is <c>false</c>, a
	  timer corresponding to <c><anno>TimerRef</anno></c> could not
	  be found. This can be either because the timer had expired,
	  already had been canceled, or because <c><anno>TimerRef</anno></c>
	  never corresponded to a timer. Even if the timer had expired,
	  it does not tell you whether or not the timeout message has
	  arrived at its destination yet.
	</p>
	<note>
	  <p>
	    The timer service that manages the timer may be co-located
	    with another scheduler than the scheduler that the calling
	    process is executing on. If this is the case, communication
	    with the timer service takes much longer time than if it
	    is located locally. If the calling process is in critical
	    path, and can do other things while waiting for the result
	    of this operation, or is not interested in the result of
	    the operation, you want to use option <c>{async, true}</c>.
	    If using option <c>{async, false}</c>, the calling
	    process blocks until the operation has been performed.
	  </p>
	</note>
        <p>See also 
          <seealso marker="#send_after/4"><c>erlang:send_after/4</c></seealso>,
          <seealso marker="#start_timer/4"><c>erlang:start_timer/4</c></seealso>,
          and
          <seealso marker="#read_timer/2"><c>erlang:read_timer/2</c></seealso>.</p>
      </desc>
    </func>
    <func>
      <name name="cancel_timer" arity="1"/>
      <fsummary>Cancels a timer.</fsummary>
      <desc>
        <p>Cancels a timer. The same as calling
	<seealso marker="#cancel_timer/2"><c>erlang:cancel_timer(TimerRef,
	[])</c></seealso>.</p>
      </desc>
    </func>
    <func>
      <name name="check_old_code" arity="1"/>
      <fsummary>Checks if a module has old code.</fsummary>
      <desc>
        <p>Returns <c>true</c> if <c><anno>Module</anno></c> has old code,
	  otherwise <c>false</c>.</p>
        <p>See also <seealso marker="kernel:code">code(3)</seealso>.</p>
      </desc>
    </func>

    <func>
      <name name="check_process_code" arity="2"/>
      <fsummary>Checks if a process executes old code for a module.</fsummary>
      <desc>
        <p>The same as
        <seealso marker="#check_process_code/3"><c>erlang:check_process_code(<anno>Pid</anno>, <anno>Module</anno>, [])</c></seealso>.</p>
      </desc>
    </func>

    <func>
      <name name="check_process_code" arity="3"/>
      <fsummary>Checks if a process executes old code for a module.</fsummary>
      <desc>
        <p>Checks if the node local process identified by <c><anno>Pid</anno></c>
        executes old code for <c><anno>Module</anno></c>.</p>
        <p>The available <c><anno>Option</anno></c>s are as follows:</p>
        <taglist>
          <tag><c>{allow_gc, boolean()}</c></tag>
          <item>
            <p>Determines if garbage collection is allowed when performing
            the operation. If <c>{allow_gc, false}</c> is passed, and
            a garbage collection is needed to determine the
            result of the operation, the operation is aborted (see
            information on <c><anno>CheckResult</anno></c> in the following).
            The default is to allow garbage collection, that is,
            <c>{allow_gc, true}</c>.</p>
	  </item>
          <tag><c>{async, RequestId}</c></tag>
          <item>
            <p>The function <c>check_process_code/3</c> returns
            the value <c>async</c> immediately after the request
            has been sent. When the request has been processed, the
            process that called this function is passed a
            message on the form
            <c>{check_process_code, <anno>RequestId</anno>, <anno>CheckResult</anno>}</c>.</p>
	  </item>
        </taglist>
        <p>If <c><anno>Pid</anno></c> equals <c>self()</c>, and
        no <c>async</c> option has been passed, the operation
        is performed at once. Otherwise a request for
        the operation is sent to the process identified by
        <c><anno>Pid</anno></c>, and is handled when
        appropriate. If no <c>async</c> option has been passed,
        the caller blocks until <c><anno>CheckResult</anno></c>
        is available and can be returned.</p>
        <p><c><anno>CheckResult</anno></c> informs about the result of
        the request as follows:</p>
        <taglist>
          <tag><c>true</c></tag>
          <item>
            <p>The process identified by <c><anno>Pid</anno></c>
            executes old code for <c><anno>Module</anno></c>.
            That is, the current call of the process executes old
            code for this module, or the process has references
            to old code for this module, or the process contains
            funs that references old code for this module.</p>
	  </item>
          <tag><c>false</c></tag>
          <item>
            <p>The process identified by <c><anno>Pid</anno></c> does
            not execute old code for <c><anno>Module</anno></c>.</p>
	  </item>
          <tag><c>aborted</c></tag>
          <item>
            <p>The operation was aborted, as the process needed to
            be garbage collected to determine the operation result,
            and the operation was requested
            by passing option <c>{allow_gc, false}</c>.</p></item>
        </taglist>
        <p>See also <seealso marker="kernel:code">code(3)</seealso>.</p>
        <p>Failures:</p>
        <taglist>
          <tag><c>badarg</c></tag>
          <item>If <c><anno>Pid</anno></c> is not a node local process identifier.
	  </item>
          <tag><c>badarg</c></tag>
          <item>If <c><anno>Module</anno></c> is not an atom.
	  </item>
          <tag><c>badarg</c></tag>
          <item>If <c><anno>OptionList</anno></c> is an invalid list of options.
	  </item>
        </taglist>
      </desc>
    </func>

    <func>
      <name name="convert_time_unit" arity="3"/>
      <fsummary>Converts time unit of a time value.</fsummary>
      <desc>
	<p>Converts the <c><anno>Time</anno></c> value of time unit
	<c><anno>FromUnit</anno></c> to the corresponding
	<c><anno>ConvertedTime</anno></c> value of time unit
	<c><anno>ToUnit</anno></c>. The result is rounded
	using the floor function.</p>

	<warning><p>You may lose accuracy and precision when converting
	between	time units. In order to minimize such loss, collect all
	data at <c>native</c> time unit and do the conversion on the end
	result.</p></warning>
      </desc>
    </func>
    <func>
      <name name="crc32" arity="1"/>
      <fsummary>Computes crc32 (IEEE 802.3) checksum.</fsummary>
      <desc>
        <p>Computes and returns the crc32 (IEEE 802.3 style) checksum
          for <c><anno>Data</anno></c>.</p>
      </desc>
    </func>

    <func>
      <name name="crc32" arity="2"/>
      <fsummary>Computes crc32 (IEEE 802.3) checksum.</fsummary>
      <desc>
        <p>Continues computing the crc32 checksum by combining
        the previous checksum, <c><anno>OldCrc</anno></c>, with the checksum of
        <c><anno>Data</anno></c>.</p>
        <p>The following code:</p>
        <code>
        X = erlang:crc32(Data1),
        Y = erlang:crc32(X,Data2).</code>
        <p>assigns the same value to <c>Y</c> as this:</p>
        <code>
        Y = erlang:crc32([Data1,Data2]).</code>
      </desc>
    </func>

    <func>
      <name name="crc32_combine" arity="3"/>
      <fsummary>Combines two crc32 (IEEE 802.3) checksums.</fsummary>
      <desc>
        <p>Combines two previously computed crc32 checksums.
        This computation requires the size of the data object for
        the second checksum to be known.</p>
        <p>The following code:</p>
        <code>
        Y = erlang:crc32(Data1),
        Z = erlang:crc32(Y,Data2).</code>
        <p>assigns the same value to <c>Z</c> as this:</p>
	<code>
        X = erlang:crc32(Data1),
        Y = erlang:crc32(Data2),
        Z = erlang:crc32_combine(X,Y,iolist_size(Data2)).</code>
      </desc>
    </func>

    <func>
      <name name="date" arity="0"/>
      <fsummary>Current date.</fsummary>
      <desc>
        <p>Returns the current date as <c>{Year, Month, Day}</c>.</p>
        <p>The time zone and Daylight Saving Time correction depend on
          the underlying OS.</p>
        <p>Example:</p>
        <pre>
> <input>date().</input>
{1995,2,19}</pre>
      </desc>
    </func>

    <func>
      <name name="decode_packet" arity="3"/>
      <fsummary>Extracts a protocol packet from a binary.</fsummary>
      <desc>
        <p>Decodes the binary <c><anno>Bin</anno></c> according to the packet
        protocol specified by <c><anno>Type</anno></c>. Similar to the packet
        handling done by sockets with option {packet,<anno>Type</anno>}.</p>
        <p>If an entire packet is contained in <c><anno>Bin</anno></c>, it is
        returned together with the remainder of the binary as
        <c>{ok,<anno>Packet</anno>,<anno>Rest</anno>}</c>.</p>
        <p>If <c><anno>Bin</anno></c> does not contain the entire packet,
        <c>{more,<anno>Length</anno>}</c> is returned.
        <c><anno>Length</anno></c> is either the
        expected <em>total size</em> of the packet, or <c>undefined</c>
        if the expected packet size is unknown. <c>decode_packet</c>
        can then be called again with more data added.</p>
        <p>If the packet does not conform to the protocol format,
        <c>{error,<anno>Reason</anno>}</c> is returned.</p>
        <p>The following <c>Type</c>s are valid:</p>
        <taglist>
          <tag><c>raw | 0</c></tag>
          <item>
            <p>No packet handling is done. The entire binary is
            returned unless it is empty.</p>
          </item>
          <tag><c>1 | 2 | 4</c></tag>
          <item>
            <p>Packets consist of a header specifying the number of
              bytes in the packet, followed by that number of bytes.
              The length of the header can be one, two, or four bytes;
              the order of the bytes is big-endian. The header
              is stripped off when the packet is returned.</p>
          </item>
          <tag><c>line</c></tag>
          <item>
            <p>A packet is a line terminated with newline. The
              newline character is included in the returned packet
              unless the line was truncated according to option
              <c>line_length</c>.</p> 
          </item>
          <tag><c>asn1 | cdr | sunrm | fcgi | tpkt</c></tag>
          <item>
            <p>The header is <em>not</em> stripped off.</p>
            <p>The meanings of the packet types are as follows:</p>
            <taglist>     
              <tag><c>asn1</c> - ASN.1 BER</tag><item></item>
              <tag><c>sunrm</c> - Sun's RPC encoding</tag><item></item>
              <tag><c>cdr</c> - CORBA (GIOP 1.1)</tag><item></item>
              <tag><c>fcgi</c> - Fast CGI</tag><item></item>
              <tag><c>tpkt</c> - TPKT format [RFC1006]</tag><item></item>
            </taglist>
          </item>
          <tag><c>http | httph | http_bin | httph_bin</c></tag>
          <item>
            <p>The Hypertext Transfer Protocol. The packets
               are returned with the format according to
               <c><anno>HttpPacket</anno></c> described earlier.
               A packet is either a
               request, a response, a header, or an end of header
               mark. Invalid lines are returned as
               <c><anno>HttpError</anno></c>.</p>
            <p>Recognized request methods and header fields are returned
               as atoms. Others are returned as strings. Strings of
               unrecognized header fields are formatted with only
               capital letters first and after hyphen characters, for
               example, <c>"Sec-Websocket-Key"</c>.</p>
            <p>The protocol type <c>http</c> is only to be used for
               the first line when an <c><anno>HttpRequest</anno></c> or an
               <c><anno>HttpResponse</anno></c> is expected.
               The following calls are to use <c>httph</c> to get
               <c><anno>HttpHeader</anno></c>s until
               <c>http_eoh</c> is returned, which marks the end of the
               headers and the beginning of any following message body.</p> 
            <p>The variants <c>http_bin</c> and <c>httph_bin</c> return
               strings (<c>HttpString</c>) as binaries instead of lists.</p>
          </item>
        </taglist>
        <p>The following options are available:</p>
            <taglist>
              <tag><c>{packet_size, integer() >= 0}</c></tag>
              <item><p>Sets the maximum allowed size of the packet body.
                If the packet header indicates that the length of the
                packet is longer than the maximum allowed length, the
                packet is considered invalid. Default is 0, which means
                no size limit.</p>
              </item>
              <tag><c>{line_length, integer() >= 0}</c></tag>
              <item><p>For packet type <c>line</c>, lines longer than
              the indicated length are truncated.</p>
              <p>Option <c>line_length</c> also applies to <c>http*</c>
                packet types as an alias for option <c>packet_size</c>
                if <c>packet_size</c> itself is not set. This use is
                only intended for backward compatibility.</p>
              </item>
            </taglist>
        <p>Examples:</p>
        <pre>
> <input>erlang:decode_packet(1,&lt;&lt;3,"abcd"&gt;&gt;,[]).</input>
{ok,&lt;&lt;"abc"&gt;&gt;,&lt;&lt;"d"&gt;&gt;}
> <input>erlang:decode_packet(1,&lt;&lt;5,"abcd"&gt;&gt;,[]).</input>
{more,6}</pre>
      </desc>
    </func>

    <func>
      <name name="delete_element" arity="2"/>
      <fsummary>Deletes element at index in a tuple.</fsummary>
      <type_desc variable="Index">1..tuple_size(<anno>Tuple1</anno>)</type_desc>
      <desc>
        <p>Returns a new tuple with element at <c><anno>Index</anno></c>
          removed from tuple <c><anno>Tuple1</anno></c>, for example:</p>
        <pre>
> <input>erlang:delete_element(2, {one, two, three}).</input>
{one,three}</pre>
      </desc>
    </func>

    <func>
      <name name="delete_module" arity="1"/>
      <fsummary>Makes the current code for a module old.</fsummary>
      <desc>
        <p>Makes the current code for <c><anno>Module</anno></c> become old code,
          and deletes all references for this module from the export table.
          Returns <c>undefined</c> if the module does not exist,
          otherwise <c>true</c>.</p>
        <warning>
          <p>This BIF is intended for the code server (see
            <seealso marker="kernel:code">code(3)</seealso>) and is not
            to be used elsewhere.</p>
        </warning>
        <p>Failure: <c>badarg</c> if there already is an old version of
          <c>Module</c>.</p>
      </desc>
    </func>

    <func>
      <name name="demonitor" arity="1"/>
      <fsummary>Stops monitoring.</fsummary>
      <desc>
        <p>If <c><anno>MonitorRef</anno></c> is a reference that the
          calling process obtained by calling
          <seealso marker="#monitor/2">monitor/2</seealso>,
          this monitoring is turned off. If the monitoring is already
          turned off, nothing happens.</p>
        <p>Once <c>demonitor(<anno>MonitorRef</anno>)</c> has returned, it is
          guaranteed that no <c>{'DOWN',
          <anno>MonitorRef</anno>, _, _, _}</c> message,
          because of the monitor, will be placed in the caller message queue
          in the future. A <c>{'DOWN',
          <anno>MonitorRef</anno>, _, _, _}</c> message
          can have been placed in the caller message queue before
          the call, though. It is therefore usually advisable
          to remove such a <c>'DOWN'</c> message from the message queue
          after monitoring has been stopped.
          <seealso marker="#demonitor/2">demonitor(<anno>MonitorRef</anno>, [flush])</seealso>
          can be used instead of
          <c>demonitor(<anno>MonitorRef</anno>)</c> if this cleanup is wanted.</p>
        <note>
          <p>Before OTP R11B (<c>ERTS</c> 5.5), <c>demonitor/1</c>
            behaved asynchronous, that is, the monitor was active
            until the "demonitor signal" reached the monitored entity.
            This had an undesirable effect, as you could never know when
            you were guaranteed <em>not</em> to receive a <c>DOWN</c>
            message because of the monitor.</p>
          <p>The current behavior can be viewed as two combined operations:
            asynchronously send a "demonitor signal" to the monitored
            entity and ignore any future results of the monitor.</p>
        </note>
        <p>Failure: It is an error if <c><anno>MonitorRef</anno></c> refers to a
          monitoring started by another process. Not all such cases are
          cheap to check. If checking is cheap, the call fails with
          <c>badarg</c> for example, if <c><anno>MonitorRef</anno></c> is a
          remote reference.</p>
      </desc>
    </func>

    <func>
      <name name="demonitor" arity="2"/>
      <fsummary>Stops monitoring.</fsummary>
      <desc>
        <p>The returned value is <c>true</c> unless <c>info</c> is part
          of <c><anno>OptionList</anno></c>.</p>
        <p><c>demonitor(<anno>MonitorRef</anno>, [])</c> is equivalent to
          <seealso marker="#demonitor/1">demonitor(<anno>MonitorRef</anno>)</seealso>.</p>
        <p>The available <c><anno>Option</anno></c>s are as follows:</p>
        <taglist>
          <tag><c>flush</c></tag>
          <item>
            <p>Removes (one) <c>{_,
              <anno>MonitorRef</anno>, _, _, _}</c> message,
              if there is one, from the caller message queue after
              monitoring has been stopped.</p>
            <p>Calling <c>demonitor(<anno>MonitorRef</anno>, [flush])</c>
              is equivalent to the following, but more efficient:</p>
            <code type="none">
    demonitor(MonitorRef),
    receive
        {_, MonitorRef, _, _, _} ->
            true
    after 0 ->
            true
    end</code>
          </item>
          <tag><c>info</c></tag>
          <item>
            <p>The returned value is one of the following:</p>
            <taglist>
              <tag><c>true</c></tag>
              <item>The monitor was found and removed. In this case,
                no <c>'DOWN'</c> message corresponding to this
                monitor has been delivered and will not be delivered.
              </item>
              <tag><c>false</c></tag>
              <item>The monitor was not found and could not be removed.
                This probably because someone already has placed a
                <c>'DOWN'</c> message corresponding to this monitor
                in the caller message queue.
              </item>
            </taglist>
            <p>If option <c>info</c> is combined with option <c>flush</c>,
              <c>false</c> is returned if a flush was needed,
              otherwise <c>true</c>.</p>
          </item>
        </taglist>
        <note>
          <p>More options can be added in a future release.</p>
        </note>
        <p>Failures:</p>
        <taglist>
          <tag><c>badarg</c></tag>
          <item>If <c><anno>OptionList</anno></c> is not a list.
	  </item>
          <tag><c>badarg</c></tag>
          <item>If <c><anno>Option</anno></c> is an invalid option.
	  </item>
          <tag><c>badarg</c></tag>
          <item>The same failure as for
            <seealso marker="#demonitor/1">demonitor/1</seealso>.
	  </item>
        </taglist>
      </desc>
    </func>

    <func>
      <name name="disconnect_node" arity="1"/>
      <fsummary>Forces the disconnection of a node.</fsummary>
      <desc>
        <p>Forces the disconnection of a node. This appears to
          the node <c><anno>Node</anno></c> as if the local node has crashed.
          This BIF is mainly used in the Erlang network authentication
          protocols.</p>
        <p>Returns <c>true</c> if disconnection succeeds,
          otherwise <c>false</c>. If the local node is not alive,
          <c>ignored</c> is returned.</p>
      </desc>
    </func>

    <func>
      <name name="display" arity="1"/>
      <fsummary>Prints a term on standard output.</fsummary>
      <desc>
<<<<<<< HEAD
        <p>Prints a text representation of <c><anno>Term</anno></c> on the standard
          output.</p>
=======
        <p>Prints a text representation of <c><anno>Term</anno></c> on the
          standard output. On OSE, the term is printed to the ramlog.</p>
>>>>>>> 5fccd24c
        <warning>
          <p>This BIF is intended for debugging only.</p>
        </warning>
      </desc>
    </func>

    <func>
      <name name="element" arity="2"/>
      <type_desc variable="N">1..tuple_size(<anno>Tuple</anno>)</type_desc>
      <fsummary>Returns the Nth element of a tuple.</fsummary>
      <desc>
        <p>Returns the <c><anno>N</anno></c>th element (numbering from 1) of
          <c><anno>Tuple</anno></c>, for example:</p>
        <pre>
> <input>element(2, {a, b, c}).</input>
b</pre>
        <p>Allowed in guard tests.</p>
      </desc>
    </func>

    <func>
      <name name="erase" arity="0"/>
      <fsummary>Returns and deletes the process dictionary.</fsummary>
      <desc>
        <p>Returns the process dictionary and deletes it, for
          example:</p>
        <pre>
> <input>put(key1, {1, 2, 3}),</input>
<input>put(key2, [a, b, c]),</input>
<input>erase().</input>
[{key1,{1,2,3}},{key2,[a,b,c]}]</pre>
      </desc>
    </func>

    <func>
      <name name="erase" arity="1"/>
      <fsummary>Returns and deletes a value from the process dictionary.</fsummary>
      <desc>
        <p>Returns the value <c><anno>Val</anno></c> associated with
          <c><anno>Key</anno></c> and deletes it from the process dictionary.
          Returns <c>undefined</c> if no value is associated with
          <c><anno>Key</anno></c>.</p>
        <p>Example:</p>
        <pre>
> <input>put(key1, {merry, lambs, are, playing}),</input>
<input>X = erase(key1),</input>
<input>{X, erase(key1)}.</input>
{{merry,lambs,are,playing},undefined}</pre>
      </desc>
    </func>

    <func>
      <name name="error" arity="1"/>
      <fsummary>Stops execution with a given reason.</fsummary>
      <desc>
        <p>Stops the execution of the calling process with the reason
          <c><anno>Reason</anno></c>, where <c><anno>Reason</anno></c>
          is any term. The exit reason is
          <c>{<anno>Reason</anno>, Where}</c>, where <c>Where</c>
          is a list of the functions most recently called (the current
          function first). Since evaluating this function causes
          the process to terminate, it has no return value.</p>
        <p>Example:</p>
        <pre>
> <input>catch error(foobar).</input>
{'EXIT',{foobar,[{erl_eval,do_apply,5},
                 {erl_eval,expr,5},
                 {shell,exprs,6},
                 {shell,eval_exprs,6},
                 {shell,eval_loop,3}]}}</pre>
      </desc>
    </func>

    <func>
      <name name="error" arity="2"/>
      <fsummary>Stops execution with a given reason.</fsummary>
      <desc>
        <p>Stops the execution of the calling process with the reason
          <c><anno>Reason</anno></c>, where <c><anno>Reason</anno></c>
          is any term. The exit reason is
          <c>{<anno>Reason</anno>, Where}</c>, where <c>Where</c>
          is a list of the functions most recently called (the current
          function first). <c><anno>Args</anno></c> is expected to be the
          list of arguments for the current function; in Beam it is used
          to provide the arguments for the current function in
          the term <c>Where</c>. Since evaluating this function causes
          the process to terminate, it has no return value.</p>
      </desc>
    </func>

    <func>
      <name name="exit" arity="1"/>
      <fsummary>Stops execution with a given reason.</fsummary>
      <desc>
        <p>Stops the execution of the calling process with exit reason
          <c><anno>Reason</anno></c>, where <c><anno>Reason</anno></c>
          is any term. Since
          evaluating this function causes the process to terminate, it
          has no return value.</p>
        <p>Example:</p>
        <pre>
> <input>exit(foobar).</input>
** exception exit: foobar
> <input>catch exit(foobar).</input>
{'EXIT',foobar}</pre>
      </desc>
    </func>

    <func>
      <name name="exit" arity="2"/>
      <fsummary>Sends an exit signal to a process or a port.</fsummary>
      <desc>
        <p>Sends an exit signal with exit reason <c><anno>Reason</anno></c> to
          the process or port identified by <c><anno>Pid</anno></c>.</p>
        <p>The following behavior applies if <c><anno>Reason</anno></c>
          is any term, except <c>normal</c> or <c>kill</c>:</p>
          <list type="bulleted">
            <item>If <c><anno>Pid</anno></c> is not trapping exits,
              <c><anno>Pid</anno></c>
              itself exits with exit reason <c><anno>Reason</anno></c>.
            </item>
            <item>If <c><anno>Pid</anno></c> is trapping exits, the exit
              signal is transformed into a message
              <c>{'EXIT', From, <anno>Reason</anno>}</c>
              and delivered to the message queue of <c><anno>Pid</anno></c>.
            </item>
            <item><c>From</c> is the process identifier of the process
              that sent the exit signal. See also
              <seealso marker="#process_flag/2">process_flag/2</seealso>.
            </item>
          </list>
          <p>If <c><anno>Reason</anno></c> is the atom <c>normal</c>,
            <c><anno>Pid</anno></c>
            does not exit. If it is trapping exits, the exit signal is
            transformed into a message <c>{'EXIT', From, normal}</c>
            and delivered to its message queue.</p>
          <p>If <c><anno>Reason</anno></c> is the atom <c>kill</c>,
            that is, if <c>exit(<anno>Pid</anno>, kill)</c> is called,
            an untrappable exit signal is sent to <c><anno>Pid</anno></c>,
            which unconditionally exits with exit reason <c>killed</c>.
          </p>
      </desc>
    </func>

    <func>
      <name name="external_size" arity="1"/>
      <fsummary>Calculates the maximum size for a term encoded in the Erlang external term format.</fsummary>
      <desc>
        <p>Calculates, without doing the encoding, the maximum byte size for
          a term encoded in the Erlang external term format. The following
          condition applies always:</p>
          <pre>
> <input>Size1 = byte_size(term_to_binary(<anno>Term</anno>)),</input>
> <input>Size2 = erlang:external_size(<anno>Term</anno>),</input>
> <input>true = Size1 =&lt; Size2.</input>
true</pre>
        <p>This is equivalent to a call to:</p>
<code>erlang:external_size(<anno>Term</anno>, [])</code>
      </desc>
    </func>

    <func>
      <name name="external_size" arity="2"/>
      <fsummary>Calculates the maximum size for a term encoded in the Erlang external term format.</fsummary>
      <desc>
        <p>Calculates, without doing the encoding, the maximum byte size for
          a term encoded in the Erlang external term format. The following
          condition applies always:</p>
          <pre>
> <input>Size1 = byte_size(term_to_binary(<anno>Term</anno>, <anno>Options</anno>)),</input>
> <input>Size2 = erlang:external_size(<anno>Term</anno>, <anno>Options</anno>),</input>
> <input>true = Size1 =&lt; Size2.</input>
true</pre>
        <p>Option <c>{minor_version, <anno>Version</anno>}</c> specifies how
          floats are encoded. For a detailed description, see
          <seealso marker="#term_to_binary/2">term_to_binary/2</seealso>.</p>
      </desc>
    </func>

    <func>
      <name name="float" arity="1"/>
      <fsummary>Converts a number to a float.</fsummary>
      <desc>
        <p>Returns a float by converting <c><anno>Number</anno></c> to a float,
          for example:</p>
        <pre>
> <input>float(55).</input>
55.0</pre>
        <p>Allowed in guard tests.</p>
        <note>
          <p>If used on the top level in a guard, it tests whether the
            argument is a floating point number; for clarity, use
            <seealso marker="#is_float/1">is_float/1</seealso> instead.</p>
          <p>When <c>float/1</c> is used in an expression in a guard,
            such as '<c>float(A) == 4.0</c>', it converts a number as
            described earlier.</p>
        </note>
      </desc>
    </func>

    <func>
      <name name="float_to_binary" arity="1"/>
      <fsummary>Text representation of a float.</fsummary>
      <desc>
        <p>The same as
          <c>float_to_binary(<anno>Float</anno>,[{scientific,20}])</c>.</p>
      </desc>
    </func>

    <func>
      <name name="float_to_binary" arity="2"/>
      <fsummary>Text representation of a float formatted using given options.</fsummary>
      <desc>
        <p>Returns a binary corresponding to the text
          representation of <c><anno>Float</anno></c> using fixed decimal 
          point formatting. <c><anno>Options</anno></c> behaves in the same
          way as <seealso marker="#float_to_list/2">float_to_list/2</seealso>.</p>
        <p>Examples:</p>
        <pre>
> <input>float_to_binary(7.12, [{decimals, 4}]).</input>
&lt;&lt;"7.1200">>
> <input>float_to_binary(7.12, [{decimals, 4}, compact]).</input>
&lt;&lt;"7.12">></pre>
      </desc>
    </func>

    <func>
      <name name="float_to_list" arity="1"/>
      <fsummary>Text representation of a float.</fsummary>
      <desc>
        <p>The same as
          <c>float_to_list(<anno>Float</anno>,[{scientific,20}])</c>.</p>
      </desc>
    </func>

    <func>
      <name name="float_to_list" arity="2"/>
      <fsummary>Text representation of a float formatted using given options.</fsummary>
      <desc>
        <p>Returns a string corresponding to the text representation
          of <c>Float</c> using fixed decimal point formatting. The
          options are as follows:</p>
        <list type="bulleted">
          <item>If option <c>decimals</c> is specified, the returned value
            contains at most <c>Decimals</c> number of digits past the
            decimal point.  If the number does not fit in the internal
            static buffer of 256 bytes, the function throws <c>badarg</c>.
          </item>
          <item>If option <c>compact</c> is provided, the trailing zeros
            at the end of the list are truncated. This option is only
            meaningful together with option <c>decimals</c>.
          </item>
          <item>If option <c>scientific</c> is provided, the float is
            formatted using scientific notation with <c>Decimals</c>
            digits of precision.
          </item>
          <item>If <c>Options</c> is <c>[]</c>, the function behaves as
            <seealso marker="#float_to_list/1">float_to_list/1</seealso>.
          </item>
        </list>
        <p>Examples:</p>
        <pre>
> <input>float_to_list(7.12, [{decimals, 4}]).</input>
"7.1200"
> <input>float_to_list(7.12, [{decimals, 4}, compact]).</input>
"7.12"</pre>
      </desc>
    </func>

    <func>
      <name name="fun_info" arity="1"/>
      <fsummary>Information about a fun.</fsummary>
      <desc>
        <p>Returns a list with information about the fun
          <c><anno>Fun</anno></c>. Each list element is a tuple. The order
          of the tuples is undefined, and more tuples can be added in a
          future release.</p>
        <warning>
          <p>This BIF is mainly intended for debugging, but it can
            sometimes be useful in library functions that need
            to verify, for example, the arity of a fun.</p>
        </warning>
        <p>Two types of funs have slightly different semantics:</p>
        <list type="bulleted">
          <item>A fun created by <c>fun M:F/A</c> is called an
            <em>external</em> fun. Calling it will always call the
            function <c>F</c> with arity <c>A</c> in the latest code for
            module <c>M</c>. Notice that module <c>M</c> does not even
            need to be loaded when the fun <c>fun M:F/A</c> is created.
          </item>
          <item>All other funs are called <em>local</em>. When a local fun
            is called, the same version of the code that created the fun
            is called (even if a newer version of the module has been
            loaded).
          </item>
        </list>
        <p>The following elements are always present in the list
          for both local and external funs:</p>
        <taglist>
          <tag><c>{type, Type}</c></tag>
          <item>
            <p><c>Type</c> is <c>local</c> or <c>external</c>.</p>
          </item>
          <tag><c>{module, Module}</c></tag>
          <item>
            <p><c>Module</c> (an atom) is the module name.</p>
            <p>If <c>Fun</c> is a local fun, <c>Module</c> is the module
              in which the fun is defined.</p>
            <p>If <c>Fun</c> is an external fun, <c>Module</c> is the
              module that the fun refers to.</p>
          </item>
          <tag><c>{name, Name}</c></tag>
          <item>
            <p><c>Name</c> (an atom) is a function name.</p>
            <p>If <c>Fun</c> is a local fun, <c>Name</c> is the name
              of the local function that implements the fun.
              (This name was generated by the compiler, and is
              only of informational use. As it is a local function, it
              cannot be called directly.)
              If no code is currently loaded for the fun, <c>[]</c>
              is returned instead of an atom.</p>
            <p>If <c>Fun</c> is an external fun, <c>Name</c> is the name
              of the exported function that the fun refers to.</p>
          </item>
          <tag><c>{arity, Arity}</c></tag>
          <item>
            <p><c>Arity</c> is the number of arguments that the fun
              is to be called with.</p>
          </item>
          <tag><c>{env, Env}</c></tag>
          <item>
            <p><c>Env</c> (a list) is the environment or free variables
              for the fun. For external funs, the returned list is
              always empty.</p>
          </item>
        </taglist>
        <p>The following elements are only present in the list if
          <c>Fun</c> is local:</p>
        <taglist>
          <tag><c>{pid, Pid}</c></tag>
          <item>
            <p><c>Pid</c> is the process identifier of the process
              that originally created the fun.</p>
          </item>
          <tag><c>{index, Index}</c></tag>
          <item>
            <p><c>Index</c> (an integer) is an index into the module
              fun table.</p>
          </item>
          <tag><c>{new_index, Index}</c></tag>
          <item>
            <p><c>Index</c> (an integer) is an index into the module
              fun table.</p>
          </item>
          <tag><c>{new_uniq, Uniq}</c></tag>
          <item>
            <p><c>Uniq</c> (a binary) is a unique value for this fun. It
            is calculated from the compiled code for the entire module.</p>
          </item>
          <tag><c>{uniq, Uniq}</c></tag>
          <item>
            <p><c>Uniq</c> (an integer) is a unique value for this fun.
            As from OTP R15, this integer is calculated from the
            compiled code for the entire module. Before OTP R15, this
            integer was based on only the body of the fun.</p>
          </item>
        </taglist>
      </desc>
    </func>

    <func>
      <name name="fun_info" arity="2"/>
      <fsummary>Information about a fun.</fsummary>
      <type name="fun_info_item"/>
      <desc>
        <p>Returns information about <c><anno>Fun</anno></c> as specified by
          <c><anno>Item</anno></c>, in the form
          <c>{<anno>Item</anno>,<anno>Info</anno>}</c>.</p>
        <p>For any fun, <c><anno>Item</anno></c> can be any of the atoms
          <c>module</c>, <c>name</c>, <c>arity</c>, <c>env</c>, or
          <c>type</c>.</p>
        <p>For a local fun, <c><anno>Item</anno></c> can also be any of the
          atoms <c>index</c>, <c>new_index</c>, <c>new_uniq</c>,
          <c>uniq</c>, and <c>pid</c>. For an external fun, the value
          of any of these items is always the atom <c>undefined</c>.</p>
        <p>See
          <seealso marker="#fun_info/1">erlang:fun_info/1</seealso>.</p>
      </desc>
    </func>

    <func>
      <name name="fun_to_list" arity="1"/>
      <fsummary>Text representation of a fun.</fsummary>
      <desc>
        <p>Returns a string corresponding to the text
          representation of <c><anno>Fun</anno></c>.</p>
      </desc>
    </func>

    <func>
      <name name="function_exported" arity="3"/>
      <fsummary>Checks if a function is exported and loaded.</fsummary>
      <desc>
        <p>Returns <c>true</c> if the module <c><anno>Module</anno></c> is loaded
          and contains an exported function <c><anno>Function</anno>/<anno>Arity</anno></c>,
	  or if there is a BIF (a built-in function implemented in C)
	  with the given name, otherwise returns <c>false</c>.</p>
	  <note><p>This function used to return false for built-in
	  functions before the 18.0 release.</p></note>
      </desc>
    </func>

    <func>
      <name name="garbage_collect" arity="0"/>
      <fsummary>Forces an immediate garbage collection of the calling process.</fsummary>
      <desc>
        <p>Forces an immediate garbage collection of the
          executing process. The function is not to be used unless
          it has been noticed (or there are good reasons to suspect)
          that the spontaneous garbage collection will occur too late
          or not at all.</p>
        <warning>
          <p>Improper use can seriously degrade system performance.</p>
        </warning>
      </desc>
    </func>

    <func>
      <name name="garbage_collect" arity="1"/>
      <fsummary>Garbage collects a process.</fsummary>
      <desc>
        <p>The same as
	<seealso marker="#garbage_collect/2"><c>garbage_collect(<anno>Pid</anno>, [])</c></seealso>.</p>
      </desc>
    </func>

    <func>
      <name name="garbage_collect" arity="2"/>
      <fsummary>Garbage collects a process.</fsummary>
      <desc>
        <p>Garbage collects the node local process identified by
        <c><anno>Pid</anno></c>.</p>
        <p>The available <c><anno>Option</anno></c>s are as follows:</p>
        <taglist>
          <tag><c>{async, RequestId}</c></tag>
          <item>The function <c>garbage_collect/2</c> returns
	    the value <c>async</c> immediately after the request
	    has been sent. When the request has been processed, the
	    process that called this function is passed a message on
            the form <c>{garbage_collect,
            <anno>RequestId</anno>, <anno>GCResult</anno>}</c>.
          </item>
        </taglist>
	<p>If <c><anno>Pid</anno></c> equals <c>self()</c>, and
	no <c>async</c> option has been passed, the garbage
	collection is performed at once, that is, the same as calling
	<seealso marker="#garbage_collect/0">garbage_collect/0</seealso>.
	Otherwise a request for garbage collection
	is sent to the process identified by <c><anno>Pid</anno></c>,
	and will be handled when appropriate. If no <c>async</c>
	option has been passed, the caller blocks until
	<c><anno>GCResult</anno></c> is available and can be returned.</p>
	<p><c><anno>GCResult</anno></c> informs about the result of
	the garbage collection request as follows:</p>
        <taglist>
          <tag><c>true</c></tag>
          <item>
	    The process identified by <c><anno>Pid</anno></c> has
	    been garbage collected.
	  </item>
          <tag><c>false</c></tag>
          <item>
	    No garbage collection was performed, as
	    the process identified by <c><anno>Pid</anno></c>
	    terminated before the request could be satisfied.
	  </item>
        </taglist>
        <p>Notice that the same caveats apply as for
	<seealso marker="#garbage_collect/0">garbage_collect/0</seealso>.</p>
        <p>Failures:</p>
        <taglist>
          <tag><c>badarg</c></tag>
          <item>
	    If <c><anno>Pid</anno></c> is not a node local process identifier.
	  </item>
          <tag><c>badarg</c></tag>
          <item>
	    If <c><anno>OptionList</anno></c> is an invalid list of options.
	  </item>
        </taglist>
      </desc>
    </func>

    <func>
      <name name="get" arity="0"/>
      <fsummary>Returns the process dictionary.</fsummary>
      <desc>
        <p>Returns the process dictionary as a list of
          <c>{<anno>Key</anno>, <anno>Val</anno>}</c> tuples, for example:</p>
        <pre>
> <input>put(key1, merry),</input>
<input>put(key2, lambs),</input>
<input>put(key3, {are, playing}),</input>
<input>get().</input>
[{key1,merry},{key2,lambs},{key3,{are,playing}}]</pre>
      </desc>
    </func>

    <func>
      <name name="get" arity="1"/>
      <fsummary>Returns a value from the process dictionary.</fsummary>
      <desc>
        <p>Returns the value <c><anno>Val</anno></c> associated with <c><anno>Key</anno></c> in
          the process dictionary, or <c>undefined</c> if <c><anno>Key</anno></c>
          does not exist.</p>
        <p>Example:</p>
        <pre>
> <input>put(key1, merry),</input>
<input>put(key2, lambs),</input>
<input>put({any, [valid, term]}, {are, playing}),</input>
<input>get({any, [valid, term]}).</input>
{are,playing}</pre>
      </desc>
    </func>

    <func>
      <name name="get_cookie" arity="0"/>
      <fsummary>Gets the magic cookie of the local node.</fsummary>
      <desc>
        <p>Returns the magic cookie of the local node if the node is
          alive, otherwise the atom <c>nocookie</c>.</p>
      </desc>
    </func>

    <func>
      <name name="get_keys" arity="0"/>
      <fsummary>Return a list of all keys from the process dictionary</fsummary>
      <desc>
        <p>Returns a list of keys all keys present in the process dictionary.</p>
        <pre>
> <input>put(dog, {animal,1}),</input>
<input>put(cow, {animal,2}),</input>
<input>put(lamb, {animal,3}),</input>
<input>get_keys().</input>
[dog,cow,lamb]</pre>
      </desc>
    </func>
    <func>
      <name name="get_keys" arity="1"/>
      <fsummary>Returns a list of keys from the process dictionary.</fsummary>
      <desc>
        <p>Returns a list of keys that are associated with the value
          <c><anno>Val</anno></c> in the process dictionary, for example:</p>
        <pre>
> <input>put(mary, {1, 2}),</input>
<input>put(had, {1, 2}),</input>
<input>put(a, {1, 2}),</input>
<input>put(little, {1, 2}),</input>
<input>put(dog, {1, 3}),</input>
<input>put(lamb, {1, 2}),</input>
<input>get_keys({1, 2}).</input>
[mary,had,a,little,lamb]</pre>
      </desc>
    </func>

    <func>
      <name name="get_stacktrace" arity="0"/>
      <fsummary>Gets the call stack back-trace of the last exception.</fsummary>
      <type name="stack_item"/>
      <desc>
        <p>Gets the call stack back-trace (<em>stacktrace</em>) of the
          last exception in the calling process as a list of
          <c>{<anno>Module</anno>,<anno>Function</anno>,<anno>Arity</anno>,<anno>Location</anno>}</c> tuples.
          Field <c><anno>Arity</anno></c> in the first tuple can be the
          argument list of that function call instead of an arity integer,
          depending on the exception.</p>
        <p>If there has not been any exceptions in a process, the
          stacktrace is <c>[]</c>. After a code change for the process,
          the stacktrace can also be reset to <c>[]</c>.</p>
        <p>The stacktrace is the same data as the <c>catch</c> operator
          returns, for example:</p>
        <p><c>{'EXIT',{badarg,Stacktrace}} = catch abs(x)</c></p>
	<p><c><anno>Location</anno></c> is a (possibly empty) list
          of two-tuples that
	  can indicate the location in the source code of the function.
	  The first element is an atom describing the type of
	  information in the second element. The following
	  items can occur:</p>
	<taglist>
	  <tag><c>file</c></tag>
	  <item>The second element of the tuple is a string (list of
	      characters) representing the file name of the source file
	      of the function.
	  </item>
	  <tag><c>line</c></tag>
	  <item>The second element of the tuple is the line number
	      (an integer greater than zero) in the source file
	      where the exception occurred or the function was called.
	  </item>
	</taglist>
        <p>See also
          <seealso marker="#error/1">erlang:error/1</seealso> and
          <seealso marker="#error/2">erlang:error/2</seealso>.</p>
      </desc>
    </func>

    <func>
      <name name="group_leader" arity="0"/>
      <fsummary>Gets the group leader for the calling process.</fsummary>
      <desc>
        <p>Returns the process identifier of the group leader for the
          process evaluating the function.</p>
        <p>Every process is a member of some process group and all
          groups have a <em>group leader</em>. All I/O from the group
          is channeled to the group leader. When a new process is
          spawned, it gets the same group leader as the spawning
          process. Initially, at system start-up, <c>init</c> is both
          its own group leader and the group leader of all processes.</p>
      </desc>
    </func>

    <func>
      <name name="group_leader" arity="2"/>
      <fsummary>Sets the group leader for a process.</fsummary>
      <desc>
        <p>Sets the group leader of <c><anno>Pid</anno></c>
          to <c><anno>GroupLeader</anno></c>.
          Typically, this is used when a process started from a
          certain shell is to have another group leader than
          <c>init</c>.</p>
        <p>See also
          <seealso marker="#group_leader/0">group_leader/0</seealso>.</p>
      </desc>
    </func>

    <func>
      <name name="halt" arity="0"/>
      <fsummary>Halts the Erlang runtime system and indicates normal exit to the calling environment.</fsummary>
      <desc>
	<p>The same as
	  <seealso marker="#halt/2"><c>halt(0, [])</c></seealso>.</p>
        <p>Example:</p>
        <pre>
> <input>halt().</input>
os_prompt% </pre>
      </desc>
    </func>

    <func>
      <name name="halt" arity="1"/>
      <fsummary>Halts the Erlang runtime system.</fsummary>
      <desc>
	<p>The same as
	  <seealso marker="#halt/2"><c>halt(<anno>Status</anno>, [])</c></seealso>.</p>
        <p>Example:</p>
        <pre>
> <input>halt(17).</input>
os_prompt% <input>echo $?</input>
17
os_prompt% </pre>
      </desc>
    </func>

    <func>
      <name name="halt" arity="2"/>
      <fsummary>Halts the Erlang runtime system.</fsummary>
      <desc>
        <p><c><anno>Status</anno></c> must be a non-negative integer, a string,
	  or the atom <c>abort</c>.
	  Halts the Erlang runtime system. Has no return value.
	  Depending on <c><anno>Status</anno></c>, the following occurs:</p>
	<taglist>
	  <tag>integer()</tag>
	  <item>The runtime system exits with integer value
          <c><anno>Status</anno></c>
	  as status code to the calling environment (OS).
	  </item>
	  <tag>string()</tag>
	  <item>An Erlang crash dump is produced with <c><anno>Status</anno></c>
	  as slogan. Then the runtime system exits with status code <c>1</c>.
	  </item>
	  <tag><c>abort</c></tag>
	  <item>
	    The runtime system aborts producing a core dump, if that is
	    enabled in the OS.
	  </item>
	</taglist>
        <note><p>On many platforms, the OS supports only status
        codes 0-255.</p></note>
	<p>For integer <c><anno>Status</anno></c>, the Erlang runtime system
          closes all ports and allows async threads to finish their
          operations before exiting. To exit without such flushing, use
	  <c><anno>Option</anno></c> as <c>{flush,false}</c>.</p>
	<p>For statuses <c>string()</c> and <c>abort</c>, option
          <c>flush</c> is ignored and flushing is <em>not</em> done.</p>
      </desc>
    </func>

    <func>
      <name name="hash" arity="2"/>
      <fsummary>Hash function (deprecated).</fsummary>
      <desc>
        <p>Returns a hash value for <c><anno>Term</anno></c> within the range
          <c>1..<anno>Range</anno></c>. The maximum range is 1..2^27-1.</p>
        <warning>
          <p>This BIF is deprecated, as the hash value can differ on
            different architectures. The hash values for integer
            terms higher than 2^27 and large binaries are
            poor. The BIF is retained for backward compatibility
            reasons (it can have been used to hash records into a file),
            but all new code is to use one of the BIFs
            <c>erlang:phash/2</c> or <c>erlang:phash2/1,2</c> instead.</p>
        </warning>
      </desc>
    </func>

    <func>
      <name name="hd" arity="1"/>
      <fsummary>Head of a list.</fsummary>
      <desc>
        <p>Returns the head of <c><anno>List</anno></c>, that is,
          the first element, for example:</p>
        <pre>
> <input>hd([1,2,3,4,5]).</input>
1</pre>
        <p>Allowed in guard tests.</p>
        <p>Failure: <c>badarg</c> if <c><anno>List</anno></c> is the empty
          list <c>[]</c>.</p>
      </desc>
    </func>

    <func>
      <name name="hibernate" arity="3"/>
      <fsummary>Hibernates a process until a message is sent to it.</fsummary>
      <desc>
        <p>Puts the calling process into a wait state where its memory
          allocation has been reduced as much as possible. This is
          useful if the process does not expect to receive any messages
          soon.</p>
        <p>The process is awaken when a message is sent to it, and control
          resumes in <c><anno>Module</anno>:<anno>Function</anno></c> with
          the arguments given by <c><anno>Args</anno></c> with the call
          stack emptied, meaning that the process terminates when that
          function returns. Thus <c>erlang:hibernate/3</c> never
          returns to its caller.</p>
        <p>If the process has any message in its message queue,
          the process is awakened immediately in the same way as
          described earlier.</p>
        <p>In more technical terms, what <c>erlang:hibernate/3</c> does
          is the following. It discards the call stack for the process,
          and then garbage collects the process. After this,
          all live data is in one continuous heap. The heap
          is then shrunken to the exact same size as the live data
          that it holds (even if that size is less than the minimum
          heap size for the process).</p>
        <p>If the size of the live data in the process is less than
          the minimum heap size, the first garbage collection occurring
          after the process is awakened ensures that the heap
          size is changed to a size not smaller than the minimum heap
          size.</p>
        <p>Notice that emptying the call stack means that any surrounding
          <c>catch</c> is removed and must be reinserted after
          hibernation. One effect of this is that processes started
          using <c>proc_lib</c> (also indirectly, such as
          <c>gen_server</c> processes), are to use
          <seealso marker="stdlib:proc_lib#hibernate/3">proc_lib:hibernate/3</seealso>
          instead, to ensure that the exception handler continues to work
          when the process wakes up.</p>
      </desc>
    </func>

    <func>
      <name name="insert_element" arity="3"/>
      <fsummary>Inserts an element at index in a tuple.</fsummary>
      <type_desc variable="Index">1..tuple_size(<anno>Tuple1</anno>) + 1</type_desc>
      <desc>
        <p>Returns a new tuple with element <c><anno>Term</anno></c>
        inserted at position
        <c><anno>Index</anno></c> in tuple <c><anno>Tuple1</anno></c>.
        All elements from position <c><anno>Index</anno></c> and upwards are
        pushed one step higher in the new tuple <c><anno>Tuple2</anno></c>.</p>
        <p>Example:</p>
        <pre>
> <input>erlang:insert_element(2, {one, two, three}, new).</input>
{one,new,two,three}</pre>
      </desc>
    </func>

    <func>
      <name name="integer_to_binary" arity="1"/>
      <fsummary>Text representation of an integer.</fsummary>
      <desc>
        <p>Returns a binary corresponding to the text
          representation of <c><anno>Integer</anno></c>, for example:</p>
        <pre>
> <input>integer_to_binary(77).</input>
&lt;&lt;"77">></pre>
      </desc>
    </func>

    <func>
      <name name="integer_to_binary" arity="2"/>
      <fsummary>Text representation of an integer.</fsummary>
      <desc>
        <p>Returns a binary corresponding to the text
        representation of <c><anno>Integer</anno></c> in base
        <c><anno>Base</anno></c>, for example:</p>
        <pre>
> <input>integer_to_binary(1023, 16).</input>
&lt;&lt;"3FF">></pre>
      </desc>
    </func>

    <func>
      <name name="integer_to_list" arity="1"/>
      <fsummary>Text representation of an integer.</fsummary>
      <desc>
        <p>Returns a string corresponding to the text
          representation of <c><anno>Integer</anno></c>, for example:</p>
        <pre>
> <input>integer_to_list(77).</input>
"77"</pre>
      </desc>
    </func>

    <func>
      <name name="integer_to_list" arity="2"/>
      <fsummary>Text representation of an integer.</fsummary>
      <desc>
        <p>Returns a string corresponding to the text
          representation of <c><anno>Integer</anno></c> in base
          <c><anno>Base</anno></c>, for example:</p>
        <pre>
> <input>integer_to_list(1023, 16).</input>
"3FF"</pre>
      </desc>
    </func>

    <func>
      <name name="iolist_to_binary" arity="1"/>
      <fsummary>Converts an iolist to a binary.</fsummary>
      <desc>
        <p>Returns a binary that is made from the integers and
          binaries in <c><anno>IoListOrBinary</anno></c>, for example:</p>
        <pre>
> <input>Bin1 = &lt;&lt;1,2,3&gt;&gt;.</input>
&lt;&lt;1,2,3&gt;&gt;
> <input>Bin2 = &lt;&lt;4,5&gt;&gt;.</input>
&lt;&lt;4,5&gt;&gt;
> <input>Bin3 = &lt;&lt;6&gt;&gt;.</input>
&lt;&lt;6&gt;&gt;
> <input>iolist_to_binary([Bin1,1,[2,3,Bin2],4|Bin3]).</input>
&lt;&lt;1,2,3,1,2,3,4,5,4,6&gt;&gt;</pre>
      </desc>
    </func>

    <func>
      <name name="iolist_size" arity="1"/>
      <fsummary>Size of an iolist.</fsummary>
      <desc>
        <p>Returns an integer that is the size in bytes
          of the binary that would be the result of
          <c>iolist_to_binary(<anno>Item</anno>)</c>, for example:</p>
        <pre>
> <input>iolist_size([1,2|&lt;&lt;3,4>>]).</input>
4</pre>
      </desc>
    </func>

    <func>
      <name name="is_alive" arity="0"/>
      <fsummary>Checks whether the local node is alive.</fsummary>
      <desc>
        <p>Returns <c>true</c> if the local node is alive (that is, if
          the node can be part of a distributed system), otherwise
          <c>false</c>.</p>
      </desc>
    </func>

    <func>
      <name name="is_atom" arity="1"/>
      <fsummary>Checks whether a term is an atom.</fsummary>
      <desc>
        <p>Returns <c>true</c> if <c><anno>Term</anno></c> is an atom,
          otherwise <c>false</c>.</p>
        <p>Allowed in guard tests.</p>
      </desc>
    </func>

    <func>
      <name name="is_binary" arity="1"/>
      <fsummary>Checks whether a term is a binary.</fsummary>
      <desc>
        <p>Returns <c>true</c> if <c><anno>Term</anno></c> is a binary,
          otherwise <c>false</c>.</p>
	<p>A binary always contains a complete number of bytes.</p>
        <p>Allowed in guard tests.</p>
      </desc>
    </func>

    <func>
      <name name="is_bitstring" arity="1"/>
      <fsummary>Checks whether a term is a bitstring.</fsummary>
      <desc>
        <p>Returns <c>true</c> if <c><anno>Term</anno></c> is a
          bitstring (including a binary), otherwise <c>false</c>.</p>
        <p>Allowed in guard tests.</p>
      </desc>
    </func>

    <func>
      <name name="is_boolean" arity="1"/>
      <fsummary>Checks whether a term is a boolean.</fsummary>
      <desc>
        <p>Returns <c>true</c> if <c><anno>Term</anno></c> is the
          atom <c>true</c> or the atom <c>false</c> (that is, a boolean).
          Otherwise returns <c>false</c>.</p>
        <p>Allowed in guard tests.</p>
      </desc>
    </func>

    <func>
      <name name="is_builtin" arity="3"/>
      <fsummary>Checks if a function is a BIF implemented in C.</fsummary>
      <desc>
        <p>This BIF is useful for builders of cross-reference tools.</p>
        <p>Returns <c>true</c> if
          <c><anno>Module</anno>:<anno>Function</anno>/<anno>Arity</anno></c>
          is a BIF implemented in C, otherwise  <c>false</c>.</p>
      </desc>
    </func>

    <func>
      <name name="is_float" arity="1"/>
      <fsummary>Checks whether a term is a float.</fsummary>
      <desc>
        <p>Returns <c>true</c> if <c><anno>Term</anno></c> is a floating point
          number, otherwise <c>false</c>.</p>
        <p>Allowed in guard tests.</p>
      </desc>
    </func>

    <func>
      <name name="is_function" arity="1"/>
      <fsummary>Checks whether a term is a fun.</fsummary>
      <desc>
        <p>Returns <c>true</c> if <c><anno>Term</anno></c> is a fun, otherwise
          <c>false</c>.</p>
        <p>Allowed in guard tests.</p>
      </desc>
    </func>

    <func>
      <name name="is_function" arity="2"/>
      <fsummary>Checks whether a term is a fun with a given arity.</fsummary>
      <desc>
        <p>Returns <c>true</c> if <c><anno>Term</anno></c> is a fun that can be
          applied with <c><anno>Arity</anno></c> number of arguments, otherwise
          <c>false</c>.</p>
        <p>Allowed in guard tests.</p>
      </desc>
    </func>

    <func>
      <name name="is_integer" arity="1"/>
      <fsummary>Checks whether a term is an integer.</fsummary>
      <desc>
        <p>Returns <c>true</c> if <c><anno>Term</anno></c> is an integer,
          otherwise <c>false</c>.</p>
        <p>Allowed in guard tests.</p>
      </desc>
    </func>

    <func>
      <name name="is_list" arity="1"/>
      <fsummary>Checks whether a term is a list.</fsummary>
      <desc>
        <p>Returns <c>true</c> if <c><anno>Term</anno></c> is a list with
          zero or more elements, otherwise <c>false</c>.</p>
        <p>Allowed in guard tests.</p>
      </desc>
    </func>

    <func>
      <name name="is_map" arity="1"/>
      <fsummary>Checks whether a term is a map.</fsummary>
      <desc>
        <p>Returns <c>true</c> if <c><anno>Term</anno></c> is a map,
          otherwise <c>false</c>.</p>
        <p>Allowed in guard tests.</p>
      </desc>
    </func>

    <func>
      <name name="is_number" arity="1"/>
      <fsummary>Checks whether a term is a number.</fsummary>
      <desc>
        <p>Returns <c>true</c> if <c><anno>Term</anno></c> is an integer or a
          floating point number. Otherwise returns <c>false</c>.</p>
        <p>Allowed in guard tests.</p>
      </desc>
    </func>

    <func>
      <name name="is_pid" arity="1"/>
      <fsummary>Checks whether a term is a process identifier.</fsummary>
      <desc>
        <p>Returns <c>true</c> if <c><anno>Term</anno></c> is a process
          identifier, otherwise <c>false</c>.</p>
        <p>Allowed in guard tests.</p>
      </desc>
    </func>

    <func>
      <name name="is_port" arity="1"/>
      <fsummary>Checks whether a term is a port.</fsummary>
      <desc>
        <p>Returns <c>true</c> if <c><anno>Term</anno></c> is a port identifier,
          otherwise <c>false</c>.</p>
        <p>Allowed in guard tests.</p>
      </desc>
    </func>

    <func>
      <name name="is_process_alive" arity="1"/>
      <fsummary>Checks whether a process is alive.</fsummary>
      <desc>
        <p><c><anno>Pid</anno></c> must refer to a process at the local node.</p>
        <p>Returns <c>true</c> if the process exists and is alive, that
          is, is not exiting and has not exited. Otherwise returns
	  <c>false</c>.
	</p>
      </desc>
    </func>

    <func>
      <name name="is_record" arity="2"/>
      <fsummary>Checks whether a term appears to be a record.</fsummary>
      <desc>
        <p>Returns <c>true</c> if <c><anno>Term</anno></c> is a tuple and its
          first element is <c><anno>RecordTag</anno></c>.
          Otherwise returns <c>false</c>.</p>
        <note>
          <p>Normally the compiler treats calls to <c>is_record/2</c>
            specially. It emits code to verify that <c><anno>Term</anno></c>
            is a tuple, that its first element is
            <c><anno>RecordTag</anno></c>, and that the
            size is correct. However, if <c><anno>RecordTag</anno></c> is
            not a literal atom, the BIF <c>is_record/2</c> is called
            instead and the size of the tuple is not verified.</p>
        </note>
        <p>Allowed in guard tests, if <c><anno>RecordTag</anno></c> is
          a literal atom.</p>
      </desc>
    </func>

    <func>
      <name name="is_record" arity="3"/>
      <fsummary>Checks whether a term appears to be a record.</fsummary>
      <desc>
        <p><c><anno>RecordTag</anno></c> must be an atom.</p>
        <p>Returns <c>true</c> if
          <c><anno>Term</anno></c> is a tuple,
          its first element is <c><anno>RecordTag</anno></c>,
          and its size is <c><anno>Size</anno></c>.
          Otherwise returns <c>false</c>.</p>
        <p>Allowed in guard tests if <c><anno>RecordTag</anno></c> is
          a literal atom and <c>Size</c> is a literal integer.</p>
        <note>
          <p>This BIF is documented for completeness. Usually
            <c>is_record/2</c> is to be used.</p>
        </note>
      </desc>
    </func>

    <func>
      <name name="is_reference" arity="1"/>
      <fsummary>Checks whether a term is a reference.</fsummary>
      <desc>
        <p>Returns <c>true</c> if <c><anno>Term</anno></c> is a reference,
          otherwise <c>false</c>.</p>
        <p>Allowed in guard tests.</p>
      </desc>
    </func>

    <func>
      <name name="is_tuple" arity="1"/>
      <fsummary>Checks whether a term is a tuple.</fsummary>
      <desc>
        <p>Returns <c>true</c> if <c><anno>Term</anno></c> is a tuple,
          otherwise <c>false</c>.</p>
        <p>Allowed in guard tests.</p>
      </desc>
    </func>

    <func>
      <name name="length" arity="1"/>
      <fsummary>Length of a list.</fsummary>
      <desc>
        <p>Returns the length of <c><anno>List</anno></c>, for example:</p>
        <pre>
> <input>length([1,2,3,4,5,6,7,8,9]).</input>
9</pre>
        <p>Allowed in guard tests.</p>
      </desc>
    </func>

    <func>
      <name name="link" arity="1"/>
      <fsummary>Creates a link to another process (or port).</fsummary>
      <desc>
        <p>Creates a link between the calling process and another
          process (or port) <c><anno>PidOrPort</anno></c>, if there is
          not such a link
          already. If a process attempts to create a link to itself,
          nothing is done. Returns <c>true</c>.</p>
        <p>If <c><anno>PidOrPort</anno></c> does not exist, the behavior
          of the BIF
          depends on if the calling process is trapping exits or not (see
          <seealso marker="#process_flag/2">process_flag/2</seealso>):</p>
        <list type="bulleted">
          <item>If the calling process is not trapping exits, and
           checking <c><anno>PidOrPort</anno></c> is cheap
          (that is, if <c><anno>PidOrPort</anno></c>
           is local), <c>link/1</c> fails with reason <c>noproc</c>.</item>
          <item>Otherwise, if the calling process is trapping exits,
           and/or <c><anno>PidOrPort</anno></c> is remote, <c>link/1</c>
           returns <c>true</c>, but an exit signal with reason <c>noproc</c>
           is sent to the calling process.</item>
        </list>
      </desc>
    </func>

    <func>
      <name name="list_to_atom" arity="1"/>
      <fsummary>Converts from text representation to an atom.</fsummary>
      <desc>
        <p>Returns the atom whose text representation is
          <c><anno>String</anno></c>.</p>
	<p><c><anno>String</anno></c> can only contain ISO-latin-1
          characters (that is,
          numbers less than 256) as the implementation does not
          allow unicode characters equal to or above 256 in atoms.
	  For more information on Unicode support in atoms, see
	  <seealso marker="erl_ext_dist#utf8_atoms">note on UTF-8
          encoded atoms</seealso>
	  in Section "External Term Format" in the User's Guide.</p>
        <p>Example:</p>
        <pre>
> <input>list_to_atom("Erlang").</input>
'Erlang'</pre>
      </desc>
    </func>

    <func>
      <name name="list_to_binary" arity="1"/>
      <fsummary>Converts a list to a binary.</fsummary>
      <desc>
        <p>Returns a binary that is made from the integers and
          binaries in <c><anno>IoList</anno></c>, for example:</p>
        <pre>
> <input>Bin1 = &lt;&lt;1,2,3&gt;&gt;.</input>
&lt;&lt;1,2,3&gt;&gt;
> <input>Bin2 = &lt;&lt;4,5&gt;&gt;.</input>
&lt;&lt;4,5&gt;&gt;
> <input>Bin3 = &lt;&lt;6&gt;&gt;.</input>
&lt;&lt;6&gt;&gt;
> <input>list_to_binary([Bin1,1,[2,3,Bin2],4|Bin3]).</input>
&lt;&lt;1,2,3,1,2,3,4,5,4,6&gt;&gt;</pre>
      </desc>
    </func>

    <func>
      <name name="list_to_bitstring" arity="1"/>
      <fsummary>Converts a list to a bitstring.</fsummary>
      <type name="bitstring_list"/>
      <desc>
        <p>Returns a bitstring that is made from the integers and
          bitstrings in <c><anno>BitstringList</anno></c>. (The last tail in
          <c><anno>BitstringList</anno></c> is allowed to be a bitstring.)</p>
        <p>Example:</p>
        <pre>
> <input>Bin1 = &lt;&lt;1,2,3&gt;&gt;.</input>
&lt;&lt;1,2,3&gt;&gt;
> <input>Bin2 = &lt;&lt;4,5&gt;&gt;.</input>
&lt;&lt;4,5&gt;&gt;
> <input>Bin3 = &lt;&lt;6,7:4&gt;&gt;.</input>
&lt;&lt;6,7:4&gt;&gt;
> <input>list_to_bitstring([Bin1,1,[2,3,Bin2],4|Bin3]).</input>
&lt;&lt;1,2,3,1,2,3,4,5,4,6,7:4&gt;&gt;</pre>
      </desc>
    </func>

    <func>
      <name name="list_to_existing_atom" arity="1"/>
      <fsummary>Converts from text representation to an atom.</fsummary>
      <desc>
        <p>Returns the atom whose text representation is
          <c><anno>String</anno></c>,
          but only if there already exists such atom.</p>
        <p>Failure: <c>badarg</c> if there does not already exist an atom
          whose text representation is <c><anno>String</anno></c>.</p>
      </desc>
    </func>

    <func>
      <name name="list_to_float" arity="1"/>
      <fsummary>Converts from text representation to a float.</fsummary>
      <desc>
        <p>Returns the float whose text representation is
          <c><anno>String</anno></c>, for example:</p>
        <pre>
> <input>list_to_float("2.2017764e+0").</input>
2.2017764</pre>
        <p>Failure: <c>badarg</c> if <c><anno>String</anno></c> contains a bad
          representation of a float.</p>
      </desc>
    </func>

    <func>
      <name name="list_to_integer" arity="1"/>
      <fsummary>Converts from text representation to an integer.</fsummary>
      <desc>
        <p>Returns an integer whose text representation is
          <c><anno>String</anno></c>, for example:</p>
        <pre>
> <input>list_to_integer("123").</input>
123</pre>
        <p>Failure: <c>badarg</c> if <c><anno>String</anno></c> contains a bad
          representation of an integer.</p>
      </desc>
    </func>

    <func>
      <name name="list_to_integer" arity="2"/>
      <fsummary>Converts from text representation to an integer.</fsummary>
      <desc>
        <p>Returns an integer whose text representation in base
          <c><anno>Base</anno></c> is <c><anno>String</anno></c>,
          for example:</p>
        <pre>
> <input>list_to_integer("3FF", 16).</input>
1023</pre>
        <p>Failure: <c>badarg</c> if <c><anno>String</anno></c> contains a bad
          representation of an integer.</p>
      </desc>
    </func>

    <func>
      <name name="list_to_pid" arity="1"/>
      <fsummary>Converts from text representation to a pid.</fsummary>
      <desc>
        <p>Returns a process identifier whose text representation is a 
          <c><anno>String</anno></c>, for example:</p>
        <pre>
> <input>list_to_pid("&lt;0.4.1>").</input>
&lt;0.4.1></pre>
        <p>Failure: <c>badarg</c> if <c><anno>String</anno></c> contains a bad
          representation of a process identifier.</p>
        <warning>
          <p>This BIF is intended for debugging and is not to be used
	  in application programs.</p>
        </warning>
      </desc>
    </func>

    <func>
      <name name="list_to_tuple" arity="1"/>
      <fsummary>Converts a list to a tuple.</fsummary>
      <desc>
        <p>Returns a tuple corresponding to <c><anno>List</anno></c>,
          for example</p>
        <pre>
> <input>list_to_tuple([share, ['Ericsson_B', 163]]).</input>
{share, ['Ericsson_B', 163]}</pre>
        <p><c><anno>List</anno></c> can contain any Erlang terms.</p>
      </desc>
    </func>

    <func>
      <name name="load_module" arity="2"/>
      <fsummary>Loads object code for a module.</fsummary>
      <desc>
        <p>If <c><anno>Binary</anno></c> contains the object code for module
          <c><anno>Module</anno></c>, this BIF loads that object code. If
          the code for module <c><anno>Module</anno></c> already exists, all
          export references are replaced so they point to the newly
          loaded code. The previously loaded code is kept in the system
          as old code, as there can still be processes executing
          that code.</p>
        <p>Returns either <c>{module, <anno>Module</anno>}</c>, or
          <c>{error, <anno>Reason</anno>}</c> if loading fails.
          <c><anno>Reason</anno></c> is any of the following:</p>
        <taglist>
          <tag><c>badfile</c></tag>
          <item>
            <p>The object code in <c><anno>Binary</anno></c> has an
              incorrect format <em>or</em> the object code contains code
              for another module than <c><anno>Module</anno></c>.</p>
          </item>
          <tag><c>not_purged</c></tag>
          <item>
            <p><c><anno>Binary</anno></c> contains a module that cannot be
              loaded because old code for this module already exists.</p>
          </item>
        </taglist>
        <warning>
          <p>This BIF is intended for the code server (see
            <seealso marker="kernel:code">code(3)</seealso>)
            and is not to be used elsewhere.</p>
        </warning>
      </desc>
    </func>

    <func>
      <name name="load_nif" arity="2"/>
      <fsummary>Loads NIF library.</fsummary>
      <desc>
        <note>
          <p>Before OTP R14B, NIFs were an
          experimental feature. Versions before OTP R14B can
          have different and possibly incompatible NIF semantics and
          interfaces. For example, in OTP R13B03 the return value on
          failure was <c>{error,Reason,Text}</c>.</p>
        </note>
        <p>Loads and links a dynamic library containing native
        implemented functions (NIFs) for a module. <c><anno>Path</anno></c>
        is a file path to the shareable object/dynamic library file minus
        the OS-dependent file extension (<c>.so</c> for Unix and
        <c>.dll</c> for Windows. For information on how to
        implement a NIF library, see
        <seealso marker="erl_nif">erl_nif</seealso>.</p> 
        <p><c><anno>LoadInfo</anno></c> can be any term. It is passed on to
        the library as part of the initialization. A good practice is
        to include a module version number to support future code
        upgrade scenarios.</p>
        <p>The call to <c>load_nif/2</c> must be made
        <em>directly</em> from the Erlang code of the module that the
        NIF library belongs to. It returns either <c>ok</c>, or
        <c>{error,{<anno>Reason</anno>,Text}}</c> if loading fails.
        <c><anno>Reason</anno></c> is one of the following atoms
        while <c><anno>Text</anno></c> is a human readable string that
        can give more information about the failure:</p>
        <taglist>
          <tag><c>load_failed</c></tag>
          <item>The OS failed to load the NIF library.
          </item>
          <tag><c>bad_lib</c></tag>
          <item>The library did not fulfill the requirements as a NIF
            library of the calling module.
          </item>
          <tag><c>load | reload | upgrade</c></tag>
          <item>The corresponding library callback was unsuccessful.
          </item>
          <tag><c>old_code</c></tag>
          <item>The call to <c>load_nif/2</c> was made from the old
            code of a module that has been upgraded; this is not
            allowed.
          </item>
        </taglist>
      </desc>
    </func>

    <func>
      <name name="loaded" arity="0"/>
      <fsummary>Lists all loaded modules.</fsummary>
      <desc>
        <p>Returns a list of all loaded Erlang modules (current and
          old code), including preloaded modules.</p>
        <p>See also <seealso marker="kernel:code">code(3)</seealso>.</p>
      </desc>
    </func>

    <func>
      <name name="localtime" arity="0"/>
      <fsummary>Current local date and time.</fsummary>
      <desc>
        <p>Returns the current local date and time,
          <c>{{Year, Month, Day}, {Hour, Minute, Second}}</c>,
          for example:</p>
        <pre>
> <input>erlang:localtime().</input>
{{1996,11,6},{14,45,17}}</pre>
        <p>The time zone and Daylight Saving Time correction depend
          on the underlying OS.</p>
      </desc>
    </func>

    <func>
      <name name="localtime_to_universaltime" arity="1"/>
      <fsummary>Converts from local to Universal Time Coordinated (UTC) date and time.</fsummary>
      <desc>
        <p>Converts local date and time to Universal Time Coordinated
          (UTC), if supported by the underlying OS. Otherwise
          no conversion is done and <c><anno>Localtime</anno></c>
          is returned.</p>
        <p>Example:</p>
        <pre>
> <input>erlang:localtime_to_universaltime({{1996,11,6},{14,45,17}}).</input>
{{1996,11,6},{13,45,17}}</pre>
        <p>Failure: <c>badarg</c> if <c><anno>Localtime</anno></c> denotes an
          invalid date and time.</p>
      </desc>
    </func>

    <func>
      <name name="localtime_to_universaltime" arity="2"/>
      <fsummary>Converts from local to Universal Time Coordinated (UTC) date and time.</fsummary>
      <desc>
        <p>Converts local date and time to Universal Time Coordinated
          (UTC) as <c>erlang:localtime_to_universaltime/1</c>,
          but the caller decides if Daylight Saving Time is active.</p>
        <p>If <c><anno>IsDst</anno> == true</c>, <c><anno>Localtime</anno></c> is
          during Daylight Saving Time, if <c><anno>IsDst</anno> == false</c> it is
          not. If <c><anno>IsDst</anno> == undefined</c>, the underlying OS can
          guess, which is the same as calling
          <c>erlang:localtime_to_universaltime(<anno>Localtime</anno>)</c>.</p>
        <p>Examples:</p>
        <pre>
> <input>erlang:localtime_to_universaltime({{1996,11,6},{14,45,17}}, true).</input>
{{1996,11,6},{12,45,17}}
> <input>erlang:localtime_to_universaltime({{1996,11,6},{14,45,17}}, false).</input>
{{1996,11,6},{13,45,17}}
> <input>erlang:localtime_to_universaltime({{1996,11,6},{14,45,17}}, undefined).</input>
{{1996,11,6},{13,45,17}}</pre>
        <p>Failure: <c>badarg</c> if <c><anno>Localtime</anno></c> denotes an
          invalid date and time.</p>
      </desc>
    </func>

    <func>
      <name name="make_ref" arity="0"/>
      <fsummary>Returns a unique reference.</fsummary>
      <desc>
	<p>Returns a <seealso marker="doc/efficiency_guide:advanced#unique_references">unique
	reference</seealso>. The reference is unique among
	connected nodes.</p>
	<warning><p>Known issue: When a node is restarted multiple
	times with the same node name, references created
	on a newer node can be mistaken for a reference
	created on an older node with the same node name.</p></warning>
      </desc>
    </func>

    <func>
      <name name="make_tuple" arity="2"/>
      <fsummary>Creates a new tuple of a given arity.</fsummary>
      <desc>
        <p>Creates a new tuple of the given <c><anno>Arity</anno></c>, where all
          elements are <c><anno>InitialValue</anno></c>, for example:</p>
        <pre>
> <input>erlang:make_tuple(4, []).</input>
{[],[],[],[]}</pre>
      </desc>
    </func>

    <func>
      <name name="make_tuple" arity="3"/>
      <fsummary>Creates a new tuple with given arity and contents.</fsummary>
      <desc>
        <p>Creates a tuple of size <c><anno>Arity</anno></c>, where each element
          has value <c><anno>DefaultValue</anno></c>, and then fills in
	  values from <c><anno>InitList</anno></c>.
          Each list element in <c><anno>InitList</anno></c>
	  must be a two-tuple, where the first element is a position in the
	  newly created tuple and the second element is any term. If a
	  position occurs more than once in the list, the term corresponding
	  to the last occurrence is used.</p>
        <p>Example:</p>
        <pre>
> <input>erlang:make_tuple(5, [], [{2,ignored},{5,zz},{2,aa}]).</input>
{{[],aa,[],[],zz}</pre>
      </desc>
    </func>

    <func>
      <name name="map_size" arity="1"/>
      <fsummary>Returns the size of a map.</fsummary>
      <desc>
        <p>Returns an integer, which is the number of key-value pairs
          in <c><anno>Map</anno></c>, for example:</p>
        <pre>
> <input>map_size(#{a=>1, b=>2, c=>3}).</input>
3</pre>
        <p>Allowed in guard tests.</p>
      </desc>
    </func>

    <func>
      <name name="max" arity="2"/>
      <fsummary>Returns the largest of two terms.</fsummary>
      <desc>
        <p>Returns the largest of <c><anno>Term1</anno></c> and
          <c><anno>Term2</anno></c>.
	  If the terms are equal, <c><anno>Term1</anno></c> is returned.</p>
      </desc>
    </func>

    <func>
      <name name="md5" arity="1"/>
      <fsummary>Computes an MD5 message digest.</fsummary>
      <desc>
        <p>Computes an MD5 message digest from <c><anno>Data</anno></c>, where
          the length of the digest is 128 bits (16 bytes).
          <c><anno>Data</anno></c>
          is a binary or a list of small integers and binaries.</p>
        <p>For more information about MD5, see RFC 1321 - The
          MD5 Message-Digest Algorithm.</p>
	<warning><p>The MD5 Message-Digest Algorithm is <em>not</em> considered
	safe for code-signing or software-integrity purposes.</p></warning>
      </desc>
    </func>

    <func>
      <name name="md5_final" arity="1"/>
      <fsummary>Finishes the update of an MD5 context and returns the computed MD5 message digest.</fsummary>
      <desc>
        <p>Finishes the update of an MD5 <c><anno>Context</anno></c> and returns
          the computed <c>MD5</c> message digest.</p>
      </desc>
    </func>

    <func>
      <name name="md5_init" arity="0"/>
      <fsummary>Creates an MD5 context.</fsummary>
      <desc>
        <p>Creates an MD5 context, to be used in subsequent calls to
          <c>md5_update/2</c>.</p>
      </desc>
    </func>

    <func>
      <name name="md5_update" arity="2"/>
      <fsummary>Updates an MD5 context with data and returns a new context.</fsummary>
      <desc>
        <p>Updates an MD5 <c><anno>Context</anno></c> with
          <c><anno>Data</anno></c> and returns a
          <c><anno>NewContext</anno></c>.</p>
      </desc>
    </func>

    <func>
      <name name="memory" arity="0"/>
      <fsummary>Information about dynamically allocated memory.</fsummary>
      <type name="memory_type"/>
      <desc>
        <p>Returns a list with information about memory
          dynamically allocated by the Erlang emulator. Each list
          element is a tuple <c>{Type, Size}</c>. The first element
          <c><anno>Type</anno></c> is an atom describing memory type. The second
          element <c><anno>Size</anno></c> is the memory size in bytes.</p>
        <p>The memory types are as follows:</p>
        <taglist>
          <tag><c>total</c></tag>
          <item>
            <p>The total amount of memory currently allocated. This is
              the same as the sum of the memory size for <c>processes</c>
              and <c>system</c>.</p>
          </item>
          <tag><c>processes</c></tag>
          <item>
            <p>The total amount of memory currently allocated for
              the Erlang processes.</p>
          </item>
          <tag><c>processes_used</c></tag>
          <item>
            <p>The total amount of memory currently used by the Erlang
              processes. This is part of the memory presented as
              <c>processes</c> memory.</p>
          </item>
          <tag><c>system</c></tag>
          <item>
            <p>The total amount of memory currently allocated for
              the emulator that is not directly related to any Erlang
              process. Memory presented as <c>processes</c> is not
              included in this memory.</p>
          </item>
          <tag><c>atom</c></tag>
          <item>
            <p>The total amount of memory currently allocated for atoms.
              This memory is part of the memory presented as
              <c>system</c> memory.</p>
          </item>
          <tag><c>atom_used</c></tag>
          <item>
            <p>The total amount of memory currently used for atoms.
              This memory is part of the memory presented as
              <c>atom</c> memory.</p>
          </item>
          <tag><c>binary</c></tag>
          <item>
            <p>The total amount of memory currently allocated for
              binaries. This memory is part of the memory presented
              as <c>system</c> memory.</p>
          </item>
          <tag><c>code</c></tag>
          <item>
            <p>The total amount of memory currently allocated for
              Erlang code. This memory is part of the memory presented
              as <c>system</c> memory.</p>
          </item>
          <tag><c>ets</c></tag>
          <item>
            <p>The total amount of memory currently allocated for ets
              tables. This memory is part of the memory presented as
              <c>system</c> memory.</p>
          </item>
          <tag><c>low</c></tag>
          <item>
            <p>Only on 64-bit halfword emulator.
              The total amount of memory allocated in low memory areas
	      that are restricted to less than 4 GB, although
	      the system can have more memory.</p>
	    <p>Can be removed in a future release of the halfword
              emulator.</p>
          </item>
          <tag><c>maximum</c></tag>
          <item>
            <p>The maximum total amount of memory allocated since
              the emulator was started. This tuple is only present
              when the emulator is run with instrumentation.</p>
            <p>For information on how to run the emulator with
              instrumentation, see
              <seealso marker="tools:instrument">instrument(3)</seealso>
              and/or <seealso marker="erts:erl">erl(1)</seealso>.</p>
          </item>
        </taglist>
        <note>
          <p>The <c>system</c> value is not complete. Some allocated
            memory that is to be part of this value is not.</p>
          <p>When the emulator is run with instrumentation,
            the <c>system</c> value is more accurate, but memory
            directly allocated for <c>malloc</c> (and friends) is still
            not part of the <c>system</c> value. Direct calls to
            <c>malloc</c> are only done from OS-specific runtime
            libraries and perhaps from user-implemented Erlang drivers
            that do not use the memory allocation functions in
            the driver interface.</p>
          <p>As the <c>total</c> value is the sum of <c>processes</c>
            and <c>system</c>, the error in <c>system</c> propagates
            to the <c>total</c> value.</p>
	  <p>The different amounts of memory that are summed are
	    <em>not</em> gathered atomically, which introduces
	    an error in the result.</p>
        </note>
        <p>The different values have the following relation to each
          other. Values beginning with an uppercase letter is not part
          of the result.</p>
        <code type="none">
        total = processes + system
        processes = processes_used + ProcessesNotUsed
        system = atom + binary + code + ets + OtherSystem
        atom = atom_used + AtomNotUsed
        RealTotal = processes + RealSystem
        RealSystem = system + MissedSystem</code>
        <p>More tuples in the returned list can be added in a
          future release.</p>
        <note>
          <p>The <c>total</c> value is supposed to be the total amount
            of memory dynamically allocated by the emulator. Shared
            libraries, the code of the emulator itself, and
            the emulator stacks are not supposed to be included. That
            is, the <c>total</c> value is <em>not</em> supposed to be
            equal to the total size of all pages mapped to the emulator.</p>
          <p>Furthermore, because of fragmentation and prereservation of
            memory areas, the size of the memory segments containing
            the dynamically allocated memory blocks can be much
            larger than the total size of the dynamically allocated
            memory blocks.</p>
        </note>
	<note>
	  <p>As from <c>ERTS</c> 5.6.4, <c>erlang:memory/0</c> requires that
	    all <seealso marker="erts:erts_alloc">erts_alloc(3)</seealso>
	    allocators are enabled (default behavior).</p>
	</note>
        <p>Failure: <c>notsup</c> if an
          <seealso marker="erts:erts_alloc">erts_alloc(3)</seealso>
	  allocator has been disabled.</p>
      </desc>
    </func>

    <func>
      <name name="memory" arity="1" clause_i="1"/>
      <name name="memory" arity="1" clause_i="2"/>
      <fsummary>Information about dynamically allocated memory.</fsummary>
      <type name="memory_type"/>
      <desc>
        <p>Returns the memory size in bytes allocated for memory of
          type <c><anno>Type</anno></c>. The argument can also be given as a list
          of <c>memory_type()</c> atoms, in which case a corresponding list of
          <c>{memory_type(), Size :: integer >= 0}</c> tuples is returned.</p>
	<note>
	  <p>As from <c>ERTS</c> version 5.6.4,
            <c>erlang:memory/1</c> requires that
	    all <seealso marker="erts:erts_alloc">erts_alloc(3)</seealso>
	    allocators are enabled (default behavior).</p>
	</note>
        <p>Failures:</p>
        <taglist>
          <tag><c>badarg</c></tag>
          <item>
	    If <c><anno>Type</anno></c> is not one of the memory types
            listed in the description of
	    <seealso marker="#memory/0">erlang:memory/0</seealso>.
	  </item>
          <tag><c>badarg</c></tag>
          <item>
	    If <c>maximum</c> is passed as <c><anno>Type</anno></c> and
            the emulator is not run in instrumented mode.
	  </item>
          <tag><c>notsup</c></tag>
          <item>
	    If an <seealso marker="erts:erts_alloc">erts_alloc(3)</seealso>
	    allocator has been disabled.
	  </item>
	</taglist>
        <p>See also
          <seealso marker="#memory/0">erlang:memory/0</seealso>.</p>
      </desc>
    </func>

    <func>
      <name name="min" arity="2"/>
      <fsummary>Returns the smallest of two terms.</fsummary>
      <desc>
        <p>Returns the smallest of <c><anno>Term1</anno></c> and
          <c><anno>Term2</anno></c>.
	  If the terms are equal, <c><anno>Term1</anno></c> is returned.</p>
      </desc>
    </func>

    <func>
      <name name="module_loaded" arity="1"/>
      <fsummary>Checks if a module is loaded.</fsummary>
      <desc>
        <p>Returns <c>true</c> if the module <c><anno>Module</anno></c>
          is loaded, otherwise <c>false</c>. It does not attempt to load
          the module.</p>
        <warning>
          <p>This BIF is intended for the code server (see
            <seealso marker="kernel:code">code(3)</seealso>) and is not to be
            used elsewhere.</p>
        </warning>
      </desc>
    </func>

    <func>
      <name name="monitor" arity="2" clause_i="1"/>
      <name name="monitor" arity="2" clause_i="2"/>
      <type name="registered_name"/>
      <type name="registered_process_identifier"/>
      <type name="monitor_process_identifier"/>
      <fsummary>Starts monitoring.</fsummary>
      <desc>
	<p>Send a monitor request of type <c><anno>Type</anno></c> to the
	entity identified by <c><anno>Item</anno></c>. The caller of
	<c>monitor/2</c> will later be notified by a monitor message on the
	following format if the monitored state is changed:</p>
        <code type="none">{Tag, <anno>MonitorRef</anno>, <anno>Type</anno>, Object, Info}</code>
	<note><p>The monitor request is an asynchronous signal. That is, it
	takes time before the signal reaches its destination.</p></note>
	<p>Valid <c><anno>Type</anno></c>s:</p>
	<taglist>
	  <tag><marker id="monitor_process"/><c>process</c></tag>
	  <item>
	    <p>Monitor the existence of the process identified by
	    <c><anno>Item</anno></c>. Valid
	    <c><anno>Item</anno></c>s in combination with the
	    <c>process <anno>Type</anno></c> can be any of the following:</p>
            <taglist>
              <tag><c>pid()</c></tag>
              <item>
		<p>The process identifier of the process to monitor.</p>
              </item>
              <tag><c>{RegisteredName, Node}</c></tag>
              <item>
		<p>A tuple consisting of a registered name of a process and
		a node name. The process residing on the node <c>Node</c>
		with the registered name <c>{RegisteredName, Node}</c> will
		be monitored.</p>
              </item>
              <tag><c>RegisteredName</c></tag>
              <item>
		<p>The process locally registered as <c>RegisteredName</c>
		will become monitored.</p>
              </item>
            </taglist>
            <note><p>When a registered name is used, the
	    process that has the registered name when the
            monitor request reach its destination will be monitored.
            The monitor is not effected if the registered name is
            unregistered, or unregistered and later registered on another
	    process.</p></note>
	    <p>The monitor is triggered either when the monitored process
	    terminates, is non existing, or if the connection to it is
	    lost. In the case the connection to it is lost, we do not know
	    if it still exist or not. After this type of monitor has been
	    triggered, the monitor is automatically removed.</p>
            <p>When the monitor is triggered a <c>'DOWN'</c> message is
	    sent to the monitoring process. A <c>'DOWN'</c> message has
	    the following pattern:</p>
            <code type="none">{'DOWN', MonitorRef, Type, Object, Info}</code>
            <p>Here <c>MonitorRef</c> and <c>Type</c> are the same as
            described earlier, and:</p>
            <taglist>
              <tag><c>Object</c></tag>
              <item>
		<p>equals:</p>
		<taglist>
		  <tag><c><anno>Item</anno></c></tag>
		  <item>If <c><anno>Item</anno></c> is specified by a
		  process identifier.</item>
		  <tag><c>{RegisteredName, Node}</c></tag>
		  <item>If <c><anno>Item</anno></c> is specified as
		  <c>RegisteredName</c>, or <c>{RegisteredName, Node}</c>
		  where <c>Node</c> corresponds to the node that the
		  monitored process resides on.</item>
		</taglist>
              </item>
              <tag><c>Info</c></tag>
              <item>
		<p>Either the exit reason of the process, <c>noproc</c>
		(non-existing process), or <c>noconnection</c> (no
		connection to the node where the monitored process
		resides).</p></item>
	    </taglist>
	    <p>The monitoring is turned off when the <c>'DOWN'</c>
	    message is sent or when
	    <seealso marker="#demonitor/1">demonitor/1</seealso>
	    is called.</p>
	    <p>If an attempt is made to monitor a process on an older node
	    (where remote process monitoring is not implemented or
	    where remote process monitoring by registered name is not
	    implemented), the call fails with <c>badarg</c>.</p>
	    <note>
	      <p>The format of the <c>'DOWN'</c> message changed in ERTS
	      version 5.2 (OTP R9B) for monitoring
	      <em>by registered name</em>. Element <c>Object</c> of
	      the <c>'DOWN'</c> message could in earlier versions
	      sometimes be the process identifier of the monitored process and sometimes
	      be the registered name. Now element <c>Object</c> is
	      always a tuple consisting of the registered name and
	      the node name. Processes on new nodes (ERTS version 5.2
	      or higher) always get <c>'DOWN'</c> messages on
	      the new format even if they are monitoring processes on old
	      nodes. Processes on old nodes always get <c>'DOWN'</c>
	      messages on the old format.</p>
	    </note>
	  </item>
	  <tag><marker id="monitor_time_offset"/><c>time_offset</c></tag>
	  <item>
	    <p>Monitor changes in
	    <seealso marker="#time_offset/0">time offset</seealso>
	    between
	    <seealso marker="time_correction#Erlang_Monotonic_Time">Erlang
	    monotonic time</seealso> and
	    <seealso marker="time_correction#Erlang_System_Time">Erlang
	    system time</seealso>. There is only one valid
	    <c><anno>Item</anno></c> in combination with the
	    <c>time_offset <anno>Type</anno></c>, namely the atom
	    <c>clock_service</c>. Note that the atom <c>clock_service</c> is
	    <em>not</em> the registered name of a process. In this specific
	    case it serves as an identifier of the runtime system internal
	    clock service at current runtime system instance.</p>

	    <p>The monitor is triggered when the time offset is changed.
	    This either if the time offset value is changed, or if the
	    offset is changed from preliminary to final during
	    <seealso marker="#system_flag_time_offset">finalization
	    of the time offset</seealso> when the
	    <seealso marker="time_correction#Single_Time_Warp_Mode">single
	    time warp mode</seealso> is used. When a change from preliminary
	    to final time offset is made, the monitor will be triggered once
	    regardless of whether the time offset value was actually changed
	    or not.</p>

	    <p>If the runtime system is in
	    <seealso marker="time_correction#Multi_Time_Warp_Mode">multi
	    time warp mode</seealso>, the time offset will be changed when
	    the runtime system detects that the
	    <seealso marker="time_correction#OS_System_Time">OS system
	    time</seealso> has changed. The runtime system will, however,
	    not detect this immediately when it happens. A task checking
	    the time offset is scheduled to execute at least once a minute,
	    so under normal operation this should be detected within a
	    minute, but during heavy load it might take longer time.</p>

	    <p>The monitor will <em>not</em> be automatically removed
	    after it has been triggered. That is, repeated changes of
	    the time offset will trigger the monitor repeatedly.</p>

            <p>When the monitor is triggered a <c>'CHANGE'</c> message will
	    be sent to the monitoring process. A <c>'CHANGE'</c> message has
	    the following pattern:</p>
            <code type="none">{'CHANGE', MonitorRef, Type, Item, NewTimeOffset}</code>
            <p>where <c>MonitorRef</c>, <c><anno>Type</anno></c>, and 
	    <c><anno>Item</anno></c> are the same as described above, and
	    <c>NewTimeOffset</c> is the new time offset.</p>

	    <p>When the <c>'CHANGE'</c> message has been received you are
	    guaranteed not to retrieve the old time offset when calling
	    <seealso marker="#time_offset/0"><c>erlang:time_offset()</c></seealso>.
	    Note that you can observe the change of the time offset
	    when calling <c>erlang:time_offset()</c> before you
	    get the <c>'CHANGE'</c> message.</p>

	  </item>
	</taglist>
	<p>Making several calls to <c>monitor/2</c> for the same
	<c><anno>Item</anno></c> and/or <c><anno>Type</anno></c> is not
	an error; it results in as many independent monitoring instances.</p>
	<p>The monitor functionality is expected to be extended. That is,
	other <c><anno>Type</anno></c>s and <c><anno>Item</anno></c>s
	are expected to be supported in	a future release.</p>
        <note>
          <p>If or when <c>monitor/2</c> is extended, other
            possible values for <c>Tag</c>, <c>Object</c> and
	    <c>Info</c> in the monitor message will be introduced.</p>
        </note>
      </desc>
    </func>

    <func>
      <name name="monitor_node" arity="2"/>
      <fsummary>Monitors the status of a node.</fsummary>
      <desc>
        <p>Monitors the status of the node <c><anno>Node</anno></c>.
          If <c><anno>Flag</anno></c>
          is <c>true</c>, monitoring is turned on. If <c><anno>Flag</anno></c>
          is <c>false</c>, monitoring is turned off.</p>
        <p>Making several calls to <c>monitor_node(Node, true)</c> for
          the same <c><anno>Node</anno></c> is not an error; it results
          in as many independent monitoring instances.</p>
        <p>If <c><anno>Node</anno></c> fails or does not exist, the message
          <c>{nodedown, Node}</c> is delivered to the process. If a
          process has made two calls to <c>monitor_node(Node, true)</c>
          and <c><anno>Node</anno></c> terminates, two <c>nodedown</c> messages
          are delivered to the process. If there is no connection to
          <c><anno>Node</anno></c>, an attempt is made to create one.
          If this fails, a <c>nodedown</c> message is delivered.</p>
        <p>Nodes connected through hidden connections can be monitored
          as any other nodes.</p>
        <p>Failure: <c>badarg</c> if the local node is not alive.</p>
      </desc>
    </func>

    <func>
      <name name="monitor_node" arity="3"/>
      <fsummary>Monitors the status of a node.</fsummary>
      <desc>
        <p>Behaves as
          <seealso marker="#monitor_node/2">monitor_node/2</seealso>
          except that it allows an
          extra option to be given, namely <c>allow_passive_connect</c>.
          This option allows the BIF to wait the normal network connection
          time-out for the <em>monitored node</em> to connect itself,
          even if it cannot be actively connected from this node
          (that is, it is blocked). The state where this can be useful
          can only be achieved by using the <c>Kernel</c> option
          <c>dist_auto_connect once</c>. If that option is not
          used, option <c>allow_passive_connect</c> has no effect.</p>
        <note>
          <p>Option <c>allow_passive_connect</c> is used
            internally and is seldom needed in applications where the
            network topology and the <c>Kernel</c> options in effect
            are known in advance.</p>
        </note>
        <p>Failure: <c>badarg</c> if the local node is not alive or the
          option list is malformed.</p>
      </desc>
    </func>

    <func>
      <name name="monotonic_time" arity="0"/>
      <fsummary>Current Erlang monotonic time.</fsummary>
      <desc>
	<p>Returns the current
	<seealso marker="time_correction#Erlang_Monotonic_Time">Erlang
	monotonic time</seealso> in <c>native</c>
	<seealso marker="#type_time_unit">time unit</seealso>. This
	is a monotonically increasing time since some unspecified point in
	time.</p>

	<note><p>This is a
	<seealso marker="time_correction#Monotonically_Increasing">monotonically increasing</seealso> time, but <em>not</em> a
	<seealso marker="time_correction#Strictly_Monotonically_Increasing">strictly monotonically increasing</seealso>
	time. That is, consecutive calls to
	<c>erlang:monotonic_time/0</c> can produce the same result.</p>

	<p>Different runtime system instances will use different
	unspecified points in time as base for their Erlang monotonic clocks.
	That is, it is <em>pointless</em> comparing monotonic times from
	different runtime system instances. Different runtime system instances
	may also place this unspecified point in time different relative
	runtime system start. It may be placed in the future (time at start
	is a negative value), the past (time at start is a
	positive value), or the runtime system start (time at start is
	zero). The monotonic time at runtime system start can be
	retrieved by calling
	<seealso marker="#system_info_start_time"><c>erlang:system_info(start_time)</c></seealso>.</p></note>
      </desc>
    </func>
    <func>
      <name name="monotonic_time" arity="1"/>
      <fsummary>Current Erlang monotonic time</fsummary>
      <desc>
	<p>Returns the current
	<seealso marker="time_correction#Erlang_Monotonic_Time">Erlang
	monotonic time</seealso> converted
	into the <c><anno>Unit</anno></c> passed as argument.</p>

	<p>Same as calling
	<seealso marker="#convert_time_unit/3"><c>erlang:convert_time_unit</c></seealso><c>(</c><seealso marker="#monotonic_time/0"><c>erlang:monotonic_time()</c></seealso><c>,
	native, <anno>Unit</anno>)</c>
	however optimized for commonly used <c><anno>Unit</anno></c>s.</p>
      </desc>
    </func>
    <func>
      <name name="nif_error" arity="1"/>
      <fsummary>Stops execution with a given reason.</fsummary>
      <desc>
        <p>Works exactly like
	 <seealso marker="#error/1">erlang:error/1</seealso>, but
	 <c>Dialyzer</c> thinks that this BIF will return an arbitrary
	 term. When used in a stub function for a NIF to generate an
	 exception when the NIF library is not loaded, <c>Dialyzer</c>
	 does not generate false warnings.</p>
      </desc>
    </func>

    <func>
      <name name="nif_error" arity="2"/>
      <fsummary>Stops execution with a given reason.</fsummary>
      <desc>
        <p>Works exactly like
	 <seealso marker="#error/2">erlang:error/2</seealso>, but
	 <c>Dialyzer</c> thinks that this BIF will return an arbitrary
	 term. When used in a stub function for a NIF to generate an
	 exception when the NIF library is not loaded, <c>Dialyzer</c>
	 does not generate false warnings.</p>
      </desc>
    </func>

    <func>
      <name name="node" arity="0"/>
      <fsummary>Name of the local node.</fsummary>
      <desc>
        <p>Returns the name of the local node. If the node is not alive,
          <c>nonode@nohost</c> is returned instead.</p>
        <p>Allowed in guard tests.</p>
      </desc>
    </func>

    <func>
      <name name="node" arity="1"/>
      <fsummary>At which node a pid, port, or reference originates.</fsummary>
      <desc>
        <p>Returns the node where <c><anno>Arg</anno></c> originates.
          <c><anno>Arg</anno></c> can
          be a process identifier, a reference, or a port.
          If the local node is not
          alive, <c>nonode@nohost</c> is returned.</p>
        <p>Allowed in guard tests.</p>
      </desc>
    </func>

    <func>
      <name name="nodes" arity="0"/>
      <fsummary>All visible nodes in the system.</fsummary>
      <desc>
        <p>Returns a list of all visible nodes in the system, except
          the local node. Same as <c>nodes(visible)</c>.</p>
      </desc>
    </func>

    <func>
      <name name="nodes" arity="1"/>
      <fsummary>All nodes of a certain type in the system.</fsummary>
      <desc>
        <p>Returns a list of nodes according to the argument given.
          The returned result when the argument is a list, is the list
          of nodes satisfying the disjunction(s) of the list elements.</p>
        <p><c><anno>NodeType</anno></c> can be any of the following:</p>
        <taglist>
          <tag><c>visible</c></tag>
          <item>
            <p>Nodes connected to this node through normal connections.</p>
          </item>
          <tag><c>hidden</c></tag>
          <item>
            <p>Nodes connected to this node through hidden connections.</p>
          </item>
          <tag><c>connected</c></tag>
          <item>
            <p>All nodes connected to this node.</p>
          </item>
          <tag><c>this</c></tag>
          <item>
            <p>This node.</p>
          </item>
          <tag><c>known</c></tag>
          <item>
            <p>Nodes that are known to this node. That is, connected
	    nodes and nodes referred to by process identifiers, port
	    identifiers and references located on this node.
	    The set of known nodes is garbage collected. Notice that
	    this garbage collection can be delayed. For more
	    information, see
	    <seealso marker="erlang#system_info_delayed_node_table_gc">delayed_node_table_gc</seealso>.
	    </p>
          </item>
        </taglist>
        <p>Some equalities: <c>[node()] = nodes(this)</c>,
          <c>nodes(connected) = nodes([visible, hidden])</c>, and
          <c>nodes() = nodes(visible)</c>.</p>
      </desc>
    </func>

    <func>
      <name name="now" arity="0"/>
      <fsummary>Elapsed time since 00:00 GMT.</fsummary>
      <type name="timestamp"/>
      <desc>
	<warning><p><em>This function is deprecated! Do not use it!</em>
	See the users guide chapter
	<seealso marker="time_correction">Time and Time Correction</seealso>
	for more information. Specifically the 
	<seealso marker="time_correction#Dos_and_Donts">Dos and Dont's</seealso>
	section for information on what to use instead of <c>erlang:now/0</c>.
	</p></warning>
        <p>Returns the tuple <c>{MegaSecs, Secs, MicroSecs}</c> which is
          the elapsed time since 00:00 GMT, January 1, 1970 (zero hour),
          on the assumption that the underlying OS supports this.
          Otherwise some other point in time is chosen. It is also
          guaranteed that subsequent calls to this BIF return
          continuously increasing values. Hence, the return value from
          <c>now()</c> can be used to generate unique time-stamps.
          If it is called in a tight loop on a fast machine,
          the time of the node can become skewed.</p>
        <p>Can only be used to check the local time of day if
          the time-zone information of the underlying OS is
          properly configured.</p>
      </desc>
    </func>

    <func>
      <name name="open_port" arity="2"/>
      <fsummary>Opens a port.</fsummary>
      <desc>
        <p>Returns a port identifier as the result of opening a
          new Erlang port. A port can be seen as an external Erlang
          process.</p>
	<p>The name of the executable as well as the arguments
	given in <c>cd</c>, <c>env</c>, <c>args</c>, and <c>arg0</c> are
        subject to Unicode file name translation if the system is running
	in Unicode file name mode. To avoid
	translation or to force, for example UTF-8, supply the executable
	and/or arguments as a binary in the correct
	encoding. For details, see the module
        <seealso marker="kernel:file">file</seealso>, the function
	<seealso marker="kernel:file#native_name_encoding/0">file:native_name_encoding/0</seealso>, and the
	<seealso marker="stdlib:unicode_usage">STDLIB </seealso>
        User's Guide.</p>
	<note><p>The characters in the name (if given as a list) can
	only be higher than 255 if the Erlang Virtual Machine is started
	in Unicode file name translation mode. Otherwise the name
	of the executable is limited to the ISO-latin-1
	character set.</p></note>
	<p><c><anno>PortName</anno></c> can be any of the following:</p>
        <taglist>
          <tag><c>{spawn, <anno>Command</anno>}</c></tag>
          <item>
            <p>Starts an external program. <c><anno>Command</anno></c>
              is the name of the external program to be run.
              <c><anno>Command</anno></c>
              runs outside the Erlang work space unless an Erlang
              driver with the name <c><anno>Command</anno></c> is found.
              If found, that driver is started. A driver runs in the Erlang
              work space, which means that it is linked with the Erlang
              runtime system.</p>
            <p>When starting external programs on Solaris, the system
              call <c>vfork</c> is used in preference to <c>fork</c>
              for performance reasons, although it has a history of
              being less robust. If there are problems using
              <c>vfork</c>, setting environment variable
              <c>ERL_NO_VFORK</c> to any value causes <c>fork</c>
              to be used instead.</p>
	      <p>For external programs, <c>PATH</c> is searched
	      (or an equivalent method is used to find programs,
	      depending on OS). This is done by invoking
	      the shell on certain platforms. The first space-separated
	      token of the command is considered as the
	      name of the executable (or driver). This (among other
	      things) makes this option unsuitable for running
	      programs having spaces in file names or directory names.
              If spaces in executable file names are desired, use
	      <c>{spawn_executable, <anno>Command</anno>}</c> instead.</p>
          </item>
          <tag><c>{spawn_driver, <anno>Command</anno>}</c></tag>
          <item>
	      <p>Works like <c>{spawn, <anno>Command</anno>}</c>, but demands the
	      first (space-separated) token of the command to be the name of a
	      loaded driver. If no driver with that name is loaded, a
	      <c>badarg</c> error is raised.</p>
          </item>
          <tag><c>{spawn_executable, <anno>FileName</anno>}</c></tag>
          <item>
	      <p>Works like <c>{spawn, <anno>FileName</anno>}</c>, but only runs
	      external executables. <c><anno>FileName</anno></c> in its whole
	      is used as the name of the executable, including any spaces.
	      If arguments are to be passed, the <c><anno>PortSettings</anno></c>
	      <c>args</c> and <c>arg0</c> can be used.</p>
	      <p>The shell is usually not invoked to start the
	      program, it is executed directly. <c>PATH</c> (or
              equivalent) is not searched. To find a program
	      in <c>PATH</c> to execute, use
              <seealso marker="kernel:os#find_executable/1">os:find_executable/1</seealso>.</p>
	      <p>Only if a shell script or <c>.bat</c> file is
	      executed, the appropriate command interpreter is
	      invoked implicitly, but there is still no
	      command argument expansion or implicit <c>PATH</c> search.</p>
	      <p>If <c><anno>FileName</anno></c> cannot be run, an error
	      exception is raised, with the POSIX error code as the reason.
	      The error reason can differ between OSs.
	      Typically the error <c>enoent</c> is raised when an
	      attempt is made to run a program that is not found and
	      <c>eacces</c> is raised when the given file is not
	      executable.</p>
          </item>
          <tag><c>{fd, <anno>In</anno>, <anno>Out</anno>}</c></tag>
          <item>
            <p>Allows an Erlang process to access any currently opened
              file descriptors used by Erlang. The file descriptor
              <c><anno>In</anno></c> can be used for standard input, and the file
              descriptor <c><anno>Out</anno></c> for standard output. It is only
              used for various servers in the Erlang OS (<c>shell</c>
              and <c>user</c>). Hence, its use is limited.</p>
          </item>
        </taglist>
        <p><c><anno>PortSettings</anno></c> is a list of settings for the port.
          The valid settings are as follows:</p>
        <taglist>
          <tag><c>{packet, <anno>N</anno>}</c></tag>
          <item>
            <p>Messages are preceded by their length, sent in <c><anno>N</anno></c>
              bytes, with the most significant byte first. The valid values
              for <c>N</c> are 1, 2, and 4.</p>
          </item>
          <tag><c>stream</c></tag>
          <item>
            <p>Output messages are sent without packet lengths. A
              user-defined protocol must be used between the Erlang
              process and the external object.</p>
          </item>
          <tag><c>{line, <anno>L</anno>}</c></tag>
          <item>
            <p>Messages are delivered on a per line basis. Each line
              (delimited by the OS-dependent new line sequence) is
              delivered in a single message. The message data format
              is <c>{Flag, Line}</c>, where <c>Flag</c> is
              <c>eol</c> or <c>noeol</c>, and <c>Line</c> is the
              data delivered (without the new line sequence).</p>
            <p><c><anno>L</anno></c> specifies the maximum line length in bytes.
              Lines longer than this are delivered in more than one
              message, with <c>Flag</c> set to <c>noeol</c> for all
              but the last message. If end of file is encountered
              anywhere else than immediately following a new line
              sequence, the last line is also delivered with
              <c>Flag</c> set to <c>noeol</c>. Otherwise
              lines are delivered with <c>Flag</c> set to <c>eol</c>.</p>
            <p>The <c>{packet, <anno>N</anno>}</c> and <c>{line,
              <anno>L</anno>}</c> settings are mutually exclusive.</p>
          </item>
          <tag><c>{cd, <anno>Dir</anno>}</c></tag>
          <item>
            <p>Only valid for <c>{spawn, <anno>Command</anno>}</c> and
	      <c>{spawn_executable, <anno>FileName</anno>}</c>.
              The external program starts using <c><anno>Dir</anno></c> as its
              working directory. <c><anno>Dir</anno></c> must be a string.</p>
          </item>
          <tag><c>{env, <anno>Env</anno>}</c></tag>
          <item>
            <p>Only valid for <c>{spawn, <anno>Command</anno>}</c> and
	    <c>{spawn_executable, <anno>FileName</anno>}</c>.
              The environment of the started process is extended using
              the environment specifications in <c><anno>Env</anno></c>.</p>
            <p><c><anno>Env</anno></c> is to be a list of tuples
              <c>{<anno>Name</anno>, <anno>Val</anno>}</c>,
              where <c><anno>Name</anno></c> is the name of an
              environment variable, and <c><anno>Val</anno></c> is the
              value it is to have in the spawned
              port process. Both <c><anno>Name</anno></c> and
              <c><anno>Val</anno></c> must be strings. The one
              exception is <c><anno>Val</anno></c> being the atom
              <c>false</c> (in analogy with <c>os:getenv/1</c>), which
              removes the environment variable.</p>
          </item>
	  <tag><c>{args, [ string() | binary() ]}</c></tag>
          <item>
	    <p>Only valid for <c>{spawn_executable, <anno>FileName</anno>}</c>
	    and specifies arguments to the executable. Each argument
	    is given as a separate string and (on Unix) eventually
	    ends up as one element each in the argument vector. On
	    other platforms, a similar behavior is mimicked.</p>
	    <p>The arguments are not expanded by the shell before
	      being supplied to the executable. Most notably this
	      means that file wild card expansion does not happen.
              To expand wild cards for the arguments, use
	      <seealso marker="stdlib:filelib#wildcard/1">filelib:wildcard/1</seealso>.
	      Notice that even if
	      the program is a Unix shell script, meaning that the
	      shell ultimately is invoked, wild card expansion
	      does not happen, and the script is provided with the
	      untouched arguments. On Windows, wild card expansion
	      is always up to the program itself, therefore this is
	      not an issue issue.</p>
	    <p>The executable name (also known as <c>argv[0]</c>)
	      is not to be given in this list. The proper executable name
	      is automatically used as argv[0], where applicable.</p>
	    <p>If you explicitly want to set the
	      program name in the argument vector, option <c>arg0</c>
	      can be used.</p>
          </item>
	  <tag><c>{arg0, string() | binary()}</c></tag>
          <item>
	    <p>Only valid for <c>{spawn_executable, <anno>FileName</anno>}</c>
	    and explicitly specifies the program name argument when
	    running an executable. This can in some circumstances,
	    on some OSs, be desirable. How the program
	    responds to this is highly system-dependent and no specific
	    effect is guaranteed.</p>
	  </item> 
          <tag><c>exit_status</c></tag>
          <item>
            <p>Only valid for <c>{spawn, <anno>Command</anno>}</c>, where
              <c><anno>Command</anno></c> refers to an external program, and
	      for <c>{spawn_executable, <anno>FileName</anno>}</c>.</p>
            <p>When the external process connected to the port exits, a
              message of the form <c>{Port,{exit_status,Status}}</c> is
              sent to the connected process, where <c>Status</c> is the
              exit status of the external process. If the program
              aborts on Unix, the same convention is used as the shells
              do (that is, 128+signal).</p>
            <p>If option <c>eof</c> is also given, the messages <c>eof</c>
              and <c>exit_status</c> appear in an unspecified order.</p>
            <p>If the port program closes its <c>stdout</c> without exiting,
              option <c>exit_status</c> does not work.</p>
          </item>
          <tag><c>use_stdio</c></tag>
          <item>
            <p>Only valid for <c>{spawn, <anno>Command</anno>}</c> and
	    <c>{spawn_executable, <anno>FileName</anno>}</c>. It
              allows the standard input and output (file descriptors 0
              and 1) of the spawned (Unix) process for communication
              with Erlang.</p>
          </item>
          <tag><c>nouse_stdio</c></tag>
          <item>
            <p>The opposite of <c>use_stdio</c>. It uses file descriptors
              3 and 4 for communication with Erlang.</p>
          </item>
          <tag><c>stderr_to_stdout</c></tag>
          <item>
            <p>Affects ports to external programs. The executed program
              gets its standard error file redirected to its standard
              output file. <c>stderr_to_stdout</c> and
              <c>nouse_stdio</c> are mutually exclusive.</p>
          </item>
          <tag><c>overlapped_io</c></tag>
          <item>
            <p>Affects ports to external programs on Windows only. The
	    standard input and standard output handles of the port program
	    are, if this option is supplied, opened with flag
	    <c>FILE_FLAG_OVERLAPPED</c>, so that the port program can
            (and must) do
	    overlapped I/O on its standard handles. This is not normally
	    the case for simple port programs, but an option of value for the
	    experienced Windows programmer. <em>On all other platforms, this
	    option is silently discarded.</em></p>
          </item>
          <tag><c>in</c></tag>
          <item>
            <p>The port can only be used for input.</p>
          </item>
          <tag><c>out</c></tag>
          <item>
            <p>The port can only be used for output.</p>
          </item>
          <tag><c>binary</c></tag>
          <item>
            <p>All I/O from the port is binary data objects as opposed
              to lists of bytes.</p>
          </item>
          <tag><c>eof</c></tag>
          <item>
            <p>The port is not closed at the end of the file and does not
              produce an exit signal. Instead, it remains open and
              a <c>{Port, eof}</c> message is sent to the process
              holding the port.</p>
          </item>
          <tag><c>hide</c></tag>
          <item>
            <p>When running on Windows, suppresses creation of a new
	      console window when spawning the port program.
	      (This option has no effect on other platforms.)</p>
          </item>
          <tag><c>{parallelism, Boolean}</c></tag>
          <item>
          <marker id="open_port_parallelism"></marker>
            <p>Sets scheduler hint for port parallelism. If set to
            <c>true</c>, the Virtual Machine schedules port tasks;
            when doing so, it improves parallelism in the system. If set
            to <c>false</c>, the Virtual Machine tries to
	    perform port tasks immediately, improving latency at the
            expense of parallelism. The default can be set at system startup
            by passing command-line argument
	    <seealso marker="erl#+spp">+spp</seealso> to <c>erl(1)</c>.</p>
          </item>
        </taglist>
        <p>Default is <c>stream</c> for all port types and
          <c>use_stdio</c> for spawned ports.</p>
        <p>Failure: If the port cannot be opened, the exit reason is
	  <c>badarg</c>, <c>system_limit</c>, or the POSIX error code that
	  most closely describes the error, or <c>einval</c> if no POSIX
          code is appropriate:</p>
        <taglist>
          <tag><c>badarg</c></tag>
          <item>Bad input arguments to <c>open_port</c>.
          </item>
          <tag><c>system_limit</c></tag>
          <item>All available ports in the Erlang emulator are in use.
          </item>
          <tag><c>enomem</c></tag>
          <item>Not enough memory to create the port.
          </item>
          <tag><c>eagain</c></tag>
          <item>No more available OS processes.
          </item>
          <tag><c>enametoolong</c></tag>
          <item>Too long external command.
          </item>
          <tag><c>emfile</c></tag>
          <item>No more available file descriptors (for the
            OS process that the Erlang emulator runs in).
          </item>
          <tag><c>enfile</c></tag>
          <item>Full file table (for the entire OS).
          </item>
          <tag><c>eacces</c></tag>
          <item><c>Command</c> given in <c>{spawn_executable, Command}</c>
            does not point out an executable file.
          </item>
          <tag><c>enoent</c></tag>
          <item><c><anno>FileName</anno></c> given in
            <c>{spawn_executable, <anno>FileName</anno>}</c>
            does not point out an existing file.
          </item>
        </taglist>
        <p>During use of a port opened using <c>{spawn, Name}</c>,
          <c>{spawn_driver, Name}</c>, or <c>{spawn_executable, Name}</c>,
          errors arising when sending messages to it are reported to
          the owning process using signals of the form
          <c>{'EXIT', Port, PosixCode}</c>. For the possible values of
          <c>PosixCode</c>, see the
          <seealso marker="kernel:file">file(3)</seealso>
          manual page in <c>Kernel</c>.</p>
	  <p>The maximum number of ports that can be open at the same
          time can be configured by passing command-line flag
	  <seealso marker="erl#max_ports"><c>+Q</c></seealso> to
	  <c>erl(1)</c>.</p>
      </desc>
    </func>

    <func>
      <name name="phash" arity="2"/>
      <type_desc variable="Range">Range = 1..2^32, Hash = 1..Range</type_desc>
      <fsummary>Portable hash function.</fsummary>
      <desc>
        <p>Portable hash function that gives the same hash for
          the same Erlang term regardless of machine architecture and
          <c>ERTS</c> version (the BIF was introduced in <c>ERTS</c> 4.9.1.1).
          The function returns a hash value for
          <c><anno>Term</anno></c> within the range
          <c>1..<anno>Range</anno></c>. The maximum value for
	  <c><anno>Range</anno></c> is 2^32.</p>
        <p>This BIF can be used instead of the old deprecated BIF
          <c>erlang:hash/2</c>, as it calculates better hashes for
          all data types, but consider using <c>phash2/1,2</c> instead.</p>
      </desc>
    </func>

    <func>
      <name name="phash2" arity="1"/>
      <name name="phash2" arity="2"/>
      <type_desc variable="Range">1..2^32</type_desc>
      <type_desc variable="Hash">0..Range-1</type_desc>
      <fsummary>Portable hash function.</fsummary>
      <desc>
        <p>Portable hash function that gives the same hash for
          the same Erlang term regardless of machine architecture and
          <c>ERTS</c> version (the BIF was introduced in <c>ERTS</c> 5.2).
          The function returns a hash value for
	  <c><anno>Term</anno></c> within the range
	  <c>0..<anno>Range</anno>-1</c>. The maximum value for
	  <c><anno>Range</anno></c> is 2^32. When without argument
          <c><anno>Range</anno></c>, a value in the range
          0..2^27-1 is returned.</p>
        <p>This BIF is always to be used for hashing terms. It
          distributes small integers better than <c>phash/2</c>, and
          it is faster for bignums and binaries.</p>
        <p>Notice that the range <c>0..<anno>Range</anno>-1</c> is
          different from the range of <c>phash/2</c>, which is
          <c>1..<anno>Range</anno></c>.</p>
      </desc>
    </func>

    <func>
      <name name="pid_to_list" arity="1"/>
      <fsummary>Text representation of a pid.</fsummary>
      <desc>
        <p>Returns a string corresponding to the text
          representation of <c><anno>Pid</anno></c>.</p>
        <warning>
          <p>This BIF is intended for debugging and is not to be used
	  in application programs.</p>
        </warning>
      </desc>
    </func>

    <func>
      <name name="port_close" arity="1"/>
      <fsummary>Closes an open port.</fsummary>
      <desc>
        <p>Closes an open port. Roughly the same as
          <c><anno>Port</anno> ! {self(), close}</c> except for the error behavior
          (see the following), being synchronous, and that the port does
	  <em>not</em> reply with <c>{Port, closed}</c>. Any process can
	  close a port with <c>port_close/1</c>, not only the port owner
	  (the connected process). If the calling process is linked to
          the port identified by <c><anno>Port</anno></c>, the exit
	  signal from the port is guaranteed to be delivered before
	  <c>port_close/1</c> returns.</p> 
        <p>For comparison: <c><anno>Port</anno> ! {self(), close}</c>
	  only fails with <c>badarg</c> if <c><anno>Port</anno></c> does
	  not refer to a port or a process. If <c><anno>Port</anno></c>
	  is a closed port, nothing happens. If <c><anno>Port</anno></c>
          is an open port and the calling process is the port owner,
	  the port replies with <c>{Port, closed}</c> when all buffers
	  have been flushed and the port really closes. If the calling
	  process is not the port owner, the <em>port owner</em> fails
	  with <c>badsig</c>.</p> 
        <p>Notice that any process can close a port using
          <c><anno>Port</anno> ! {PortOwner, close}</c> as if it itself was
          the port owner, but the reply always goes to the port owner.</p>
	<p>As from OTP R16, <c><anno>Port</anno> ! {PortOwner, close}</c> is truly
	   asynchronous. Notice that this operation has always been
	   documented as an asynchronous operation, while the underlying
	   implementation has been synchronous. <c>port_close/1</c> is
	   however still fully synchronous. This because of its error
	   behavior.</p>
        <p>Failure: <c>badarg</c> if <c><anno>Port</anno></c> is not an identifier
           of an open port, or the registered name of an open port.
	   If the calling process was previously linked to the closed
	   port, identified by <c><anno>Port</anno></c>, the exit
	   signal from the port is guaranteed to be delivered before
	   this <c>badarg</c> exception occurs.</p>
      </desc>
    </func>

    <func>
      <name name="port_command" arity="2"/>
      <fsummary>Sends data to a port.</fsummary>
      <desc>
        <p>Sends data to a port. Same as
          <c><anno>Port</anno> ! {PortOwner, {command, Data}}</c> except
          for the error
          behavior and being synchronous (see the following). Any process
	  can send data to a port with <c>port_command/2</c>, not only the
	  port owner (the connected process).</p>
        <p>For comparison: <c><anno>Port</anno> ! {PortOwner, {command, Data}}</c>
          only fails with <c>badarg</c> if <c><anno>Port</anno></c>
	  does not refer to a port or a process. If
	  <c><anno>Port</anno></c> is a closed port, the data message
	  disappears 
          without a sound. If <c><anno>Port</anno></c> is open and the calling
          process is not the port owner, the <em>port owner</em> fails
          with <c>badsig</c>. The port owner fails with <c>badsig</c>
          also if <c><anno>Data</anno></c> is an invalid I/O list.</p>
        <p>Notice that any process can send to a port using
          <c><anno>Port</anno> ! {PortOwner, {command, <anno>Data</anno>}}</c>
          as if it itself was the port owner.</p>
	<p>If the port is busy, the calling process is suspended
	   until the port is not busy any more.</p>
	<p>As from OTP-R16, <c><anno>Port</anno> ! {PortOwner, {command, Data}}</c>
	   is truly asynchronous. Notice that this operation has always been
	   documented as an asynchronous operation, while the underlying
	   implementation has been synchronous. <c>port_command/2</c> is
	   however still fully synchronous. This because of its error
	   behavior.</p>
        <p>Failures:</p>
        <taglist>
          <tag><c>badarg</c></tag>
          <item>
	     If <c><anno>Port</anno></c> is not an identifier of an open
	     port, or the registered name of an open port. If the
	     calling process was previously linked to the closed port,
	     identified by <c><anno>Port</anno></c>, the exit signal
	     from the port is guaranteed to be delivered before this
	     <c>badarg</c> exception occurs.
	  </item>
          <tag><c>badarg</c></tag>
          <item>
	     If <c><anno>Data</anno></c> is an invalid I/O list.
	  </item>
	</taglist>
      </desc>
    </func>

    <func>
      <name name="port_command" arity="3"/>
      <fsummary>Sends data to a port.</fsummary>
      <desc>
        <p>Sends data to a port. <c>port_command(Port, Data, [])</c>
	  equals <c>port_command(Port, Data)</c>.</p>
	<p>If the port command is aborted, <c>false</c> is returned,
	   otherwise <c>true</c>.</p>
	<p>If the port is busy, the calling process is suspended
	   until the port is not busy any more.</p>
        <p>The following <c><anno>Option</anno></c>s are valid:</p>
        <taglist>
          <tag><c>force</c></tag>
          <item>The calling process is not suspended if the port is
	        busy, instead the port command is forced through. The
		call fails with a <c>notsup</c> exception if the
		driver of the port does not support this. For more
		information, see driver flag
		<seealso marker="driver_entry#driver_flags"><![CDATA[ERL_DRV_FLAG_SOFT_BUSY]]></seealso>.
          </item>
          <tag><c>nosuspend</c></tag>
          <item>The calling process is not suspended if the port is
	        busy, instead the port command is aborted and
		<c>false</c> is returned. 
          </item>
        </taglist>
        <note>
          <p>More options can be added in a future release.</p>
        </note>
        <p>Failures:</p>
        <taglist>
          <tag><c>badarg</c></tag>
          <item>
	     If <c><anno>Port</anno></c> is not an identifier of an open
	     port, or the registered name of an open port. If the
	     calling process was previously linked to the closed port,
	     identified by <c><anno>Port</anno></c>, the exit signal
	     from the port is guaranteed to be delivered before this
	     <c>badarg</c> exception occurs.
	  </item>
          <tag><c>badarg</c></tag>
          <item>
	     If <c><anno>Data</anno></c> is an invalid I/O list.
	  </item>
          <tag><c>badarg</c></tag>
          <item>
	    If <c><anno>OptionList</anno></c> is an invalid option list.
	  </item>
          <tag><c>notsup</c></tag>
          <item>
	    If option <c>force</c> has been passed, but the
	    driver of the port does not allow forcing through
	    a busy port.
	  </item>
	</taglist>
      </desc>
    </func>

    <func>
      <name name="port_connect" arity="2"/>
      <fsummary>Sets the owner of a port.</fsummary>
      <desc>
        <p>Sets the port owner (the connected port) to <c><anno>Pid</anno></c>.
          Roughly the same as
          <c><anno>Port</anno> ! {Owner, {connect, <anno>Pid</anno>}}</c>
          except for the following:</p>
        <list type="bulleted">
          <item>
            <p>The error behavior differs, see the following.</p>
          </item>
          <item>
            <p>The port does <em>not</em> reply with
              <c>{Port,connected}</c>.</p>
          </item>
          <item>
            <p><c>port_connect/1</c> is synchronous, see the following.</p>
          </item>
          <item>
            <p>The new port owner gets linked to the port.</p>
          </item>
        </list>
        <p>The old port owner stays linked to the port and must call
          <c>unlink(Port)</c> if this is not desired. Any process can
          set the port owner to be any process with
          <c>port_connect/2</c>.</p>
        <p>For comparison:
          <c><anno>Port</anno> ! {self(), {connect, <anno>Pid</anno>}}</c>
	  only fails with <c>badarg</c> if <c><anno>Port</anno></c>
          does not refer to a port or a process. If
          <c><anno>Port</anno></c> is a closed port, nothing happens.
          If <c><anno>Port</anno></c>
          is an open port and the calling process is the port owner,
          the port replies with <c>{Port, connected}</c> to the old
          port owner. Notice that the old port owner is still linked to
          the port, while the new is not. If <c><anno>Port</anno></c> is an open
          port and the calling process is not the port owner,
          the <em>port owner</em> fails with <c>badsig</c>. The port
          owner fails with <c>badsig</c> also if <c><anno>Pid</anno></c> is not an
          existing local process identifier.</p>
        <p>Notice that any process can set the port owner using
          <c><anno>Port</anno> ! {PortOwner, {connect, <anno>Pid</anno>}}</c>
          as if it itself was the port owner, but the reply always goes to
          the port owner.</p>
	<p>As from OTP-R16,
           <c><anno>Port</anno> ! {PortOwner, {connect, <anno>Pid</anno>}}</c> is
	   truly asynchronous. Notice that this operation has always been
	   documented as an asynchronous operation, while the underlying
	   implementation has been synchronous. <c>port_connect/2</c> is
	   however still fully synchronous. This because of its error
	   behavior.</p>
        <p>Failures:</p>
        <taglist>
          <tag><c>badarg</c></tag>
          <item>
	     If <c><anno>Port</anno></c> is not an identifier of an open port, or
	     the registered name of an open port. If the calling
	     process was previously linked to the closed port,
	     identified by <c><anno>Port</anno></c>, the exit signal
	     from the port is guaranteed to be delivered before this
	     <c>badarg</c> exception occurs.
	  </item>
          <tag><c>badarg</c></tag>
	  <item>If process identified by <c>Pid</c> is not an existing
	  local process.</item>
	</taglist>
      </desc>
    </func>

    <func>
      <name name="port_control" arity="3"/>
      <fsummary>Performs a synchronous control operation on a port.</fsummary>
      <desc>
        <p>Performs a synchronous control operation on a port.
          The meaning of <c><anno>Operation</anno></c> and
          <c><anno>Data</anno></c> depends on
          the port, that is, on the port driver. Not all port drivers
          support this control feature.</p>
        <p>Returns a list of integers in the range 0..255, or a
          binary, depending on the port driver. The meaning of
          the returned data also depends on the port driver.</p>
        <p>Failures:</p>
        <taglist>
          <tag><c>badarg</c></tag>
          <item>
	     If <c><anno>Port</anno></c> is not an open port or the registered
             name of an open port.
	  </item>
          <tag><c>badarg</c></tag>
          <item>
	     If <c><anno>Operation</anno></c> cannot fit in a 32-bit integer.
	  </item>
          <tag><c>badarg</c></tag>
          <item>
	    If the port driver does not support synchronous control
            operations.
	  </item>
          <tag><c>badarg</c></tag>
          <item>
	    If the port driver so decides for any reason (probably
            something wrong with <c><anno>Operation</anno></c> or
            <c><anno>Data</anno></c>).
	  </item>
	</taglist>
      </desc>
    </func>

    <func>
      <name name="port_call" arity="3"/>
      <fsummary>Performs a synchronous call to a port with term data.</fsummary>
      <desc>
        <p>Performs a synchronous call to a port. The meaning of
          <c><anno>Operation</anno></c> and <c><anno>Data</anno></c>
          depends on the port, that is,
          on the port driver. Not all port drivers support this feature.</p>
        <p><c><anno>Port</anno></c> is a port identifier,
          referring to a driver.</p>
        <p><c><anno>Operation</anno></c> is an integer, which is passed on to
          the driver.</p>
        <p><c><anno>Data</anno></c> is any Erlang term. This data is converted
          to binary term format and sent to the port.</p>
        <p>Returns a term from the driver. The meaning of the returned
          data also depends on the port driver.</p>
        <p>Failures:</p>
        <taglist>
          <tag><c>badarg</c></tag>
          <item>
	     If <c><anno>Port</anno></c> is not an identifier of an open port,
	     or the registered name of an open port. If the calling
	     process was previously linked to the closed port,
	     identified by <c><anno>Port</anno></c>, the exit signal
	     from the port is guaranteed to be delivered before this
	     <c>badarg</c> exception occurs.
	  </item>
          <tag><c>badarg</c></tag>
	  <item>
	     If <c><anno>Operation</anno></c> does not fit in a 32-bit integer.
	  </item>
          <tag><c>badarg</c></tag>
	  <item>
	     If the port driver does not support synchronous control
	     operations.
	  </item>
          <tag><c>badarg</c></tag>
	  <item>
	     If the port driver so decides for any reason (probably
	     something wrong with <c><anno>Operation</anno></c>
             or <c><anno>Data</anno></c>).
	  </item>
	</taglist>
      </desc>
    </func>

    <func>
      <name name="port_info" arity="1"/>
      <fsummary>Information about a port.</fsummary>
      <desc>
        <p>Returns a list containing tuples with information about
          <c><anno>Port</anno></c>, or <c>undefined</c> if the port is not open.
          The order of the tuples is undefined, and all the
          tuples are not mandatory.
	  If the port is closed and the calling process
	  was previously linked to the port, the exit signal from the
	  port is guaranteed to be delivered before <c>port_info/1</c>
	  returns <c>undefined</c>.</p>
	<p>The result contains information about the following
          <c>Item</c>s:</p>
        <list type="bulleted">
          <item><c>registered_name</c> (if the port has a registered
            name)</item>
          <item><c>id</c></item>
          <item><c>connected</c></item>
          <item><c>links</c></item>
          <item><c>name</c></item>
          <item><c>input</c></item>
          <item><c>output</c></item>
        </list>
        <p>For more information about the different <c>Item</c>s, see
	<seealso marker="#port_info/2">port_info/2</seealso>.</p>
        <p>Failure: <c>badarg</c> if <c>Port</c> is not a local port
	identifier, or an atom.</p>
      </desc>
    </func>

    <func>
      <name name="port_info" arity="2" clause_i="1"/>
      <fsummary>Information about the connected process of a port.</fsummary>
      <desc>
	<p><c><anno>Pid</anno></c> is the process identifier of the process
	connected to the port.</p>
	<p>If the port identified by <c><anno>Port</anno></c> is not open,
	<c>undefined</c> is returned. If the port is closed and the
	calling process was previously linked to the port, the exit
	signal from the port is guaranteed to be delivered before
	<c>port_info/2</c> returns <c>undefined</c>.</p>
        <p>Failure: <c>badarg</c> if <c><anno>Port</anno></c> is not a local
	port identifier, or an atom.</p>
      </desc>
    </func>

    <func>
      <name name="port_info" arity="2" clause_i="2"/>
      <fsummary>Information about the internal index of a port.</fsummary>
      <desc>
	<p><c><anno>Index</anno></c> is the internal index of the port. This
	index can be used to separate ports.</p>
	<p>If the port identified by <c><anno>Port</anno></c> is not open,
	<c>undefined</c> is returned. If the port is closed and the
	calling process was previously linked to the port, the exit
	signal from the port is guaranteed to be delivered before
	<c>port_info/2</c> returns <c>undefined</c>.</p>
        <p>Failure: <c>badarg</c> if <c><anno>Port</anno></c> is not a local
	port identifier, or an atom.</p>
      </desc>
    </func>

    <func>
      <name name="port_info" arity="2" clause_i="3"/>
      <fsummary>Information about the input of a port.</fsummary>
      <desc>
	<p><c><anno>Bytes</anno></c> is the total number of bytes
	read from the port.</p>
	<p>If the port identified by <c><anno>Port</anno></c> is not open,
	<c>undefined</c> is returned. If the port is closed and the
	calling process was previously linked to the port, the exit
	signal from the port is guaranteed to be delivered before
	<c>port_info/2</c> returns <c>undefined</c>.</p>
        <p>Failure: <c>badarg</c> if <c><anno>Port</anno></c> is not a local
	port identifier, or an atom.</p>
      </desc>
    </func>

    <func>
      <name name="port_info" arity="2" clause_i="4"/>
      <fsummary>Information about the links of a port.</fsummary>
      <desc>
	<p><c><anno>Pids</anno></c> is a list of the process identifiers
	of the processes that the port is linked to.</p>
	<p>If the port identified by <c><anno>Port</anno></c> is not open,
	<c>undefined</c> is returned. If the port is closed and the
	calling process was previously linked to the port, the exit
	signal from the port is guaranteed to be delivered before
	<c>port_info/2</c> returns <c>undefined</c>.</p>
        <p>Failure: <c>badarg</c> if <c><anno>Port</anno></c> is not a local
	port identifier, or an atom.</p>
      </desc>
    </func>

    <func>
      <name name="port_info" arity="2" clause_i="5"/>
      <fsummary>Information about the locking of a port.</fsummary>
      <desc>
	<p><c><anno>Locking</anno></c> is one of the following:</p>
        <list type="bulleted">
          <item><c>false</c> (emulator without SMP support)</item>
          <item><c>port_level</c> (port-specific locking)</item>
          <item><c>driver_level</c> (driver-specific locking)</item>
        </list>
        <p>Notice that these results are highly implementation-specific
          and can change in a future release.</p>
	<p>If the port identified by <c><anno>Port</anno></c> is not open,
	<c>undefined</c> is returned. If the port is closed and the
	calling process was previously linked to the port, the exit
	signal from the port is guaranteed to be delivered before
	<c>port_info/2</c> returns <c>undefined</c>.</p>
        <p>Failure: <c>badarg</c> if <c><anno>Port</anno></c> is not a local
	port identifier, or an atom.</p>
      </desc>
    </func>

    <func>
      <name name="port_info" arity="2" clause_i="6"/>
      <fsummary>Information about the memory size of a port.</fsummary>
      <desc>
	<p><c><anno>Bytes</anno></c> is the total number of
	bytes allocated for this port by the runtime system. The
	port itself can have allocated memory that is not
	included in <c><anno>Bytes</anno></c>.</p>
	<p>If the port identified by <c><anno>Port</anno></c> is not open,
	<c>undefined</c> is returned. If the port is closed and the
	calling process was previously linked to the port, the exit
	signal from the port is guaranteed to be delivered before
	<c>port_info/2</c> returns <c>undefined</c>.</p>
        <p>Failure: <c>badarg</c> if <c><anno>Port</anno></c> is not a local
	port identifier, or an atom.</p>
      </desc>
    </func>

    <func>
      <name name="port_info" arity="2" clause_i="7"/>
      <fsummary>Information about the monitors of a port.</fsummary>
      <desc>
	<p><c><anno>Monitors</anno></c> represent processes that this port
	monitors.</p>
	<p>If the port identified by <c><anno>Port</anno></c> is not open,
	<c>undefined</c> is returned. If the port is closed and the
	calling process was previously linked to the port, the exit
	signal from the port is guaranteed to be delivered before
	<c>port_info/2</c> returns <c>undefined</c>.</p>
        <p>Failure: <c>badarg</c> if <c><anno>Port</anno></c> is not a local
	port identifier, or an atom.</p>
      </desc>
    </func>

    <func>
      <name name="port_info" arity="2" clause_i="8"/>
      <fsummary>Information about the name of a port.</fsummary>
      <desc>
	<p><c><anno>Name</anno></c> is the command name set by
	<seealso marker="#open_port/2">open_port/2</seealso>.</p>
	<p>If the port identified by <c><anno>Port</anno></c> is not open,
	<c>undefined</c> is returned. If the port is closed and the
	calling process was previously linked to the port, the exit
	signal from the port is guaranteed to be delivered before
	<c>port_info/2</c> returns <c>undefined</c>.</p>
        <p>Failure: <c>badarg</c> if <c><anno>Port</anno></c> is not a local
	port identifier, or an atom.</p>
      </desc>
    </func>

    <func>
      <name name="port_info" arity="2" clause_i="9"/>
      <fsummary>Information about the OS pid of a port.</fsummary>
      <desc>
	<p><c><anno>OsPid</anno></c> is the process identifier (or equivalent)
	of an OS process created with
	<seealso marker="#open_port/2">open_port({spawn | spawn_executable,
	Command}, Options)</seealso>. If the port is not the result of spawning
	an OS process, the value is <c>undefined</c>.</p>
	<p>If the port identified by <c><anno>Port</anno></c> is not open,
	<c>undefined</c> is returned. If the port is closed and the
	calling process was previously linked to the port, the exit
	signal from the port is guaranteed to be delivered before
	<c>port_info/2</c> returns <c>undefined</c>.</p>
        <p>Failure: <c>badarg</c> if <c><anno>Port</anno></c> is not a local
	port identifier, or an atom.</p>
      </desc>
    </func>

    <func>
      <name name="port_info" arity="2" clause_i="10"/>
      <fsummary>Information about the output of a port.</fsummary>
      <desc>
	<p><c><anno>Bytes</anno></c> is the total number of bytes written
	to the port from Erlang processes using
	<seealso marker="#port_command/2">port_command/2</seealso>,
	<seealso marker="#port_command/3">port_command/3</seealso>,
	or <c><anno>Port</anno> ! {Owner, {command, Data}</c>.</p>
	<p>If the port identified by <c><anno>Port</anno></c> is not open,
	<c>undefined</c> is returned. If the port is closed and the
	calling process was previously linked to the port, the exit
	signal from the port is guaranteed to be delivered before
	<c>port_info/2</c> returns <c>undefined</c>.</p>
        <p>Failure: <c>badarg</c> if <c><anno>Port</anno></c> is not a local
	port identifier, or an atom.</p>
      </desc>
    </func>

    <func>
      <name name="port_info" arity="2" clause_i="11"/>
      <fsummary>Information about the parallelism hint of a port.</fsummary>
      <desc>
	<p><c><anno>Boolean</anno></c> corresponds to the port parallelism
	hint being used by this port. For more information, see option
	<seealso marker="#open_port_parallelism">parallelism</seealso>
	of <seealso marker="#open_port/2">open_port/2</seealso>.</p>
      </desc>
    </func>

    <func>
      <name name="port_info" arity="2" clause_i="12"/>
      <fsummary>Information about the queue size of a port.</fsummary>
      <desc>
	<p><c><anno>Bytes</anno></c> is the total number
	of bytes queued by the port using the <c>ERTS</c> driver queue
	implementation.</p>
	<p>If the port identified by <c><anno>Port</anno></c> is not open,
	<c>undefined</c> is returned. If the port is closed and the
	calling process was previously linked to the port, the exit
	signal from the port is guaranteed to be delivered before
	<c>port_info/2</c> returns <c>undefined</c>.</p>
        <p>Failure: <c>badarg</c> if <c><anno>Port</anno></c> is not a local
	port identifier, or an atom.</p>
      </desc>
    </func>

    <func>
      <name name="port_info" arity="2" clause_i="13"/>
      <fsummary>Information about the registered name of a port.</fsummary>
      <desc>
	<p><c><anno>RegisteredName</anno></c> is the registered name of
	the port. If the port has no registered name, <c>[]</c> is returned.</p>
	<p>If the port identified by <c><anno>Port</anno></c> is not open,
	<c>undefined</c> is returned. If the port is closed and the
	calling process was previously linked to the port, the exit
	signal from the port is guaranteed to be delivered before
	<c>port_info/2</c> returns <c>undefined</c>.</p>
        <p>Failure: <c>badarg</c> if <c><anno>Port</anno></c> is not a local
	port identifier, or an atom.</p>
      </desc>
    </func>

    <func>
      <name name="port_to_list" arity="1"/>
      <fsummary>Text representation of a port identifier.</fsummary>
      <desc>
        <p>Returns a string corresponding to the text
          representation of the port identifier <c><anno>Port</anno></c>.</p>
        <warning>
          <p>This BIF is intended for debugging. It is not to be used
	  in application programs.</p>
        </warning>
      </desc>
    </func>

    <func>
      <name name="ports" arity="0"/>
      <fsummary>Lists all existing ports.</fsummary>
      <desc>
	<p>Returns a list of port identifiers corresponding to all the
	ports existing on the local node.</p>
	<p>Notice that an exiting port exists, but is not open.</p>
      </desc>
    </func>

    <func>
      <name name="pre_loaded" arity="0"/>
      <fsummary>Lists all pre-loaded modules.</fsummary>
      <desc>
        <p>Returns a list of Erlang modules that are preloaded in
          the system. As all loading of code is done through the file
          system, the file system must have been loaded previously.
          Hence, at least the module <c>init</c> must be preloaded.</p>
      </desc>
    </func>

    <func>
      <name name="process_display" arity="2"/>
      <fsummary>Writes information about a local process on standard error.</fsummary>
      <desc>
        <p>Writes information about the local process <c><anno>Pid</anno></c> on
          standard error. The only allowed value for the atom
          <c><anno>Type</anno></c> is <c>backtrace</c>, which shows the contents of
          the call stack, including information about the call chain, with
          the current function printed first. The format of the output
          is not further defined.</p>
      </desc>
    </func>

    <func>
      <name name="process_flag" arity="2" clause_i="1"/>
      <fsummary>Sets process flag <c>trap_exit</c> for the calling process.</fsummary>
      <desc>
        <p>When <c>trap_exit</c> is set to <c>true</c>, exit signals
          arriving to a process are converted to <c>{'EXIT', From, Reason}</c>
          messages, which can be received as ordinary
          messages. If <c>trap_exit</c> is set to <c>false</c>, the
          process exits if it receives an exit signal other than
          <c>normal</c> and the exit signal is propagated to its
          linked processes. Application processes are normally
          not to trap exits.</p>
        <p>Returns the old value of the flag.</p>
        <p>See also <seealso marker="#exit/2">exit/2</seealso>.</p>
      </desc>
    </func>

    <func>
      <name name="process_flag" arity="2" clause_i="2"/>
      <fsummary>Sets process flag <c>error_handler</c> for the calling process.</fsummary>
      <desc>
        <p>Used by a process to redefine the error handler
          for undefined function calls and undefined registered
          processes. Inexperienced users are not to use this flag,
          as code auto-loading depends on the correct
          operation of the error handling module.</p>
        <p>Returns the old value of the flag.</p>
      </desc>
    </func>

    <func>
      <name name="process_flag" arity="2" clause_i="3"/>
      <fsummary>Sets process flag <c>min_heap_size</c> for the calling process.</fsummary>
      <desc>
        <p>Changes the minimum heap size for the calling process.</p>
        <p>Returns the old value of the flag.</p>
      </desc>
    </func>

    <func>
      <name name="process_flag" arity="2" clause_i="4"/>
      <fsummary>Sets process flag <c>min_bin_vheap_size</c> for the calling process.</fsummary>
      <desc>
        <p>Changes the minimum binary virtual heap size for the calling
          process.</p>
        <p>Returns the old value of the flag.</p>
      </desc>
    </func>

    <func>
      <name name="process_flag" arity="2" clause_i="5"/>
      <fsummary>Sets process flag <c>priority</c> for the calling process.</fsummary>
      <type name="priority_level"/>
      <desc>
        <p><marker id="process_flag_priority"></marker>
          Sets the process priority. <c><anno>Level</anno></c> is an atom.
          There are four priority levels: <c>low</c>,
          <c>normal</c>, <c>high</c>, and <c>max</c>. Default
          is <c>normal</c>.</p>
        <note>
          <p>Priority level <c>max</c> is reserved for internal use in
          the Erlang runtime system, and is <em>not</em> to be used
          by others.</p>
        </note>
        <p>Internally in each priority level, processes are scheduled
          in a round robin fashion.</p>
        <p>Execution of processes on priority <c>normal</c> and
          <c>low</c> are interleaved. Processes on priority
          <c>low</c> are selected for execution less
          frequently than processes on priority <c>normal</c>.</p>
        <p>When there are runnable processes on priority <c>high</c>,
          no processes on priority <c>low</c> or <c>normal</c> are
          selected for execution. Notice however, that this does
          <em>not</em> mean that no processes on priority <c>low</c>
          or <c>normal</c> can run when there are processes
          running on priority <c>high</c>. On the runtime
          system with SMP support, more processes can be running
          in parallel than processes on priority <c>high</c>, that is,
          a <c>low</c> and a <c>high</c> priority process can
          execute at the same time.</p>
        <p>When there are runnable processes on priority <c>max</c>,
          no processes on priority <c>low</c>, <c>normal</c>, or
          <c>high</c> are selected for execution. As with priority
          <c>high</c>, processes on lower priorities can
          execute in parallel with processes on priority <c>max</c>.</p>
        <p>Scheduling is preemptive. Regardless of priority, a process
          is preempted when it has consumed more than a certain number
          of reductions since the last time it was selected for
          execution.</p>
        <note>
          <p>Do not depend on the scheduling
          to remain exactly as it is today. Scheduling, at least on
          the runtime system with SMP support, is likely to be
          changed in a future release to use available
          processor cores better.</p>
        </note>
        <p>There is <em>no</em> automatic mechanism for
          avoiding priority inversion, such as priority inheritance
          or priority ceilings. When using priorities,
          take this into account and handle such scenarios by
          yourself.</p>
        <p>Making calls from a <c>high</c> priority process into code
          that you have no control over can cause the <c>high</c>
          priority process to wait for a process with lower
          priority. That is, effectively decreasing the priority of the
          <c>high</c> priority process during the call. Even if this
          is not the case with one version of the code that you have no
          control over, it can be the case in a future
          version of it. This can, for example, occur if a
          <c>high</c> priority process triggers code loading, as
          the code server runs on priority <c>normal</c>.</p>
        <p>Other priorities than <c>normal</c> are normally not needed.
          When other priorities are used, use them with care,
          <em>especially</em> priority <c>high</c>. A
          process on priority <c>high</c> is only
          to perform work for short periods. Busy looping for
          long periods in a <c>high</c> priority process does
          most likely cause problems, as important OTP servers
          run on priority <c>normal</c>.</p>
        <p>Returns the old value of the flag.</p>
      </desc>
    </func>

    <func>
      <name name="process_flag" arity="2" clause_i="6"/>
      <fsummary>Sets process flag <c>save_calls</c> for the calling process.</fsummary>
      <desc>
        <p><c><anno>N</anno></c> must be an integer in the interval 0..10000.
          If <c><anno>N</anno></c> is greater than 0, call saving is made
          active for the
          process. This means that information about the <c><anno>N</anno></c>
          most recent global function calls, BIF calls, sends, and
          receives made by the process are saved in a list, which
          can be retrieved with
          <c>process_info(Pid, last_calls)</c>. A global function
          call is one in which the module of the function is
          explicitly mentioned. Only a fixed amount of information
          is saved, as follows:</p>
        <list type="bulleted">
          <item>A tuple <c>{Module, Function, Arity}</c> for
            function calls</item>
          <item> The atoms <c>send</c>, <c>'receive'</c>, and
            <c>timeout</c> for sends and receives (<c>'receive'</c>
            when a message is received and <c>timeout</c> when a
            receive times out)</item>
        </list>
        <p>If <c>N</c> = 0,
          call saving is disabled for the process, which is the
          default. Whenever the size of the call saving list is set,
          its contents are reset.</p>
        <p>Returns the old value of the flag.</p>
      </desc>
    </func>

    <func>
      <name name="process_flag" arity="2" clause_i="7"/>
      <fsummary>Sets process flag <c>sensitive</c> for the calling process.</fsummary>
      <desc>
        <p>Sets or clears flag <c>sensitive</c> for the current process.
          When a process has been marked as sensitive by calling
          <c>process_flag(sensitive, true)</c>, features in the runtime
          system that can be used for examining the data or inner working
          of the process are silently disabled.</p>
        <p>Features that are disabled include (but are not limited to)
          the following:</p>
        <list type="bulleted">
          <item>Tracing: Trace flags can still be set for the process,
            but no trace messages of any kind are generated. (If flag
            <c>sensitive</c> is turned off, trace messages are again
            generated if any trace flags are set.)</item>
          <item>Sequential tracing: The sequential trace token is
            propagated as usual, but no sequential trace messages are
            generated.</item>
        </list>
        <p><c>process_info/1,2</c> cannot be used to read out the
          message queue or the process dictionary (both are returned
          as empty lists).</p>
        <p>Stack back-traces cannot be displayed for the process.</p>
        <p>In crash dumps, the stack, messages, and the process dictionary
          are omitted.</p>
        <p>If <c>{save_calls,N}</c> has been set for the process, no
          function calls are saved to the call saving list.
          (The call saving list is not cleared. Furthermore, send, receive,
          and timeout events are still added to the list.)</p>
        <p>Returns the old value of the flag.</p>
      </desc>
    </func>

    <func>
      <name name="process_flag" arity="3"/>
      <fsummary>Sets process flags for a process.</fsummary>
      <desc>
        <p>Sets certain flags for the process <c><anno>Pid</anno></c>,
          in the same manner as
          <seealso marker="#process_flag/2">process_flag/2</seealso>.
          Returns the old value of the flag. The valid values for
          <c><anno>Flag</anno></c> are only a subset of those allowed in
          <c>process_flag/2</c>, namely <c>save_calls</c>.</p>
        <p>Failure: <c>badarg</c> if <c><anno>Pid</anno></c>
          is not a local process.</p>
      </desc>
    </func>

    <func>
      <name name="process_info" arity="1"/>
      <fsummary>Information about a process.</fsummary>
      <type name="process_info_result_item"/>
      <type name="priority_level"/>
      <type name="stack_item"/>
      <desc>
        <p>Returns a list containing <c><anno>InfoTuple</anno></c>s with
	  miscellaneous information about the process identified by
	  <c>Pid</c>, or <c>undefined</c> if the process is not alive.</p>
	<p>The order of the <c><anno>InfoTuple</anno></c>s is undefined and
	  all <c><anno>InfoTuple</anno></c>s are not mandatory.
          The <c><anno>InfoTuple</anno></c>s
	  part of the result can be changed without prior notice.</p>
	<p>The <c><anno>InfoTuple</anno></c>s with the following items
	  are part of the result:</p>
        <list type="bulleted">
          <item><c>current_function</c></item>
          <item><c>initial_call</c></item>
          <item><c>status</c></item>
	  <item><c>message_queue_len</c></item>
          <item><c>messages</c></item>
          <item><c>links</c></item>
	  <item><c>dictionary</c></item>
          <item><c>trap_exit</c></item>
          <item><c>error_handler</c></item>
	  <item><c>priority</c></item>
          <item><c>group_leader</c></item>
          <item><c>total_heap_size</c></item>
	  <item><c>heap_size</c></item>
          <item><c>stack_size</c></item>
          <item><c>reductions</c></item>
	  <item><c>garbage_collection</c></item>
        </list>
        <p>If the process identified by <c><anno>Pid</anno></c> has a
          registered name,
	  also an <c><anno>InfoTuple</anno></c> with item <c>registered_name</c>
	  appears.</p>
	<p>For information about specific <c><anno>InfoTuple</anno></c>s, see
          <seealso marker="#process_info/2">process_info/2</seealso>.</p>
        <warning>
          <p>This BIF is intended for <em>debugging only</em>. For
            all other purposes, use
	    <seealso marker="#process_info/2">process_info/2</seealso>.</p>
        </warning>
        <p>Failure: <c>badarg</c> if <c><anno>Pid</anno></c> is not a
          local process.</p>
      </desc>
    </func>

    <func>
      <name name="process_info" arity="2" clause_i="1"/>
      <name name="process_info" arity="2" clause_i="2"/>
      <fsummary>Information about a process.</fsummary>
      <type name="process_info_item"/>
      <type name="process_info_result_item"/>
      <type name="stack_item"/>
      <type name="priority_level"/>
      <desc>
        <p>Returns information about the process identified by
           <c><anno>Pid</anno></c>, as specified by
           <c><anno>Item</anno></c> or <c><anno>ItemList</anno></c>.
           Returns <c>undefined</c> if the process is not alive.</p>
	<p>If the process is alive and a single <c><anno>Item</anno></c>
           is given, the returned value is the corresponding
	   <c><anno>InfoTuple</anno></c>, unless <c>Item =:= registered_name</c>
	   and the process has no registered name. In this case,
	   <c>[]</c> is returned. This strange behavior is because of
	   historical reasons, and is kept for backward compatibility.</p>
	<p>If <c><anno>ItemList</anno></c> is given, the result is
	   <c><anno>InfoTupleList</anno></c>.
           The <c><anno>InfoTuple</anno></c>s in
	   <c><anno>InfoTupleList</anno></c> appear with the corresponding
	   <c><anno>Item</anno></c>s in the same order as the
           <c><anno>Item</anno></c>s appeared
	   in <c><anno>ItemList</anno></c>. Valid <c><anno>Item</anno></c>s can
           appear multiple times in <c><anno>ItemList</anno></c>.</p>
	<note><p>If <c>registered_name</c> is part of <c><anno>ItemList</anno></c>
	          and the process has no name registered a
		  <c>{registered_name, []}</c>, <c><anno>InfoTuple</anno></c>
                  <em>will</em> appear in the resulting
                  <c><anno>InfoTupleList</anno></c>. This
		  behavior is different when a single
		  <c>Item =:= registered_name</c> is given, and when
		  <c>process_info/1</c> is used.</p>
	</note>
	<p>The following <c><anno>InfoTuple</anno></c>s with corresponding
	   <c><anno>Item</anno></c>s are valid:</p>
        <taglist>
          <tag><c>{backtrace, <anno>Bin</anno>}</c></tag>
          <item>
            <p>Binary <c><anno>Bin</anno></c> contains the same information
              as the output from
              <c>erlang:process_display(<anno>Pid</anno>, backtrace)</c>. Use
              <c>binary_to_list/1</c> to obtain the string of characters
              from the binary.</p>
          </item>
          <tag><c>{binary, <anno>BinInfo</anno>}</c></tag>
          <item>
            <p><c><anno>BinInfo</anno></c> is a list containing miscellaneous
              information about binaries currently being referred to by this
              process. This <c><anno>InfoTuple</anno></c> can be changed or
              removed without prior notice.</p>
          </item>
          <tag><c>{catchlevel, <anno>CatchLevel</anno>}</c></tag>
          <item>
            <p><c><anno>CatchLevel</anno></c> is the number of currently active
	    catches in this process. This <c><anno>InfoTuple</anno></c> can be
	    changed or removed without prior notice.</p>
          </item>
          <tag><c>{current_function, {<anno>Module</anno>,
            <anno>Function</anno>, Arity}}</c></tag>
          <item>
            <p><c><anno>Module</anno></c>, <c><anno>Function</anno></c>,
              <c><anno>Arity</anno></c> is
              the current function call of the process.</p>
          </item>
          <tag><c>{current_location, {<anno>Module</anno>,
            <anno>Function</anno>, <anno>Arity</anno>,
            <anno>Location</anno>}}</c></tag>
          <item>
            <p><c><anno>Module</anno></c>, <c><anno>Function</anno></c>,
              <c><anno>Arity</anno></c> is
              the current function call of the process.
	      <c><anno>Location</anno></c> is a list of two-tuples describing the
	      location in the source code.</p>
          </item>
          <tag><c>{current_stacktrace, <anno>Stack</anno>}</c></tag>
          <item>
            <p>Returns the current call stack back-trace (<em>stacktrace</em>)
              of the process. The stack has the same format as returned by
	      <seealso marker="#get_stacktrace/0">erlang:get_stacktrace/0</seealso>.</p>
          </item>
          <tag><c>{dictionary, <anno>Dictionary</anno>}</c></tag>
          <item>
            <p><c><anno>Dictionary</anno></c> is the process dictionary.</p>
          </item>
          <tag><c>{error_handler, <anno>Module</anno>}</c></tag>
          <item>
            <p><c><anno>Module</anno></c> is the error handler module used by
              the process (for undefined function calls, for example).</p>
          </item>
          <tag><c>{garbage_collection, <anno>GCInfo</anno>}</c></tag>
          <item>
            <p><c><anno>GCInfo</anno></c> is a list containing miscellaneous
	       information about garbage collection for this process.
	       The content of <c><anno>GCInfo</anno></c> can be changed without
	       prior notice.</p>
          </item>
          <tag><c>{group_leader, <anno>GroupLeader</anno>}</c></tag>
          <item>
            <p><c><anno>GroupLeader</anno></c> is group leader for the I/O of
              the process.</p>
          </item>
          <tag><c>{heap_size, <anno>Size</anno>}</c></tag>
          <item>
            <p><c><anno>Size</anno></c> is the size in words of the youngest heap
              generation of the process. This generation includes
	      the process stack. This information is highly
              implementation-dependent, and can change if the
              implementation changes.</p>
          </item>
          <tag><c>{initial_call, {<anno>Module</anno>, <anno>Function</anno>,
            <anno>Arity</anno>}}</c></tag>
          <item>
            <p><c><anno>Module</anno></c>, <c><anno>Function</anno></c>,
              <c><anno>Arity</anno></c> is
              the initial function call with which the process was
              spawned.</p>
          </item>
          <tag><c>{links, <anno>PidsAndPorts</anno>}</c></tag>
          <item>
            <p><c><anno>PidsAndPorts</anno></c> is a list of process identifiers 
	    and port identifiers, with processes or ports to which the process
	    has a link.</p>
          </item>
          <tag><c>{last_calls, false|Calls}</c></tag>
          <item>
            <p>The value is <c>false</c> if call saving is not active
              for the process (see
              <seealso marker="#process_flag/3">process_flag/3</seealso>).
              If call saving is active, a list is returned, in which
              the last element is the most recent called.</p>
          </item>
          <tag><c>{memory, <anno>Size</anno>}</c></tag>
          <item>
            <p><c><anno>Size</anno></c> is the size in bytes of the process. This
              includes call stack, heap, and internal structures.</p>
          </item>
          <tag><c>{message_queue_len, <anno>MessageQueueLen</anno>}</c></tag>
          <item>
            <p><c><anno>MessageQueueLen</anno></c> is the number of messages
              currently in the message queue of the process. This is
              the length of the list <c><anno>MessageQueue</anno></c> returned as
              the information item <c>messages</c> (see the following).</p>
          </item>
          <tag><c>{messages, <anno>MessageQueue</anno>}</c></tag>
          <item>
            <p><c><anno>MessageQueue</anno></c> is a list of the messages to
              the process, which have not yet been processed.</p>
          </item>
          <tag><c>{min_heap_size, <anno>MinHeapSize</anno>}</c></tag>
          <item>
            <p><c><anno>MinHeapSize</anno></c> is the minimum heap size
              for the process.</p>
          </item>
          <tag><c>{min_bin_vheap_size, <anno>MinBinVHeapSize</anno>}</c></tag>
          <item>
            <p><c><anno>MinBinVHeapSize</anno></c> is the minimum binary virtual
              heap size for the process.</p>
          </item>
          <tag><c>{monitored_by, <anno>Pids</anno>}</c></tag>
          <item>
            <p>A list of process identifiers monitoring the process (with
              <c>monitor/2</c>).</p>
          </item>
          <tag><c>{monitors, <anno>Monitors</anno>}</c></tag>
          <item>
            <p>A list of monitors (started by <c>monitor/2</c>)
              that are active for the process. For a local process
              monitor or a remote process monitor by a process
              identifier, the list item is <c>{process, <anno>Pid</anno>}</c>.
              For a remote process
              monitor by name, the list item is
              <c>{process, {<anno>RegName</anno>, <anno>Node</anno>}}</c>.</p>
          </item>
          <tag><c>{priority, <anno>Level</anno>}</c></tag>
          <item>
            <p><c><anno>Level</anno></c> is the current priority level for
	      the process. For more information on priorities, see
              <seealso marker="#process_flag_priority">process_flag(priority,
              Level)</seealso>.</p>
          </item>
          <tag><c>{reductions, <anno>Number</anno>}</c></tag>
          <item>
            <p><c><anno>Number</anno></c> is the number of reductions executed by
              the process.</p>
          </item>
          <tag><c>{registered_name, <anno>Atom</anno>}</c></tag>
          <item>
            <p><c><anno>Atom</anno></c> is the registered name of the process. If
              the process has no registered name, this tuple is not
              present in the list.</p>
          </item>
          <tag><c>{sequential_trace_token, [] | <anno>SequentialTraceToken</anno>}</c></tag>
          <item>
            <p><c><anno>SequentialTraceToken</anno></c> is the sequential trace
            token for the process. This <c><anno>InfoTuple</anno></c> can be
            changed or removed without prior notice.</p>
          </item>
          <tag><c>{stack_size, <anno>Size</anno>}</c></tag>
          <item>
            <p><c><anno>Size</anno></c> is the stack size, in words,
              of the process.</p>
          </item>
          <tag><c>{status, <anno>Status</anno>}</c></tag>
          <item>
            <p><c><anno>Status</anno></c> is the status of the process and is one
              of the following:</p>
	    <list type="bulleted">
              <item><c>exiting</c></item>
              <item><c>garbage_collecting</c></item>
              <item><c>waiting</c> (for a message)</item>
              <item><c>running</c></item>
              <item><c>runnable</c> (ready to run, but another process is
                running)</item>
              <item><c>suspended</c> (suspended on a "busy" port
                or by the BIF <c>erlang:suspend_process/[1,2]</c>)</item>
            </list>
          </item>
          <tag><c>{suspending, <anno>SuspendeeList</anno>}</c></tag>
          <item>
            <p><c><anno>SuspendeeList</anno></c> is a list of
            <c>{<anno>Suspendee</anno>, <anno>ActiveSuspendCount</anno>,
            <anno>OutstandingSuspendCount</anno>}</c> tuples.
	    <c><anno>Suspendee</anno></c> is the process identifier of a
            process that has been, or is to be,
            suspended by the process identified by <c><anno>Pid</anno></c>
            through one of the following BIFs:</p>
            <list type="bulleted">
              <item>
	      <seealso marker="#suspend_process/2">erlang:suspend_process/2</seealso>
              </item>
	      <item>
	      <seealso marker="#suspend_process/1">erlang:suspend_process/1</seealso>
              </item>
            </list>
	    <p><c><anno>ActiveSuspendCount</anno></c> is the number of
            times <c><anno>Suspendee</anno></c> has been suspended by
            <c><anno>Pid</anno></c>.
	    <c><anno>OutstandingSuspendCount</anno></c> is the number of not yet
	    completed suspend requests sent by <c><anno>Pid</anno></c>, that is:</p>
            <list type="bulleted">
              <item>If <c><anno>ActiveSuspendCount</anno> =/= 0</c>,
                <c><anno>Suspendee</anno></c> is
	        currently in the suspended state.
              </item>
              <item>If <c><anno>OutstandingSuspendCount</anno> =/= 0</c>, option
                <c>asynchronous</c> of <c>erlang:suspend_process/2</c>
                has been used and the suspendee has not yet been
                suspended by <c><anno>Pid</anno></c>.
              </item>
            </list>
	    <p>Notice that <c><anno>ActiveSuspendCount</anno></c> and
	    <c><anno>OutstandingSuspendCount</anno></c> are not the
            total suspend count on <c><anno>Suspendee</anno></c>,
            only the parts contributed by <c><anno>Pid</anno></c>.</p>
          </item>
          <tag><c>{total_heap_size, <anno>Size</anno>}</c></tag>
          <item>
            <p><c><anno>Size</anno></c> is the total size, in words, of all heap
	    fragments of the process. This includes the process stack.</p>
          </item>
          <tag><c>{trace, <anno>InternalTraceFlags</anno>}</c></tag>
          <item>
            <p><c><anno>InternalTraceFlags</anno></c> is an integer
            representing the internal trace flag for this process.
            This <c><anno>InfoTuple</anno></c>
	    can be changed or removed without prior notice.</p>
          </item>
          <tag><c>{trap_exit, <anno>Boolean</anno>}</c></tag>
          <item>
            <p><c><anno>Boolean</anno></c> is <c>true</c> if the process
            is trapping exits, otherwise <c>false</c>.</p>
          </item>
        </taglist>
        <p>Notice that not all implementations support all
          these <c><anno>Item</anno></c>s.</p>
        <p>Failures:</p>
        <taglist>
          <tag><c>badarg</c></tag>
            <item>If <c><anno>Pid</anno></c> is not a local process.</item>
          <tag><c>badarg</c></tag>
            <item>If <c><anno>Item</anno></c> is an invalid item.</item>
        </taglist>
      </desc>
    </func>

    <func>
      <name name="processes" arity="0"/>
      <fsummary>All processes.</fsummary>
      <desc>
        <p>Returns a list of process identifiers corresponding to
	   all the processes currently existing on the local node.</p>
	<p>Notice that an exiting process exists, but is not alive.
           That is, <c>is_process_alive/1</c> returns <c>false</c>
           for an exiting process, but its process identifier is part
	   of the result returned from <c>processes/0</c>.</p>
        <p>Example:</p>
        <pre>
> <input>processes().</input>
[&lt;0.0.0&gt;,&lt;0.2.0&gt;,&lt;0.4.0&gt;,&lt;0.5.0&gt;,&lt;0.7.0&gt;,&lt;0.8.0&gt;]</pre>
      </desc>
    </func>

    <func>
      <name name="purge_module" arity="1"/>
      <fsummary>Removes old code for a module.</fsummary>
      <desc>
        <p>Removes old code for <c><anno>Module</anno></c>.
          Before this BIF is used,
          <c>erlang:check_process_code/2</c> is to be called to check
          that no processes execute old code in the module.</p>
        <warning>
          <p>This BIF is intended for the code server (see
            <seealso marker="kernel:code">code(3)</seealso>)
            and is not to be used elsewhere.</p>
        </warning>
        <p>Failure: <c>badarg</c> if there is no old code for
          <c><anno>Module</anno></c>.</p>
      </desc>
    </func>

    <func>
      <name name="put" arity="2"/>
      <fsummary>Adds a new value to the process dictionary.</fsummary>
      <desc>
        <p>Adds a new <c><anno>Key</anno></c> to the process dictionary,
          associated with the value <c><anno>Val</anno></c>, and returns
          <c>undefined</c>. If <c><anno>Key</anno></c> exists, the old
          value is deleted and replaced by <c><anno>Val</anno></c>, and
          the function returns the old value.</p>
        <p>Example:</p>
        <pre>
> <input>X = put(name, walrus), Y = put(name, carpenter),</input>
<input>Z = get(name),</input>
<input>{X, Y, Z}.</input>
{undefined,walrus,carpenter}</pre>
        <note>
          <p>The values stored when <c>put</c> is evaluated within
            the scope of a <c>catch</c> are not retracted if a
            <c>throw</c> is evaluated, or if an error occurs.</p>
        </note>
      </desc>
    </func>

    <func>
      <name name="raise" arity="3"/>
      <fsummary>Stops execution with an exception of given class, reason, and call stack backtrace.</fsummary>
      <type name="raise_stacktrace"/>
      <desc>
        <p>Stops the execution of the calling process with an
          exception of given class, reason, and call stack backtrace
          (<em>stacktrace</em>).</p>
        <warning>
          <p>This BIF is intended for debugging. Avoid to use it in applications,
            unless you really know what you are doing.</p>
        </warning>
        <p><c><anno>Class</anno></c> is <c>error</c>, <c>exit</c>, or
          <c>throw</c>. So, if it were not for the stacktrace,
          <c>erlang:raise(<anno>Class</anno>, <anno>Reason</anno>,
          <anno>Stacktrace</anno>)</c> is
          equivalent to <c>erlang:<anno>Class</anno>(<anno>Reason</anno>)</c>.</p>
        <p><c><anno>Reason</anno></c> is any term.
          <c><anno>Stacktrace</anno></c> is a list as
          returned from <c>get_stacktrace()</c>, that is, a list of
          four-tuples <c>{Module, Function, Arity | Args,
          Location}</c>, where <c>Module</c> and <c>Function</c>
          are atoms, and the third element is an integer arity or an
          argument list. The stacktrace can also contain <c>{Fun,
          Args, Location}</c> tuples, where <c>Fun</c> is a local
          fun and <c>Args</c> is an argument list.</p>
	<p>Element <c>Location</c> at the end is optional.
	  Omitting it is equivalent to specifying an empty list.</p>
        <p>The stacktrace is used as the exception stacktrace for the
          calling process; it is truncated to the current
          maximum stacktrace depth.</p>
        <p>Since evaluating this function causes the process to
          terminate, it has no return value unless the arguments are
          invalid, in which case the function <em>returns the error
          reason</em> <c>badarg</c>. If you want to be
          sure not to return, you can call
          <c>error(erlang:raise(<anno>Class</anno>, <anno>Reason</anno>,
          <anno>Stacktrace</anno>))</c>
          and hope to distinguish exceptions later.</p>
      </desc>
    </func>

    <func>
      <name name="read_timer" arity="2"/>
      <fsummary>Reads the state of a timer.</fsummary>
      <desc>
        <p>
	  Read the state of a timer that has been created by either
	  <seealso marker="#start_timer/4"><c>erlang:start_timer()</c></seealso>,
	  or <seealso marker="#send_after/4"><c>erlang:send_after()</c></seealso>.
	  <c><anno>TimerRef</anno></c> identifies the timer, and
	  was returned by the BIF that created the timer.
	</p>
	<p>Available <c><anno>Option</anno>s</c>:</p>
        <taglist>
          <tag><c>{async, Async}</c></tag>
          <item>
	    <p>
	      Asynchronous request for state information. <c>Async</c>
	      defaults to <c>false</c> which will cause the operation
	      to be performed synchronously. In this case, the <c>Result</c>
	      is returned by <c>erlang:read_timer()</c>. When
	      <c>Async</c> is <c>true</c>, <c>erlang:read_timer()</c>
	      sends an asynchronous request for the state information
	      to the timer service that manages the timer, and then returns
	      <c>ok</c>. A message on the format <c>{read_timer,
	      <anno>TimerRef</anno>, <anno>Result</anno>}</c> is
	      sent to the caller of <c>erlang:read_timer()</c> when the
	      operation has been processed.
	    </p>
	  </item>
        </taglist>
	<p>
	  More <c><anno>Option</anno></c>s may be added in the future.
	</p>
	<p>
	  If <c><anno>Result</anno></c> is an integer, it represents the
	  time in milli-seconds left until the timer expires.</p>
	<p>
	  If <c><anno>Result</anno></c> is <c>false</c>, a
	  timer corresponding to <c><anno>TimerRef</anno></c> could not
	  be found. This can be because the timer had expired,
	  it had been canceled, or because <c><anno>TimerRef</anno></c>
	  never has corresponded to a timer. Even if the timer has expired,
	  it does not tell you whether or not the timeout message has
	  arrived at its destination yet.
	</p>
	<note>
	  <p>
	    The timer service that manages the timer may be co-located
	    with another scheduler than the scheduler that the calling
	    process is executing on. If this is the case, communication
	    with the timer service takes much longer time than if it
	    is located locally. If the calling process is in critical
	    path, and can do other things while waiting for the result
	    of this operation, you want to use option <c>{async, true}</c>.
	    If using option <c>{async, false}</c>, the calling
	    process will be blocked until the operation has been
	    performed.
	  </p>
	</note>
        <p>See also 
          <seealso marker="#send_after/4"><c>erlang:send_after/4</c></seealso>,
          <seealso marker="#start_timer/4"><c>erlang:start_timer/4</c></seealso>,
          and
          <seealso marker="#cancel_timer/2"><c>erlang:cancel_timer/2</c></seealso>.</p>
      </desc>
    </func>
    <func>
      <name name="read_timer" arity="1"/>
      <fsummary>Reads the state of a timer.</fsummary>
      <desc>
        <p>Read the state of a timer. The same as calling
	<seealso marker="#read_timer/2"><c>erlang:read_timer(TimerRef,
	[])</c></seealso>.</p>
      </desc>
    </func>

    <func>
      <name name="ref_to_list" arity="1"/>
      <fsummary>Text representation of a reference.</fsummary>
      <desc>
        <p>Returns a string corresponding to the text
          representation of <c><anno>Ref</anno></c>.</p>
        <warning>
          <p>This BIF is intended for debugging and is not to be used
	  in application programs.</p>
        </warning>
      </desc>
    </func>

    <func>
      <name name="register" arity="2"/>
      <fsummary>Registers a name for a pid (or port).</fsummary>
      <desc>
        <p>Associates the name <c><anno>RegName</anno></c> with a process
          identifier (pid) or a port identifier.
          <c><anno>RegName</anno></c>, which must be an atom, can be used
          instead of the pid or port identifier in send operator
          (<c><anno>RegName</anno> ! Message</c>).</p>
        <p>Example:</p>
        <pre>
> <input>register(db, Pid).</input>
true</pre>
        <p>Failures:</p>
        <taglist>
          <tag><c>badarg</c></tag>
            <item>If <c><anno>PidOrPort</anno></c> is not an existing local
              process or port.</item>
          <tag><c>badarg</c></tag>
            <item>If <c><anno>RegName</anno></c> is already in use.</item>
          <tag><c>badarg</c></tag>
            <item>If the process or port is already registered
              (already has a name).</item>
          <tag><c>badarg</c></tag>
            <item>If <c><anno>RegName</anno></c> is the atom
              <c>undefined</c>.</item>
        </taglist>
      </desc>
    </func>

    <func>
      <name name="registered" arity="0"/>
      <fsummary>All registered names.</fsummary>
      <desc>
        <p>Returns a list of names that have been registered using
          <seealso marker="#register/2">register/2</seealso>, for
          example:</p>
        <pre>
> <input>registered().</input>
[code_server, file_server, init, user, my_db]</pre>
      </desc>
    </func>

    <func>
      <name name="resume_process" arity="1"/>
      <fsummary>Resumes a suspended process.</fsummary>
      <desc>
        <p>Decreases the suspend count on the process identified by
	<c><anno>Suspendee</anno></c>. <c><anno>Suspendee</anno></c>
        is previously to have been suspended through
	<seealso marker="#suspend_process/2">erlang:suspend_process/2</seealso>
	or
	<seealso marker="#suspend_process/1">erlang:suspend_process/1</seealso>
	by the process calling
        <c>erlang:resume_process(<anno>Suspendee</anno>)</c>. When the
        suspend count on <c><anno>Suspendee</anno></c> reaches zero,
        <c><anno>Suspendee</anno></c> is resumed, that is, its state
        is changed from suspended into the state it had before it was
        suspended.</p>
        <warning>
          <p>This BIF is intended for debugging only.</p>
        </warning>
        <p>Failures:</p>
        <taglist>
          <tag><c>badarg</c></tag>
          <item>
	  If <c><anno>Suspendee</anno></c> is not a process identifier.
	  </item>
          <tag><c>badarg</c></tag>
          <item>
	  If the process calling <c>erlang:resume_process/1</c> had
	  not previously increased the suspend count on the process
	  identified by <c><anno>Suspendee</anno></c>.
	  </item>
          <tag><c>badarg</c></tag>
          <item>
	  If the process identified by <c><anno>Suspendee</anno></c>
           is not alive.
	  </item>
        </taglist>
      </desc>
    </func>

    <func>
      <name name="round" arity="1"/>
      <fsummary>Returns an integer by rounding a number.</fsummary>
      <desc>
        <p>Returns an integer by rounding <c><anno>Number</anno></c>,
        for example:</p>
        <pre>
<input>round(5.5).</input>
6</pre>
        <p>Allowed in guard tests.</p>
      </desc>
    </func>

    <func>
      <name name="self" arity="0"/>
      <fsummary>Returns pid of the calling process.</fsummary>
      <desc>
        <p>Returns the process identifier of the calling process, for
          example:</p>
        <pre>
> <input>self().</input>
&lt;0.26.0></pre>
        <p>Allowed in guard tests.</p>
      </desc>
    </func>

    <func>
      <name name="send" arity="2"/>
      <fsummary>Sends a message.</fsummary>
      <type name="dst"/>
      <desc>
        <p>Sends a message and returns <c><anno>Msg</anno></c>. This
          is the same as <c><anno>Dest</anno> ! <anno>Msg</anno></c>.</p>
        <p><c><anno>Dest</anno></c> can be a remote or local process identifier,
          a (local) port, a locally registered name, or a tuple
          <c>{<anno>RegName</anno>, <anno>Node</anno>}</c>
          for a registered name at another node.</p>
      </desc>
    </func>

    <func>
      <name name="send" arity="3"/>
      <fsummary>Sends a message conditionally.</fsummary>
      <type name="dst"/>
      <desc>
        <p>Either sends a message and returns <c>ok</c>, or does not send
          the message but returns something else (see the following).
          Otherwise the same as
          <seealso marker="#send/2">erlang:send/2</seealso>.
          For more detailed explanation and warnings, see
          <seealso marker="#send_nosuspend/2">erlang:send_nosuspend/2,3</seealso>.</p>
        <p>The options are as follows:</p>
        <taglist>
          <tag><c>nosuspend</c></tag>
          <item>
            <p>If the sender would have to be suspended to do the send,
              <c>nosuspend</c> is returned instead.</p>
          </item>
          <tag><c>noconnect</c></tag>
          <item>
            <p>If the destination node would have to be auto-connected
              to do the send, <c>noconnect</c> is returned
              instead.</p>
          </item>
        </taglist>
        <warning>
          <p>As with <c>erlang:send_nosuspend/2,3</c>: use with extreme
            care.</p>
        </warning>
      </desc>
    </func>

    <func>
      <name name="send_after" arity="4"/>
      <fsummary>Start a timer</fsummary>
      <desc>
        <p>
	  Starts a timer. When the timer expires, the message
          <c><anno>Msg</anno></c> is sent to the process
	  identified by <c><anno>Dest</anno></c>. Apart from
	  the format of the timeout message,
	  <c>erlang:send_after/4</c> works exactly as
	  <seealso marker="#start_timer/4"><c>erlang:start_timer/4</c></seealso>.</p>
      </desc>
    </func>
    <func>
      <name name="send_after" arity="3"/>
      <fsummary>Starts a timer.</fsummary>
      <desc>
        <p>Starts a timer. The same as calling
	<seealso marker="#send_after/4"><c>erlang:send_after(<anno>Time</anno>,
	<anno>Dest</anno>, <anno>Msg</anno>, [])</c></seealso>.</p>
      </desc>
    </func>

    <func>
      <name name="send_nosuspend" arity="2"/>
      <fsummary>Tries to send a message without ever blocking.</fsummary>
      <type name="dst"/>
      <desc>
        <p>The same as
          <seealso marker="#send/3">erlang:send(<anno>Dest</anno>,
          <anno>Msg</anno>, [nosuspend])</seealso>,
          but returns <c>true</c> if
          the message was sent and <c>false</c> if the message was not
          sent because the sender would have had to be suspended.</p>
        <p>This function is intended for send operations to an
          unreliable remote node without ever blocking the sending
          (Erlang) process. If the connection to the remote node
          (usually not a real Erlang node, but a node written in C or
          Java) is overloaded, this function <em>does not send the message</em>
          and returns <c>false</c>.</p>
        <p>The same occurs if <c><anno>Dest</anno></c> refers to a local port
          that is busy. For all other destinations (allowed for the ordinary
          send operator <c>'!'</c>), this function sends the message and
          returns <c>true</c>.</p>
        <p>This function is only to be used in rare circumstances
          where a process communicates with Erlang nodes that can
          disappear without any trace, causing the TCP buffers and
          the drivers queue to be over-full before the node is
          shut down (because of tick time-outs) by <c>net_kernel</c>.
          The normal reaction to take when this occurs is some kind of
          premature shutdown of the other node.</p>
        <p>Notice that ignoring the return value from this function would
          result in an <em>unreliable</em> message passing, which is
          contradictory to the Erlang programming model. The message is
          <em>not</em> sent if this function returns <c>false</c>.</p>
        <p>In many systems, transient states of
          overloaded queues are normal. The fact that this function
          returns <c>false</c> does not mean that the other
          node is guaranteed to be non-responsive, it could be a
          temporary overload. Also, a return value of <c>true</c> does
          only mean that the message can be sent on the (TCP) channel
          without blocking, the message is not guaranteed to
          arrive at the remote node. For a disconnected
          non-responsive node, the return value is <c>true</c> (mimics
          the behavior of operator <c>!</c>). The expected
          behavior and the actions to take when the function
          returns <c>false</c> are application- and hardware-specific.</p>
        <warning>
          <p>Use with extreme care.</p>
        </warning>
      </desc>
    </func>

    <func>
      <name name="send_nosuspend" arity="3"/>
      <fsummary>Tries to send a message without ever blocking.</fsummary>
      <type name="dst"/>
      <desc>
        <p>The same as
          <seealso marker="#send/3">erlang:send(<anno>Dest</anno>,
          <anno>Msg</anno>, [nosuspend | <anno>Options</anno>])</seealso>,
          but with a Boolean return value.</p>
        <p>This function behaves like
          <seealso marker="#send_nosuspend/2">erlang:send_nosuspend/2</seealso>,
          but takes a third parameter, a list of options.
          The only option is <c>noconnect</c>, which
          makes the function return <c>false</c> if
          the remote node is not currently reachable by the local
          node. The normal behavior is to try to connect to the node,
          which can stall the process during a short period. The use of
          option <c>noconnect</c> makes it possible to be
          sure not to get the slightest delay when
          sending to a remote process. This is especially useful when
          communicating with nodes that expect to always be
          the connecting part (that is, nodes written in C or Java).</p>
        <p>Whenever the function returns <c>false</c> (either when a
          suspend would occur or when <c>noconnect</c> was specified and
          the node was not already connected), the message is guaranteed
          <em>not</em> to have been sent.</p>
        <warning>
          <p>Use with extreme care.</p>
        </warning>
      </desc>
    </func>

    <func>
      <name name="set_cookie" arity="2"/>
      <fsummary>Sets the magic cookie of a node.</fsummary>
      <desc>
        <p>Sets the magic cookie of <c><anno>Node</anno></c> to the atom
          <c><anno>Cookie</anno></c>. If <c><anno>Node</anno></c> is the
          local node, the function
          also sets the cookie of all other unknown nodes to
          <c><anno>Cookie</anno></c> (see Section
          <seealso marker="doc/reference_manual:distributed">Distributed Erlang</seealso>
          in the Erlang Reference Manual in System Documentation).</p>
        <p>Failure: <c>function_clause</c> if the local node is not
          alive.</p>
      </desc>
    </func>

    <func>
      <name name="setelement" arity="3"/>
      <type_desc variable="Index">1..tuple_size(<anno>Tuple1</anno></type_desc>
      <fsummary>Sets the Nth element of a tuple.</fsummary>
      <desc>
        <p>Returns a tuple that is a copy of argument
          <c><anno>Tuple1</anno></c>
          with the element given by integer argument
          <c><anno>Index</anno></c>
          (the first element is the element with index 1) replaced by
          argument <c><anno>Value</anno></c>, for example:</p>
        <pre>
> <input>setelement(2, {10, green, bottles}, red).</input>
{10,red,bottles}</pre>
      </desc>
    </func>

    <func>
      <name name="size" arity="1"/>
      <fsummary>Size of a tuple or binary.</fsummary>
      <desc>
        <p>Returns the number of elements in a tuple or the number of
	bytes in a binary or bitstring, for example:</p>
        <pre>
> <input>size({morni, mulle, bwange}).</input>
3
> <input>size(&lt;&lt;11, 22, 33&gt;&gt;).</input>
3
</pre>
        <p>For bitstrings the number of whole bytes is returned. That is, if the number of bits
          in the bitstring is not divisible by 8, the resulting
          number of bytes is rounded <em>down</em>.</p>
        <p>Allowed in guard tests.</p>
        <p>See also
          <seealso marker="#tuple_size/1"><c>tuple_size/1</c></seealso>,
          <seealso marker="#byte_size/1"><c>byte_size/1</c></seealso>
	  and
          <seealso marker="#bit_size/1"><c>bit_size/1</c></seealso>.</p>
      </desc>
    </func>

    <func>
      <name name="spawn" arity="1"/>
      <fsummary>Creates a new process with a fun as entry point.</fsummary>
      <desc>
        <p>Returns the process identifier of a new process started by the
          application of <c><anno>Fun</anno></c> to the empty list
          <c>[]</c>. Otherwise
          works like <seealso marker="#spawn/3">spawn/3</seealso>.</p>
      </desc>
    </func>

    <func>
      <name name="spawn" arity="2"/>
      <fsummary>Creates a new process with a fun as entry point on a given node.</fsummary>
      <desc>
        <p>Returns the process identifier of a new process started
          by the application of <c><anno>Fun</anno></c> to the
          empty list <c>[]</c> on <c><anno>Node</anno></c>. If
          <c><anno>Node</anno></c> does not exist, a useless pid is
          returned. Otherwise works like
          <seealso marker="#spawn/3">spawn/3</seealso>.</p>
      </desc>
    </func>

    <func>
      <name name="spawn" arity="3"/>
      <fsummary>Creates a new process with a function as entry point.</fsummary>
      <desc>
        <p>Returns the process identifier of a new process started by
          the application of <c><anno>Module</anno>:<anno>Function</anno></c>
          to <c><anno>Args</anno></c>.</p>
        <p><c>error_handler:undefined_function(<anno>Module</anno>,
          <anno>Function</anno>, <anno>Args</anno>)</c>
          is evaluated by the new process if
          <c><anno>Module</anno>:<anno>Function</anno>/Arity</c>
          does not exist (where <c>Arity</c> is the length of
          <c><anno>Args</anno></c>). The error handler
          can be redefined (see
          <seealso marker="#process_flag/2">process_flag/2</seealso>).
          If <c>error_handler</c> is undefined, or the user has
          redefined the default <c>error_handler</c> and its replacement is
          undefined, a failure with reason <c>undef</c> occurs.</p>
        <p>Example:</p>
        <pre>
> <input>spawn(speed, regulator, [high_speed, thin_cut]).</input>
&lt;0.13.1></pre>
      </desc>
    </func>

    <func>
      <name name="spawn" arity="4"/>
      <fsummary>Creates a new process with a function as entry point on a given node.</fsummary>
      <desc>
        <p>Returns the process identifier (pid) of a new process started
          by the application
          of <c><anno>Module</anno>:<anno>Function</anno></c>
          to <c><anno>Args</anno></c> on <c><anno>Node</anno></c>. If
          <c><anno>Node</anno></c> does not exist, a useless pid is returned.
          Otherwise works like
          <seealso marker="#spawn/3">spawn/3</seealso>.</p>
      </desc>
    </func>

    <func>
      <name name="spawn_link" arity="1"/>
      <fsummary>Creates and links to a new process with a fun as entry point.</fsummary>
      <desc>
        <p>Returns the process identifier of a new process started by
          the application of <c><anno>Fun</anno></c> to the empty list
          <c>[]</c>. A link is created between
          the calling process and the new process, atomically.
          Otherwise works like
          <seealso marker="#spawn/3">spawn/3</seealso>.</p>
      </desc>
    </func>

    <func>
      <name name="spawn_link" arity="2"/>
      <fsummary>Creates and links to a new process with a fun as entry point on a specified node.</fsummary>
      <desc>
        <p>Returns the process identifier (pid) of a new process started
          by the application of <c><anno>Fun</anno></c> to the empty
          list <c>[]</c> on <c><anno>Node</anno></c>. A link is
          created between the calling process and the new process,
          atomically. If <c><anno>Node</anno></c> does not exist,
          a useless pid is returned and an exit signal with
          reason <c>noconnection</c> is sent to the calling
	  process. Otherwise works like <seealso marker="#spawn/3">spawn/3</seealso>.</p>
      </desc>
    </func>

    <func>
      <name name="spawn_link" arity="3"/>
      <fsummary>Creates and links to a new process with a function as entry point.</fsummary>
      <desc>
        <p>Returns the process identifier of a new process started by
          the application of <c><anno>Module</anno>:<anno>Function</anno></c>
          to <c><anno>Args</anno></c>. A link is created
          between the calling process and the new process, atomically.
          Otherwise works like
          <seealso marker="#spawn/3">spawn/3</seealso>.</p>
      </desc>
    </func>

    <func>
      <name name="spawn_link" arity="4"/>
      <fsummary>Creates and links to a new process with a function as entry point on a given node.</fsummary>
      <desc>
        <p>Returns the process identifier (pid) of a new process
          started by the application
          of <c><anno>Module</anno>:<anno>Function</anno></c>
          to <c><anno>Args</anno></c> on <c><anno>Node</anno></c>. A
          link is created between the calling process and the new
          process, atomically. If <c><anno>Node</anno></c> does
          not exist, a useless pid is returned and an exit signal with
          reason <c>noconnection</c> is sent to the calling
	  process. Otherwise works like <seealso marker="#spawn/3">spawn/3</seealso>.</p>
      </desc>
    </func>

    <func>
      <name name="spawn_monitor" arity="1"/>
      <fsummary>Creates and monitors a new process with a fun as entry point.</fsummary>
      <desc>
        <p>Returns the process identifier of a new process, started by
          the application of <c><anno>Fun</anno></c> to the empty list
          <c>[]</c>,
          and a reference for a monitor created to the new process.
          Otherwise works like
          <seealso marker="#spawn/3">spawn/3</seealso>.</p>
      </desc>
    </func>

    <func>
      <name name="spawn_monitor" arity="3"/>
      <fsummary>Creates and monitors a new process with a function as entry point.</fsummary>
      <desc>
        <p>A new process is started by the application
          of <c><anno>Module</anno>:<anno>Function</anno></c>
          to <c><anno>Args</anno></c>. The process is
          monitored at the same time. Returns the process identifier
          and a reference for the monitor. Otherwise works like
          <seealso marker="#spawn/3">spawn/3</seealso>.</p>
      </desc>
    </func>

    <func>
      <name name="spawn_opt" arity="2"/>
      <fsummary>Creates a new process with a fun as entry point.</fsummary>
      <type name="priority_level"/>
      <desc>
        <p>Returns the process identifier (pid) of a new process
          started by the application of <c><anno>Fun</anno></c>
          to the empty list <c>[]</c>. Otherwise works like
          <seealso marker="#spawn_opt/4">spawn_opt/4</seealso>.</p>
        <p>If option <c>monitor</c> is given, the newly created
          process is monitored, and both the pid and reference for
          the monitor is returned.</p>
      </desc>
    </func>

    <func>
      <name name="spawn_opt" arity="3"/>
      <fsummary>Creates a new process with a fun as entry point on a given node.</fsummary>
      <type name="priority_level"/>
      <desc>
        <p>Returns the process identifier (pid) of a new process started
          by the application of <c><anno>Fun</anno></c> to the
          empty list <c>[]</c> on <c><anno>Node</anno></c>. If
          <c><anno>Node</anno></c> does not exist, a useless pid is
          returned. Otherwise works like
          <seealso marker="#spawn_opt/4">spawn_opt/4</seealso>.</p>
      </desc>
    </func>

    <func>
      <name name="spawn_opt" arity="4"/>
      <fsummary>Creates a new process with a function as entry point.</fsummary>
      <type name="priority_level"/>
      <desc>
        <p>Works as
          <seealso marker="#spawn/3">spawn/3</seealso>, except that an
          extra option list is given when creating the process.</p>
        <p>If option <c>monitor</c> is given, the newly created
          process is monitored, and both the pid and reference for
          the monitor is returned.</p>
        <p>The options are as follows:</p>
        <taglist>
          <tag><c>link</c></tag>
          <item>
            <p>Sets a link to the parent process (like
              <c>spawn_link/3</c> does).</p>
          </item>
          <tag><c>monitor</c></tag>
          <item>
            <p>Monitors the new process (like
              <seealso marker="#monitor/2">monitor/2</seealso> does).</p>
          </item>
          <tag><c>{priority, <anno>Level</anno></c></tag>
          <item>
            <p>Sets the priority of the new process. Equivalent to
              executing
              <seealso marker="#process_flag_priority">process_flag(priority,
              <anno>Level</anno>)</seealso>
              in the start function of the new process,
              except that the priority is set before the process is
              selected for execution for the first time. For more
              information on priorities, see
              <seealso marker="#process_flag_priority">process_flag(priority,
              <anno>Level</anno>)</seealso>.</p>
          </item>
          <tag><c>{fullsweep_after, <anno>Number</anno>}</c></tag>
          <item>
            <p>Useful only for performance tuning. Do not use this
              option unless you
              know that there is problem with execution times or
              memory consumption, and ensure
              that the option improves matters.</p>
            <p>The Erlang runtime system uses a generational garbage
              collection scheme, using an "old heap" for data that has
              survived at least one garbage collection. When there is
              no more room on the old heap, a fullsweep garbage
              collection is done.</p>
            <p>Option <c>fullsweep_after</c> makes it possible to
              specify the maximum number of generational collections
              before forcing a fullsweep, even if there is room on
              the old heap. Setting the number to zero
              disables the general collection algorithm, that is,
              all live data is copied at every garbage collection.</p>
            <p>A few cases when it can be useful to change
              <c>fullsweep_after</c>:</p>
            <list type="bulleted">
              <item>If binaries that are no longer used are to be
                thrown away as soon as possible. (Set
                <c><anno>Number</anno></c> to zero.)
              </item>
              <item>A process that mostly have short-lived data is
                fullsweeped seldom or never, that is, the old heap
                contains mostly garbage. To ensure a fullsweep
                occasionally, set <c><anno>Number</anno></c> to a
                suitable value, such as 10 or 20.
              </item>
              <item>In embedded systems with a limited amount of RAM
              and no virtual memory, you might want to preserve memory
              by setting <c><anno>Number</anno></c> to zero.
              (The value can be set globally, see
              <seealso marker="#system_flag/2">erlang:system_flag/2</seealso>.)
              </item>
            </list>
          </item>
          <tag><c>{min_heap_size, <anno>Size</anno>}</c></tag>
          <item>
            <p>Useful only for performance tuning. Do not use this
              option unless you know that there is problem with
              execution times or memory consumption, and
              ensure that the option improves matters.</p>
            <p>Gives a minimum heap size, in words. Setting this value
              higher than the system default can speed up some
              processes because less garbage collection is done.
              However, setting a too high value can waste memory and
              slow down the system because of worse data locality.
              Therefore, use this option only for
              fine-tuning an application and to measure the execution
              time with various <c><anno>Size</anno></c> values.</p>
          </item>
          <tag><c>{min_bin_vheap_size, <anno>VSize</anno>}</c></tag>
          <item>
            <p>Useful only for performance tuning. Do not use this
              option unless you know that there is problem with
              execution times or memory consumption, and
              ensure that the option improves matters.</p>
	      <p>Gives a minimum binary virtual heap size, in words.
              Setting this value
              higher than the system default can speed up some
              processes because less garbage collection is done.
              However, setting a too high value can waste memory.
              Therefore, use this option only for
              fine-tuning an application and to measure the execution
              time with various <c><anno>VSize</anno></c> values.</p>
          </item>
        </taglist>
      </desc>
    </func>

    <func>
      <name name="spawn_opt" arity="5"/>
      <fsummary>Creates a new process with a function as entry point on a given node.</fsummary>
      <type name="priority_level"/>
      <desc>
        <p>Returns the process identifier (pid) of a new process started
          by the application
          of <c><anno>Module</anno>:<anno>Function</anno></c> to
          <c><anno>Args</anno></c> on <c><anno>Node</anno></c>. If
          <c><anno>Node</anno></c> does not exist, a useless pid is returned.
          Otherwise works like
          <seealso marker="#spawn_opt/4">spawn_opt/4</seealso>.</p>
	  <note><p>Option <c>monitor</c> is not supported by
	  <c>spawn_opt/5</c>.</p></note>
      </desc>
    </func>

    <func>
      <name name="split_binary" arity="2"/>
      <type_desc variable="Pos">0..byte_size(Bin)</type_desc>
      <fsummary>Splits a binary into two.</fsummary>
      <desc>
        <p>Returns a tuple containing the binaries that are the result
          of splitting <c><anno>Bin</anno></c> into two parts at
          position <c><anno>Pos</anno></c>.
          This is not a destructive operation. After the operation,
          there are three binaries altogether.</p>
        <p>Example:</p>
        <pre>
> <input>B = list_to_binary("0123456789").</input>
&lt;&lt;"0123456789">>
> <input>byte_size(B).</input>
10
> <input>{B1, B2} = split_binary(B,3).</input>
{&lt;&lt;"012">>,&lt;&lt;"3456789">>}
> <input>byte_size(B1).</input>
3
> <input>byte_size(B2).</input>
7</pre>
      </desc>
    </func>

    <func>
      <name name="start_timer" arity="4"/>
      <fsummary>Starts a timer.</fsummary>
      <desc>
        <p>
	  Starts a timer. When the timer expires, the message
          <c>{timeout, <anno>TimerRef</anno>, <anno>Msg</anno>}</c>
	  is sent to the process identified by
	  <c><anno>Dest</anno></c>.
	</p>
	<p>Available <c><anno>Option</anno></c>s:</p>
        <taglist>
          <tag><c>{abs, false}</c></tag>
          <item>
	    <p>
	      This is the default. It means the
	      <c><anno>Time</anno></c> value is interpreted
	      as a time in milli-seconds <em>relative</em> current
	      <seealso marker="time_correction#Erlang_Monotonic_Time">Erlang
	      monotonic time</seealso>.
	    </p>
	  </item>
          <tag><c>{abs, true}</c></tag>
          <item>
	    <p>
	      Absolute <c><anno>Time</anno></c> value. The
	      <c><anno>Time</anno></c> value is interpreted as an
	      absolute Erlang monotonic time in milli-seconds.
	    </p>
	  </item>
        </taglist>
	<p>
	  More <c><anno>Option</anno></c>s may be added in the future.
	</p>
	<p>
	  The absolute point in time, the timer is set to expire on,
	  has to be in the interval
	  <c>[</c><seealso marker="#system_info_start_time"><c>erlang:system_info(start_time)</c></seealso><c>,
	  </c><seealso marker="#system_info_end_time"><c>erlang:system_info(end_time)</c></seealso><c>]</c>.
	  Further, if a relative time is specified, the <c><anno>Time</anno></c> value
	  is not allowed to be negative.
	</p>
	<p>
	  If <c><anno>Dest</anno></c> is a <c>pid()</c>, it must
	  be a <c>pid()</c> of a process created on the current
	  runtime system instance. This process may or may not
	  have terminated. If <c><anno>Dest</anno></c> is an
	  <c>atom()</c>, it is interpreted as the name of a
	  locally registered process. The process referred to by the
	  name is looked up at the time of timer expiration. No error
	  is given if the name does not refer to a process.
	</p>
        <p>
	  If <c><anno>Dest</anno></c> is a <c>pid()</c>, the timer is
	  automatically canceled if the process referred to by the
	  <c>pid()</c> is not alive, or if the process exits. This
	  feature was introduced in ERTS version 5.4.11. Notice that
	  timers are not automatically canceled when
	  <c><anno>Dest</anno></c> is an <c>atom()</c>.
	</p>
        <p>See also
          <seealso marker="#send_after/4"><c>erlang:send_after/4</c></seealso>,
          <seealso marker="#cancel_timer/2"><c>erlang:cancel_timer/2</c></seealso>,
          and
          <seealso marker="#read_timer/2"><c>erlang:read_timer/2</c></seealso>.</p>
        <p>Failure: <c>badarg</c> if the arguments do not satisfy
          the requirements specified here.</p>
      </desc>
    </func>

    <func>
      <name name="start_timer" arity="3"/>
      <fsummary>Starts a timer.</fsummary>
      <desc>
        <p>Starts a timer. The same as calling
	<seealso marker="#start_timer/4"><c>erlang:start_timer(<anno>Time</anno>,
	<anno>Dest</anno>, <anno>Msg</anno>, [])</c></seealso>.</p>
      </desc>
    </func>
    <func>
      <name name="statistics" arity="1" clause_i="1"/>
      <fsummary>Information about context switches.</fsummary>
      <desc>
        <p>Returns the total number of context switches since the
          system started.</p>
      </desc>
    </func>

    <func>
      <name name="statistics" arity="1" clause_i="2"/>
      <fsummary>Information about exact reductions.</fsummary>
      <desc>
        <marker id="statistics_exact_reductions"></marker>
        <p>Returns the number of exact reductions.</p>
      <note><p><c>statistics(exact_reductions)</c> is
        a more expensive operation than
        <seealso marker="#statistics_reductions">statistics(reductions)</seealso>,
        especially on an Erlang machine with SMP support.</p>
      </note>
      </desc>
    </func>

    <func>
      <name name="statistics" arity="1" clause_i="3"/>
      <fsummary>Information about garbage collection.</fsummary>
      <desc>
        <p>Returns information about garbage collection, for example:</p>
	  <pre>
> <input>statistics(garbage_collection).</input>
{85,23961,0}</pre>
        <p>This information can be invalid for some implementations.</p>
      </desc>
    </func>

    <func>
      <name name="statistics" arity="1" clause_i="4"/>
      <fsummary>Information about I/O.</fsummary>
      <desc>
        <p>Returns <c><anno>Input</anno></c>,
           which is the total number of bytes
           received through ports, and <c><anno>Output</anno></c>,
           which is the total number of bytes output to ports.</p>
      </desc>
    </func>

    <func>
      <name name="statistics" arity="1" clause_i="5"/>
      <fsummary>Information about reductions.</fsummary>
      <desc>
        <marker id="statistics_reductions"></marker>
        <p>Returns information about reductions, for example:</p>
        <pre>
> <input>statistics(reductions).</input>
{2046,11}</pre>
        <note><p>As from <c>ERTS</c> 5.5 (OTP R11B),
          this value does not include reductions performed in current
          time slices of currently scheduled processes. If an
          exact value is wanted, use
          <seealso marker="#statistics_exact_reductions">statistics(exact_reductions)</seealso>.</p>
        </note>
      </desc>
    </func>

    <func>
      <name name="statistics" arity="1" clause_i="6"/>
      <fsummary>Information about the run-queue.</fsummary>
      <desc>
        <p>Returns the total length of run-queues, that is, the number
          of processes that are ready to run on all available run-queues.</p>
      </desc>
    </func>

    <func>
      <name name="statistics" arity="1" clause_i="7"/>
      <fsummary>Information about runtime.</fsummary>
      <desc>
        <p>Returns information about runtime, in milliseconds.</p>
        <p>This is the sum of the runtime for all threads
        in the Erlang runtime system and can therefore be greater
        than the wall clock time.</p>
        <p>Example:</p>
        <pre>
> <input>statistics(runtime).</input>
{1690,1620}</pre>
      </desc>
    </func>

    <func>
      <name name="statistics" arity="1" clause_i="8"/>
      <fsummary>Information about each schedulers work time.</fsummary>
      <desc>
      <marker id="statistics_scheduler_wall_time"></marker>
        <p>Returns a list of tuples with
          <c>{<anno>SchedulerId</anno>, <anno>ActiveTime</anno>,
          <anno>TotalTime</anno>}</c>, where
          <c><anno>SchedulerId</anno></c> is an integer ID of the scheduler,
          <c><anno>ActiveTime</anno></c> is
          the duration the scheduler has been busy, and
          <c><anno>TotalTime</anno></c> is the total time duration since
          <seealso marker="#system_flag_scheduler_wall_time">scheduler_wall_time</seealso>
          activation. The time unit is undefined and can be subject
          to change between releases, OSs, and system restarts.
          <c>scheduler_wall_time</c> is only to be used to
          calculate relative values for scheduler-utilization.
          <c><anno>ActiveTime</anno></c> can never exceed
          <c><anno>TotalTime</anno></c>.</p>
        <p>The definition of a busy scheduler is when it is not idle
          and is not scheduling (selecting) a process or port,
          that is:</p>
        <list type="bulleted">
          <item>Executing process code</item>
          <item>Executing linked-in-driver or NIF code</item>
          <item>Executing built-in-functions, or any other runtime
            handling</item>
          <item>Garbage collecting</item>
          <item>Handling any other memory management</item>
        </list>
          <p>Notice that a scheduler can also be busy even if the
            OS has scheduled out the scheduler thread.</p>
        <p>Returns <c>undefined</c> if system flag
          <seealso marker="#system_flag_scheduler_wall_time">scheduler_wall_time</seealso>
          is turned off.</p>
        <p>The list of scheduler information is unsorted and can
          appear in different order between calls.</p>
        <p>Using <c>scheduler_wall_time</c> to calculate scheduler-utilization:</p>
<pre>
> <input>erlang:system_flag(scheduler_wall_time, true).</input>
false
> <input>Ts0 = lists:sort(erlang:statistics(scheduler_wall_time)), ok.</input>
ok</pre>
        <p>Some time later the user takes another snapshot and calculates
          scheduler-utilization per scheduler, for example:</p>
<pre>
> <input>Ts1 = lists:sort(erlang:statistics(scheduler_wall_time)), ok.</input>
ok
> <input>lists:map(fun({{I, A0, T0}, {I, A1, T1}}) ->
	{I, (A1 - A0)/(T1 - T0)} end, lists:zip(Ts0,Ts1)).</input>
[{1,0.9743474730177548},
 {2,0.9744843782751444},
 {3,0.9995902361669045},
 {4,0.9738012596572161},
 {5,0.9717956667018103},
 {6,0.9739235846420741},
 {7,0.973237033077876},
 {8,0.9741297293248656}]</pre>
		<p>Using the same snapshots to calculate a total scheduler-utilization:</p>
<pre>
> <input>{A, T} = lists:foldl(fun({{_, A0, T0}, {_, A1, T1}}, {Ai,Ti}) ->
	{Ai + (A1 - A0), Ti + (T1 - T0)} end, {0, 0}, lists:zip(Ts0,Ts1)), A/T.</input>
0.9769136803764825</pre>
        <note>
          <p><c>scheduler_wall_time</c> is by default disabled. To
            enable it, use
            <c>erlang:system_flag(scheduler_wall_time, true)</c>.</p>
        </note>
      </desc>
    </func>

    <func>
      <name name="statistics" arity="1" clause_i="9"/>
      <fsummary>Information about wall clock.</fsummary>
      <desc>
        <p>Returns information about wall clock. <c>wall_clock</c> can
          be used in the same manner as
          <c>runtime</c>, except that real time is measured as
          opposed to runtime or CPU time.</p>
      </desc>
    </func>

    <func>
      <name name="suspend_process" arity="2"/>
      <fsummary>Suspends a process.</fsummary>
      <desc>
        <p>Increases the suspend count on the process identified by
	<c><anno>Suspendee</anno></c> and puts it in the suspended
        state if it is not
	already in that state. A suspended process will not be
	scheduled for execution until the process has been resumed.</p>
	<p>A process can be suspended by multiple processes and can
	be suspended multiple times by a single process. A suspended
	process does not leave the suspended state until its suspend 
	count reaches zero. The suspend count of
        <c><anno>Suspendee</anno></c> is decreased when
	<seealso marker="#resume_process/1">erlang:resume_process(<anno>Suspendee</anno>)</seealso>
	is called by the same process that called
	<c>erlang:suspend_process(<anno>Suspendee</anno>)</c>.
        All increased suspend
	counts on other processes acquired by a process are automatically
	decreased when the process terminates.</p>
	<p>The options (<c><anno>Opt</anno></c>s) are as follows:</p>
        <taglist>
          <tag><c>asynchronous</c></tag>
          <item>
	  A suspend request is sent to the process identified by
	  <c><anno>Suspendee</anno></c>. <c><anno>Suspendee</anno></c>
          eventually suspends
	  unless it is resumed before it could suspend. The caller
	  of <c>erlang:suspend_process/2</c> returns immediately,
	  regardless of whether <c><anno>Suspendee</anno></c> has
          suspended yet or not. The point in time when
          <c><anno>Suspendee</anno></c> suspends cannot be deduced
          from other events in the system. It is only guaranteed that
          <c><anno>Suspendee</anno></c> <em>eventually</em> suspends
          (unless it
	  is resumed). If option <c>asynchronous</c> has <em>not</em>
	  been passed, the caller of <c>erlang:suspend_process/2</c> is
	  blocked until <c><anno>Suspendee</anno></c> has suspended.
	  </item>
          <tag><c>unless_suspending</c></tag>
          <item>
	  The process identified by <c><anno>Suspendee</anno></c> is
          suspended unless the calling process already is suspending
	  <c><anno>Suspendee</anno></c>.
          If <c>unless_suspending</c> is combined
	  with option <c>asynchronous</c>, a suspend request is
	  sent unless the calling process already is suspending
	  <c><anno>Suspendee</anno></c> or if a suspend request
          already has been sent and is in transit. If the calling
          process already is suspending <c><anno>Suspendee</anno></c>,
          or if combined with option <c>asynchronous</c>
	  and a send request already is in transit,
	  <c>false</c> is returned and the suspend count on
          <c><anno>Suspendee</anno></c> remains unchanged.
	  </item>
        </taglist>
	<p>If the suspend count on the process identified by
	<c><anno>Suspendee</anno></c> is increased, <c>true</c>
        is returned, otherwise <c>false</c>.</p>
        <warning>
          <p>This BIF is intended for debugging only.</p>
        </warning>
        <p>Failures:</p>
        <taglist>
          <tag><c>badarg</c></tag>
          <item>
	  If <c><anno>Suspendee</anno></c> is not a process identifier.
	  </item>
          <tag><c>badarg</c></tag>
          <item>
	  If the process identified by <c><anno>Suspendee</anno></c>
          is the same process
	  as the process calling <c>erlang:suspend_process/2</c>.
	  </item>
          <tag><c>badarg</c></tag>
          <item>
	  If the process identified by <c><anno>Suspendee</anno></c>
          is not alive.
	  </item>
          <tag><c>badarg</c></tag>
          <item>
	  If the process identified by <c><anno>Suspendee</anno></c>
          resides on another node.
	  </item>
          <tag><c>badarg</c></tag>
          <item>
	  If <c><anno>OptList</anno></c> is not a proper list of valid
          <c><anno>Opt</anno></c>s.
	  </item>
          <tag><c>system_limit</c></tag>
          <item>
	  If the process identified by <c><anno>Suspendee</anno></c>
          has been suspended
	  more times by the calling process than can be represented by the
	  currently used internal data structures. The system limit is
	  higher than 2,000,000,000 suspends and will never be lower.
	  </item>
        </taglist>
      </desc>
    </func>

    <func>
      <name name="suspend_process" arity="1"/>
      <fsummary>Suspends a process.</fsummary>
      <desc>
        <p>Suspends the process identified by
        <c><anno>Suspendee</anno></c>. The same as calling
	<seealso marker="#suspend_process/2">erlang:suspend_process(<anno>Suspendee</anno>,
        [])</seealso>.</p>
        <warning>
          <p>This BIF is intended for debugging only.</p>
        </warning>
      </desc>
    </func>

    <func>
      <name name="system_flag" arity="2" clause_i="1"/>
      <fsummary>Sets system flag <c>backtrace_depth</c>.</fsummary>
      <desc>
        <p>Sets the maximum depth of call stack back-traces in the
          exit reason element of <c>'EXIT'</c> tuples.</p>
        <p>Returns the old value of the flag.</p>
      </desc>
    </func>

    <func>
      <name name="system_flag" arity="2" clause_i="2"/>
      <fsummary>Sets system flag <c>cpu_topology</c>.</fsummary>
      <type name="cpu_topology"/>
      <type name="level_entry"/>
      <type name="level_tag"/>
      <type name="sub_level"/>
      <type name="info_list"/>
      <desc>
        <warning>
          <p><marker id="system_flag_cpu_topology"></marker>
          This argument is <em>deprecated</em> and scheduled for
          removal in <c>ERTS</c> 5.10/OTP R16. Instead of using this
          argument, use command-line argument
          <seealso marker="erts:erl#+sct">+sct</seealso> in
          <c>erl(1)</c>.</p>
          <p>When this argument is removed, a final CPU topology
          to use is determined at emulator boot time.</p>
        </warning>
        <p>Sets the user-defined <c><anno>CpuTopology</anno></c>.
           The user-defined
           CPU topology overrides any automatically detected
           CPU topology. By passing <c>undefined</c> as
           <c><anno>CpuTopology</anno></c>,
           the system reverts to the CPU topology automatically
           detected. The returned value equals the value returned
           from <c>erlang:system_info(cpu_topology)</c> before the
           change was made.</p>
        <p>Returns the old value of the flag.</p>
        <p>The CPU topology is used when binding schedulers to logical
           processors. If schedulers are already bound when the CPU
           topology is changed, the schedulers are sent a request
           to rebind according to the new CPU topology.</p>
        <p>The user-defined CPU topology can also be set by passing
           command-line argument
           <seealso marker="erts:erl#+sct">+sct</seealso> to
           <c>erl(1)</c>.</p>
        <p>For information on type <c><anno>CpuTopology</anno></c>
           and more, see
           <seealso marker="#system_info_cpu_topology">erlang:system_info(cpu_topology)</seealso>
           as well as the command-line flags
           <seealso marker="erts:erl#+sct">+sct</seealso> and
           <seealso marker="erts:erl#+sbt">+sbt</seealso> in
           <c>erl(1)</c>.</p>
      </desc>
    </func>

    <func>
      <name name="system_flag" arity="2" clause_i="3"/>
      <fsummary>Sets <c>system_flag_dirty_cpu_schedulers_online</c>.</fsummary>
      <desc>
        <p><marker id="system_flag_dirty_cpu_schedulers_online"></marker>
        Sets the number of dirty CPU schedulers online. Range is
        <![CDATA[1 <= DirtyCPUSchedulersOnline <= N]]>, where <c>N</c>
        is the smallest of the return values of
        <c>erlang:system_info(dirty_cpu_schedulers)</c> and
        <c>erlang:system_info(schedulers_online)</c>.</p>
        <p>Returns the old value of the flag.</p>
        <p>The number of dirty CPU schedulers online can change if the
          number of schedulers online changes. For example, if 12
          schedulers and 6 dirty CPU schedulers are online, and
          <c>system_flag/2</c> is used to set the number of
          schedulers online to 6, then the number of dirty CPU
          schedulers online is automatically decreased by half as well,
          down to 3. Similarly, the number of dirty CPU schedulers
          online increases proportionally to increases in the number of
          schedulers online.</p>
        <note><p>The dirty schedulers functionality is experimental.
          Enable support for dirty schedulers when building OTP to
          try out the functionality.</p>
        </note>
        <p>For more information, see
        <seealso marker="#system_info_dirty_cpu_schedulers">erlang:system_info(dirty_cpu_schedulers)</seealso>
        and
        <seealso marker="#system_info_dirty_cpu_schedulers_online">erlang:system_info(dirty_cpu_schedulers_online)</seealso>.</p>
      </desc>
    </func>

    <func>
      <name name="system_flag" arity="2" clause_i="4"/>
      <fsummary>Sets system flag <c>fullsweep_after</c>.</fsummary>
      <desc>
        <p>Sets system flag <c>fullsweep_after</c>.
          <c><anno>Number</anno></c> is a non-negative integer indicating
          how many times generational garbage collections can be
          done without forcing a fullsweep collection. The value
          applies to new processes, while processes already running are
          not affected.</p>
        <p>Returns the old value of the flag.</p>
        <p>In low-memory systems (especially without virtual
          memory), setting the value to <c>0</c> can help to conserve
          memory.</p>
        <p>This value can also be set through (OS)
          environment variable <c>ERL_FULLSWEEP_AFTER</c>.</p>
      </desc>
    </func>

    <func>
      <name name="system_flag" arity="2" clause_i="5"/>
      <fsummary>Sets system flag <c>min_heap_size</c>.</fsummary>
      <desc>
        <p>Sets the default minimum heap size for processes. The size
          is given in words. The new <c>min_heap_size</c> effects
          only processes spawned after the change of
          <c>min_heap_size</c> has been made. <c>min_heap_size</c>
          can be set for individual processes by using
          <seealso marker="#spawn_opt/4">spawn_opt/N</seealso> or
          <seealso marker="#process_flag/2">process_flag/2</seealso>.</p>
        <p>Returns the old value of the flag.</p>
      </desc>
    </func>

    <func>
      <name name="system_flag" arity="2" clause_i="6"/>
      <fsummary>Sets system flag <c>min_bin_vheap_size</c>.</fsummary>
      <desc>
        <p>Sets the default minimum binary virtual heap size for
          processes. The size is given in words.
          The new <c>min_bin_vhheap_size</c> effects only
          processes spawned after the change of
          <c>min_bin_vhheap_size</c> has been made.
          <c>min_bin_vheap_size</c> can be set for individual
          processes by using
          <seealso marker="#spawn_opt/4">spawn_opt/N</seealso> or
          <seealso marker="#process_flag/2">process_flag/2</seealso>.</p>
        <p>Returns the old value of the flag.</p>
      </desc>
    </func>

    <func>
      <name name="system_flag" arity="2" clause_i="7"/>
      <fsummary>Sets system flag <c>multi_scheduling</c>.</fsummary>
      <desc>
        <p><marker id="system_flag_multi_scheduling"></marker>
          If multi-scheduling is enabled, more than one scheduler
          thread is used by the emulator. Multi-scheduling can be
          blocked. When multi-scheduling is blocked, only
          one scheduler thread schedules Erlang processes.</p>
        <p>If <c><anno>BlockState</anno> =:= block</c>, multi-scheduling is
          blocked. If <c><anno>BlockState</anno> =:= unblock</c> and no one
          else blocks multi-scheduling, and this process has
          blocked only once, multi-scheduling is unblocked.</p>
        <p>One process can block multi-scheduling multiple times.
          If a process has blocked multiple times, it must
          unblock exactly as many times as it has blocked before it
          has released its multi-scheduling block. If a process that
          has blocked multi-scheduling exits, it releases its
          blocking of multi-scheduling.</p>
        <p>The return values are <c>disabled</c>, <c>blocked</c>,
          or <c>enabled</c>. The returned value describes the
          state just after the call to
          <c>erlang:system_flag(multi_scheduling, <anno>BlockState</anno>)</c>
          has been made. For information about the return values, see
          <seealso marker="#system_info_multi_scheduling">erlang:system_info(multi_scheduling)</seealso>.</p>
        <note><p>Blocking of multi-scheduling is normally not needed.
          If you feel that you need to block multi-scheduling,
          consider it a few more times again. Blocking multi-scheduling
          is only to be used as a last resort, as it is most likely
          a <em>very inefficient</em> way to solve the problem.</p>
        </note>
        <p>See also
          <seealso marker="#system_info_multi_scheduling">erlang:system_info(multi_scheduling)</seealso>,
          <seealso marker="#system_info_multi_scheduling_blockers">erlang:system_info(multi_scheduling_blockers)</seealso>, and
          <seealso marker="#system_info_schedulers">erlang:system_info(schedulers)</seealso>.</p>
      </desc>
    </func>

    <func>
      <name name="system_flag" arity="2" clause_i="8"/>
      <fsummary>Sets system flag <c>scheduler_bind_type</c>.</fsummary>
      <type name="scheduler_bind_type"/>
      <desc>
        <warning>
          <p><marker id="system_flag_scheduler_bind_type"></marker>
          This argument is <em>deprecated</em> and scheduled for
          removal in <c>ERTS</c> 5.10/OTP R16. Instead of using this
          argument, use command-line argument
          <seealso marker="erts:erl#+sbt">+sbt</seealso> in <c>erl(1)</c>.
          When this argument is removed, a final scheduler bind
          type to use is determined at emulator boot time.</p>
        </warning>
        <p>Controls if and how schedulers are bound to logical
           processors.</p>
        <p>When <c>erlang:system_flag(scheduler_bind_type, <anno>How</anno>)</c>
           is called, an asynchronous signal is sent to all schedulers
           online, causing them to try to bind or unbind as requested.</p>
        <note><p>If a scheduler fails to bind, this is often silently
           ignored, as it is not always possible to verify valid
           logical processor identifiers. If an error is reported,
           it is reported to <c>error_logger</c>. To verify that the
           schedulers have bound as requested, call
           <seealso marker="#system_info_scheduler_bindings">erlang:system_info(scheduler_bindings)</seealso>.</p>
        </note>
        <p>Schedulers can be bound on newer Linux,
           Solaris, FreeBSD, and Windows systems, but more systems will be
           supported in future releases.</p>
        <p>In order for the runtime system to be able to bind schedulers,
           the CPU topology must be known. If the runtime system fails
           to detect the CPU topology automatically, it can be defined.
           For more information on how to define the CPU topology, see
           command-line flag <seealso marker="erts:erl#+sct">+sct</seealso>
           in <c>erl(1)</c>.</p>
        <p>The runtime system does by default <em>not</em> bind schedulers
           to logical processors.</p>
        <note><p>If the Erlang runtime system is the only OS
           process binding threads to logical processors, this
           improves the performance of the runtime system. However,
           if other OS processes (for example, another Erlang
           runtime system) also bind threads to logical processors,
           there can be a performance penalty instead. Sometimes this
           performance penalty can be severe. If so, it is recommended
           to not bind the schedulers.</p>
        </note>
        <p>Schedulers can be bound in different ways. Argument
           <c><anno>How</anno></c> determines how schedulers are
           bound and can be any of the following:</p>
        <taglist>
          <tag><c>unbound</c></tag>
          <item><p>Same as command-line argument
          <seealso marker="erts:erl#+sbt">+sbt u</seealso> in <c>erl(1)</c>.
          </p></item>
          <tag><c>no_spread</c></tag>
          <item><p>Same as command-line argument
          <seealso marker="erts:erl#+sbt">+sbt ns</seealso> in <c>erl(1)</c>.
          </p></item>
          <tag><c>thread_spread</c></tag>
          <item><p>Same as command-line argument
          <seealso marker="erts:erl#+sbt">+sbt ts</seealso> in <c>erl(1)</c>.
          </p></item>
          <tag><c>processor_spread</c></tag>
          <item><p>Same as command-line argument
          <seealso marker="erts:erl#+sbt">+sbt ps</seealso> in <c>erl(1)</c>.
          </p></item>
          <tag><c>spread</c></tag>
          <item><p>Same as command-line argument
          <seealso marker="erts:erl#+sbt">+sbt s</seealso> in <c>erl(1)</c>.
          </p></item>
          <tag><c>no_node_thread_spread</c></tag>
          <item><p>Same as command-line argument
          <seealso marker="erts:erl#+sbt">+sbt nnts</seealso> in <c>erl(1)</c>.
          </p></item>
          <tag><c>no_node_processor_spread</c></tag>
          <item><p>Same as command-line argument
          <seealso marker="erts:erl#+sbt">+sbt nnps</seealso> in <c>erl(1)</c>.
          </p></item>
          <tag><c>thread_no_node_processor_spread</c></tag>
          <item><p>Same as command-line argument
          <seealso marker="erts:erl#+sbt">+sbt tnnps</seealso> in <c>erl(1)</c>.
          </p></item>
          <tag><c>default_bind</c></tag>
          <item><p>Same as command-line argument
          <seealso marker="erts:erl#+sbt">+sbt db</seealso> in <c>erl(1)</c>.
          </p></item>
        </taglist>
        <p>The returned value equals <c><anno>How</anno></c> before flag
           <c>scheduler_bind_type</c> was changed.</p>
        <p>Failures:</p>
        <taglist>
          <tag><c>notsup</c></tag>
          <item>
            <p>If binding of schedulers is not supported.</p>
          </item>
          <tag><c>badarg</c></tag>
          <item>
            <p>If <c><anno>How</anno></c> is not one of the documented
            alternatives.</p>
          </item>
          <tag><c>badarg</c></tag>
          <item>
            <p>If CPU topology information is unavailable.</p>
          </item>
        </taglist>
        <p>The scheduler bind type can also be set by passing
           command-line argument
           <seealso marker="erts:erl#+sbt">+sbt</seealso> to <c>erl(1)</c>.</p>
        <p>For more information, see
           <seealso marker="#system_info_scheduler_bind_type">erlang:system_info(scheduler_bind_type)</seealso>,
           <seealso marker="#system_info_scheduler_bindings">erlang:system_info(scheduler_bindings)</seealso>,
           as well as command-line flags
           <seealso marker="erts:erl#+sbt">+sbt</seealso>
           and <seealso marker="erts:erl#+sct">+sct</seealso>
           in <c>erl(1)</c>.</p>
      </desc>
    </func>

    <func>
      <name name="system_flag" arity="2" clause_i="9"/>
      <fsummary>Sets system flag <c>scheduler_wall_time</c>.</fsummary>
      <desc><p><marker id="system_flag_scheduler_wall_time"></marker>
      Turns on or off scheduler wall time measurements.</p>
      <p>For more information, see
      <seealso marker="#statistics_scheduler_wall_time">erlang:statistics(scheduler_wall_time)</seealso>.</p>
      </desc>
    </func>

    <func>
      <name name="system_flag" arity="2" clause_i="10"/>
      <fsummary>Sets system flag <c>schedulers_online</c>.</fsummary>
      <desc>
        <p><marker id="system_flag_schedulers_online"></marker>
        Sets the number of schedulers online. Range is
        <![CDATA[1 <= SchedulersOnline <= erlang:system_info(schedulers)]]>.</p>
        <p>Returns the old value of the flag.</p>
        <p>If the emulator was built with support for
        <seealso marker="#system_flag_dirty_cpu_schedulers_online">dirty schedulers</seealso>,
        changing the number of schedulers online can also change the
        number of dirty CPU schedulers online. For example, if 12
        schedulers and 6 dirty CPU schedulers are online, and
        <c>system_flag/2</c> is used to set the number of schedulers
        online to 6, then the number of dirty CPU schedulers online
        is automatically decreased by half as well, down to 3.
        Similarly, the number of dirty CPU schedulers online increases
        proportionally to increases in the number of schedulers online.</p>
        <p>For more information, see
        <seealso marker="#system_info_schedulers">erlang:system_info(schedulers)</seealso>
        and
        <seealso marker="#system_info_schedulers_online">erlang:system_info(schedulers_online)</seealso>.</p>
      </desc>
    </func>

    <func>
      <name name="system_flag" arity="2" clause_i="11"/>
      <fsummary>Sets system flag <c>trace_control_word</c>.</fsummary>
      <desc>
        <p>Sets the value of the node trace control word to
          <c><anno>TCW</anno></c>, which is to be an unsigned integer.
          For more information, see the function
          <seealso marker="erts:match_spec#set_tcw">set_tcw</seealso>
          in Section "Match Specifications in Erlang" in the
          User's Guide.</p>
        <p>Returns the old value of the flag.</p>
      </desc>
    </func>

    <func>
      <name name="system_flag" arity="2" clause_i="12"/>
      <fsummary>Finalize the Time Offset</fsummary>
      <desc>
        <p><marker id="system_flag_time_offset"></marker>
	Finalizes the <seealso marker="#time_offset/0">time offset</seealso>
	when <seealso marker="time_correction#Single_Time_Warp_Mode">single
	time warp mode</seealso> is used. If another time warp mode
	is used, the time offset state is left unchanged.</p>
        <p>Returns the old state identifier. That is:</p>
	<list>
	  <item><p>If <c>preliminary</c> is returned, finalization was
	  performed and the time offset is now final.</p></item>

	  <item><p>If <c>final</c> is returned, the time offset was
	  already in the final state. This either because another
	  <c>erlang:system_flag(time_offset, finalize)</c> call, or
	  because <seealso marker="time_correction#No_Time_Warp_Mode">no
	  time warp mode</seealso> is used.</p></item>

	  <item><p>If <c>volatile</c> is returned, the time offset
	  cannot be finalized because
	  <seealso marker="time_correction#Multi_Time_Warp_Mode">multi
	  time warp mode</seealso> is used.</p></item>
	</list>
      </desc>
    </func>

    <func>
      <name name="system_info" arity="1" clause_i="1"/>
      <name name="system_info" arity="1" clause_i="2"/>
      <name name="system_info" arity="1" clause_i="3"/>
      <name name="system_info" arity="1" clause_i="4"/>
      <name name="system_info" arity="1" clause_i="5"/>
      <fsummary>Information about the system allocators.</fsummary>
      <type variable="Allocator" name_i="2"/>
      <type variable="Version" name_i="2"/>
      <type variable="Features" name_i="2"/>
      <type variable="Settings" name_i="2"/>
      <type variable="Alloc" name_i="3"/>
      <desc>
      <marker id="system_info_allocator_tags"></marker>
        <p>Returns various information about the allocators of the
          current system (emulator) as specified by
          <c><anno>Item</anno></c>:</p>
        <marker id="system_info_allocated_areas"></marker>
        <taglist>
          <tag><c>allocated_areas</c></tag>
          <item>
            <p>Returns a list of tuples with information about
              miscellaneous allocated memory areas.</p>
            <p>Each tuple contains an atom describing the type of
              memory as first element and the amount of allocated
              memory in bytes as second element. When information
              about allocated and used memory is present, also a
              third element is present, containing the amount of
              used memory in bytes.</p>
            <p><c>erlang:system_info(allocated_areas)</c> is intended
              for debugging, and the content is highly
              implementation-dependent. The content of the results
             therefore changes when needed without prior notice.</p>
            <p>Notice that the sum of these values is <em>not</em>
              the total amount of memory allocated by the emulator.
              Some values are part of other values, and some memory
              areas are not part of the result. For information about
              the total amount of memory allocated by the emulator, see
              <seealso marker="#memory/0">erlang:memory/0,1</seealso>.</p>
          </item>
          <tag><c>allocator</c></tag>
          <item>
          <marker id="system_info_allocator"></marker>
            <p>Returns <c>{<anno>Allocator</anno>, <anno>Version</anno>,
              <anno>Features</anno>, <anno>Settings</anno></c>, where:</p>
            <list type="bulleted">
              <item>
                <p><c><anno>Allocator</anno></c> corresponds to the
                  <c>malloc()</c> implementation used. If
                  <c><anno>Allocator</anno></c> equals
                  <c>undefined</c>, the <c>malloc()</c> implementation
                  used cannot be identified. <c>glibc</c> can be
                  identified.</p>
              </item>
              <item>
                <p><c><anno>Version</anno></c> is a list of integers
                  (but not a string) representing the version of
                  the <c>malloc()</c> implementation used.</p>
              </item>
              <item>
                <p><c><anno>Features</anno></c> is a list of atoms
                  representing the allocation features used.</p>
              </item>
              <item>
                <p><c><anno>Settings</anno></c> is a list of subsystems,
                  their configurable parameters, and used values. Settings
                  can differ between different combinations of
                  platforms, allocators, and allocation features.
                  Memory sizes are given in bytes.</p>
              </item>
            </list>
            <p>See also "System Flags Effecting erts_alloc" in
              <seealso marker="erts:erts_alloc#flags">erts_alloc(3)</seealso>.</p>
          </item>
          <tag><c>alloc_util_allocators</c></tag>
          <item>
          <marker id="system_info_alloc_util_allocators"></marker>
	     <p>Returns a list of the names of all allocators using
	        the <c>ERTS</c> internal <c>alloc_util</c> framework
		as atoms. For more information, see Section
	        <seealso marker="erts:erts_alloc#alloc_util">"The
		alloc_util framework" in erts_alloc(3)</seealso>.</p>
          </item>
          <tag><c>{allocator, <anno>Alloc</anno>}</c></tag>
          <item>
          <marker id="system_info_allocator_tuple"></marker>
            <p>Returns information about the specified allocator.
	       As from <c>ERTS</c> 5.6.1, the return value is a list
	       of <c>{instance, InstanceNo, InstanceInfo}</c> tuples,
	       where <c>InstanceInfo</c> contains information about
	       a specific instance of the allocator. As from
               <c>ERTS</c> 5.10.4, the returned list when calling
	       <c>erlang:system_info({allocator, mseg_alloc})</c> also
	       includes an <c>{erts_mmap, _}</c> tuple as one element
	       in the list. If <c><anno>Alloc</anno></c> is not a
               recognized allocator, <c>undefined</c> is returned.
               If <c><anno>Alloc</anno></c> is disabled,
              <c>false</c> is returned.</p>
            <p>Notice that the information returned is highly
              implementation-dependent and can be changed or removed
              at any time without prior notice. It was initially
              intended as a tool when developing new allocators, but
              as it can be of interest for others it has been
              briefly documented.</p>
            <p>The recognized allocators are listed in
              <seealso marker="erts:erts_alloc">erts_alloc(3)</seealso>.
              After reading the <c>erts_alloc(3)</c> documentation,
	      the returned information
              more or less speaks for itself, but it can be worth
              explaining some things. Call counts are presented by two
              values, the first value is giga calls, and the second
              value is calls. <c>mbcs</c> and <c>sbcs</c> denote
              multi-block carriers, and single-block carriers,
              respectively. Sizes are presented in bytes. When a
              size is not presented, it is the amount of something.
              Sizes and amounts are often presented by three values:</p>
            <list type="bulleted">
              <item>The first is the current value.</item>
              <item>The second is the maximum value since the last call
                to <c>erlang:system_info({allocator, Alloc})</c>.</item>
              <item>The third is the maximum value since the emulator
                was started.</item>
            </list>
              <p>If only one value is present, it is the current value.
              <c>fix_alloc</c> memory block types are presented by two
              values. The first value is the memory pool size and
              the second value is the used memory size.</p>
          </item>
          <tag><c>{allocator_sizes, <anno>Alloc</anno>}</c></tag>
          <item>
          <marker id="system_info_allocator_sizes"></marker>
	    <p>Returns various size information for the specified
	    allocator. The information returned is a subset of the
	    information returned by
	    <seealso marker="#system_info_allocator_tuple">erlang:system_info({allocator, <anno>Alloc</anno>})</seealso>.
	    </p>
          </item>
        </taglist>
      </desc>
    </func>

    <func>
      <name name="system_info" arity="1" clause_i="10"/>
      <name name="system_info" arity="1" clause_i="11"/>
      <fsummary>Information about the CPU topology of the system.</fsummary>
      <type name="cpu_topology"/>
      <type name="level_entry"/>
      <type_desc name="cpu_topology">
        All <c><anno>LevelEntry</anno></c>s of a list
        must contain the same <c><anno>LevelTag</anno></c>, except
        on the top level where both <c>node</c> and
        <c>processor</c> <c><anno>LevelTag</anno></c>s can coexist.
      </type_desc>
      <type_desc name="level_entry">
        <c>{<anno>LevelTag</anno>,
        <anno>SubLevel</anno>} == {<anno>LevelTag</anno>, [],
        <anno>SubLevel</anno>}</c>
      </type_desc>
      <type name="level_tag"/>
      <type_desc name="level_tag">
        More <c><anno>LevelTag</anno></c>s can be introduced in a
        future release.
      </type_desc>
      <type name="sub_level"/>
      <type name="info_list"/>
      <type_desc name="info_list">
        The <c>info_list()</c> can be extended in a future release.
      </type_desc>
      <desc>
      <marker id="system_info_cpu_topology_tags"></marker>
      <marker id="system_info_cpu_topology"></marker>
        <p>Returns various information about the CPU topology of
          the current system (emulator) as specified by
          <c><anno>Item</anno></c>:</p>
        <taglist>
          <tag><c>cpu_topology</c></tag>
          <item>
	    <p>Returns the <c><anno>CpuTopology</anno></c> currently used by
	       the emulator. The CPU topology is used when binding schedulers
	       to logical processors. The CPU topology used is the
	       <seealso marker="erlang#system_info_cpu_topology_defined">user-defined CPU topology</seealso>,
               if such exists, otherwise the
	       <seealso marker="erlang#system_info_cpu_topology_detected">automatically detected CPU topology</seealso>,
               if such exists. If no CPU topology
	       exists, <c>undefined</c> is returned.</p>
	    <p><c>node</c> refers to Non-Uniform Memory Access (NUMA)
	       nodes. <c>thread</c> refers to hardware threads
	       (for example, Intel hyper-threads).</p>
            <p>A level in term <c><anno>CpuTopology</anno></c> can be
               omitted if only one entry exists and
               <c><anno>InfoList</anno></c> is empty.</p>
	    <p><c>thread</c> can only be a sub level to <c>core</c>.
	       <c>core</c> can be a sub level to <c>processor</c>
	       or <c>node</c>. <c>processor</c> can be on the
	       top level or a sub level to <c>node</c>. <c>node</c>
	       can be on the top level or a sub level to
	       <c>processor</c>. That is, NUMA nodes can be processor
	       internal or processor external. A CPU topology can
	       consist of a mix of processor internal and external
	       NUMA nodes, as long as each logical CPU belongs to
	       <em>one</em> NUMA node. Cache hierarchy is not part of
	       the <c><anno>CpuTopology</anno></c> type, but will be in a
               future release. Other things can also make it into the CPU
	       topology in a future release. In other words, expect the
	       <c><anno>CpuTopology</anno></c> type to change.</p>
          </item>
          <tag><c>{cpu_topology, defined}</c></tag>
          <item>
          <marker id="system_info_cpu_topology_defined"></marker>
            <p>Returns the user-defined <c><anno>CpuTopology</anno></c>.
               For more information, see command-line flag
	       <seealso marker="erts:erl#+sct">+sct</seealso> in
	       <c>erl(1)</c> and argument
	       <seealso marker="#system_info_cpu_topology">cpu_topology</seealso>.</p>
          </item>
          <tag><c>{cpu_topology, detected}</c></tag>
          <item>
          <marker id="system_info_cpu_topology_detected"></marker>
            <p>Returns the automatically detected
               <c><anno>CpuTopology</anno>y</c>. The
	       emulator detects the CPU topology on some newer
	       Linux, Solaris, FreeBSD, and Windows systems.
               On Windows system with more than 32 logical processors,
               the CPU topology is not detected.</p>
            <p>For more information, see argument
	       <seealso marker="#system_info_cpu_topology">cpu_topology</seealso>.</p>
          </item>
          <tag><c>{cpu_topology, used}</c></tag>
          <item>
            <p>Returns <c><anno>CpuTopology</anno></c> used by the emulator.
              For more information, see argument
	       <seealso marker="#system_info_cpu_topology">cpu_topology</seealso>.</p>
          </item>
        </taglist>
      </desc>
    </func>

    <func>
      <name name="system_info" arity="1" clause_i="6"/>
      <name name="system_info" arity="1" clause_i="7"/>
      <name name="system_info" arity="1" clause_i="8"/>
      <name name="system_info" arity="1" clause_i="9"/>
      <name name="system_info" arity="1" clause_i="12"/>
      <name name="system_info" arity="1" clause_i="13"/>
      <name name="system_info" arity="1" clause_i="14"/>
      <name name="system_info" arity="1" clause_i="15"/>
      <name name="system_info" arity="1" clause_i="16"/>
      <name name="system_info" arity="1" clause_i="17"/>
      <name name="system_info" arity="1" clause_i="18"/>
      <name name="system_info" arity="1" clause_i="19"/>
      <name name="system_info" arity="1" clause_i="20"/>
      <name name="system_info" arity="1" clause_i="21"/>
      <name name="system_info" arity="1" clause_i="22"/>
      <name name="system_info" arity="1" clause_i="23"/>
      <name name="system_info" arity="1" clause_i="24"/>
      <name name="system_info" arity="1" clause_i="25"/>
      <name name="system_info" arity="1" clause_i="26"/>
      <name name="system_info" arity="1" clause_i="27"/>
      <name name="system_info" arity="1" clause_i="28"/>
      <name name="system_info" arity="1" clause_i="29"/>
      <name name="system_info" arity="1" clause_i="30"/>
      <name name="system_info" arity="1" clause_i="31"/>
      <name name="system_info" arity="1" clause_i="32"/>
      <name name="system_info" arity="1" clause_i="33"/>
      <name name="system_info" arity="1" clause_i="34"/>
      <name name="system_info" arity="1" clause_i="35"/>
      <name name="system_info" arity="1" clause_i="36"/>
      <name name="system_info" arity="1" clause_i="37"/>
      <name name="system_info" arity="1" clause_i="38"/>
      <name name="system_info" arity="1" clause_i="39"/>
      <name name="system_info" arity="1" clause_i="40"/>
      <name name="system_info" arity="1" clause_i="41"/>
      <name name="system_info" arity="1" clause_i="42"/>
      <name name="system_info" arity="1" clause_i="43"/>
      <name name="system_info" arity="1" clause_i="44"/>
      <name name="system_info" arity="1" clause_i="45"/>
      <name name="system_info" arity="1" clause_i="46"/>
      <name name="system_info" arity="1" clause_i="47"/>
      <name name="system_info" arity="1" clause_i="48"/>
      <name name="system_info" arity="1" clause_i="49"/>
      <name name="system_info" arity="1" clause_i="50"/>
      <name name="system_info" arity="1" clause_i="51"/>
      <name name="system_info" arity="1" clause_i="52"/>
      <name name="system_info" arity="1" clause_i="53"/>
      <name name="system_info" arity="1" clause_i="54"/>
      <name name="system_info" arity="1" clause_i="55"/>
      <name name="system_info" arity="1" clause_i="56"/>
      <name name="system_info" arity="1" clause_i="57"/>
      <name name="system_info" arity="1" clause_i="58"/>
      <name name="system_info" arity="1" clause_i="59"/>
      <name name="system_info" arity="1" clause_i="60"/>
      <name name="system_info" arity="1" clause_i="61"/>
      <name name="system_info" arity="1" clause_i="62"/>
      <name name="system_info" arity="1" clause_i="63"/>
      <name name="system_info" arity="1" clause_i="64"/>
      <name name="system_info" arity="1" clause_i="65"/>
      <name name="system_info" arity="1" clause_i="66"/>
      <name name="system_info" arity="1" clause_i="67"/>
      <fsummary>Information about the system.</fsummary>
      <desc>
        <p>Returns various information about the current system
          (emulator) as specified by <c><anno>Item</anno></c>:</p>
        <taglist>
          <tag><c>allocated_areas</c>, <c>allocator</c>,
            <c>alloc_util_allocators</c>, <c>allocator_sizes</c></tag>
          <item>
            <p>See <seealso marker="#system_info_allocator_tags">above</seealso>.</p>
          </item>
          <tag><c>build_type</c></tag>
          <item>
            <p>Returns an atom describing the build type of the runtime
	       system. This is normally the atom <c>opt</c> for optimized.
               Other possible return values are <c>debug</c>, <c>purify</c>,
	       <c>quantify</c>, <c>purecov</c>, <c>gcov</c>, <c>valgrind</c>,
	       <c>gprof</c>, and <c>lcnt</c>. Possible return values
	       can be added or removed at any time without prior notice.</p>
          </item>
          <tag><c>c_compiler_used</c></tag>
          <item>
            <p>Returns a two-tuple describing the C compiler used when
	       compiling the runtime system. The first element is an
	       atom describing the name of the compiler, or <c>undefined</c>
	       if unknown. The second element is a term describing the
	       version of the compiler, or <c>undefined</c> if unknown.</p>
          </item>
          <tag><c>check_io</c></tag>
          <item>
            <p>Returns a list containing miscellaneous information
              about the emulators internal I/O checking. Notice that
              the content of the returned list can vary between
              platforms and over time. It is only guaranteed
              that a list is returned.</p>
          </item>
          <tag><c>compat_rel</c></tag>
          <item>
            <p>Returns the compatibility mode of the local node as
              an integer. The integer returned represents the
              Erlang/OTP release that the current emulator has been
              set to be backward compatible with. The compatibility
              mode can be configured at startup by using command-line flag
              <seealso marker="erts:erl#compat_rel">+R</seealso> in
              <c>erl(1)</c>.</p>
          </item>
          <tag><c>cpu_topology</c></tag>
          <item>
            <p>See <seealso marker="#system_info_cpu_topology_tags">above</seealso>.</p>
          </item>
          <tag><c>creation</c></tag>
          <item>
            <p>Returns the creation of the local node as an integer.
              The creation is changed when a node is restarted. The
              creation of a node is stored in process identifiers, port
              identifiers, and references. This makes it (to some
              extent) possible to distinguish between identifiers from
              different incarnations of a node. The valid
              creations are integers in the range 1..3, but this will
              probably change in a future release. If the node is not
              alive, <c>0</c> is returned.</p>
          </item>
          <tag><c>debug_compiled</c></tag>
          <item>
            <p>Returns <c>true</c> if the emulator has been debug
	       compiled, otherwise <c>false</c>.</p>
          </item>
          <tag><c>delayed_node_table_gc</c></tag>
          <item>
            <marker id="system_info_delayed_node_table_gc"></marker>
            <p>Returns the amount of time in seconds garbage collection
	    of an entry in a node table is delayed. This limit can be set
	    on startup by passing the command line flag
	    <seealso marker="erts:erl#+zdntgc">+zdntgc</seealso>
	    to <c>erl</c>. For more information see the documentation of the
	    command line flag.</p>
          </item>
          <tag><c>dirty_cpu_schedulers</c></tag>
          <item>
          <marker id="system_info_dirty_cpu_schedulers"></marker>
            <p>Returns the number of dirty CPU scheduler threads used by
              the emulator. Dirty CPU schedulers execute CPU-bound
              native functions, such as NIFs, linked-in driver code,
              and BIFs that cannot be managed cleanly by the normal
              emulator schedulers.</p>
            <p>The number of dirty CPU scheduler threads is determined
              at emulator boot time and cannot be changed after that.
              However, the number of dirty CPU scheduler threads online
              can be changed at any time. The number of dirty CPU
              schedulers can be set at startup by passing
              command-line flag
              <seealso marker="erts:erl#+SDcpu">+SDcpu</seealso> or
              <seealso marker="erts:erl#+SDPcpu">+SDPcpu</seealso> in
              <c>erl(1)</c>.</p>
	    <p>Notice that the dirty schedulers functionality is
              experimental. Enable support for dirty schedulers when
              building OTP to try out the functionality.</p>
            <p>See also
              <seealso marker="#system_flag_dirty_cpu_schedulers_online">erlang:system_flag(dirty_cpu_schedulers_online, DirtyCPUSchedulersOnline)</seealso>,
              <seealso marker="#system_info_dirty_cpu_schedulers_online">erlang:system_info(dirty_cpu_schedulers_online)</seealso>,
              <seealso marker="#system_info_dirty_io_schedulers">erlang:system_info(dirty_io_schedulers)</seealso>,
              <seealso marker="#system_info_schedulers">erlang:system_info(schedulers)</seealso>,
	      <seealso marker="#system_info_schedulers_online">erlang:system_info(schedulers_online)</seealso>, and
              <seealso marker="#system_flag_schedulers_online">erlang:system_flag(schedulers_online, SchedulersOnline)</seealso>.</p>
          </item>
          <tag><c>dirty_cpu_schedulers_online</c></tag>
          <item>
          <marker id="system_info_dirty_cpu_schedulers_online"></marker>
            <p>Returns the number of dirty CPU schedulers online.
              The return value satisfies
              <c><![CDATA[1 <= DirtyCPUSchedulersOnline <= N]]></c>,
              where <c>N</c> is the smallest of the return values of
              <c>erlang:system_info(dirty_cpu_schedulers)</c> and
              <c>erlang:system_info(schedulers_online)</c>.</p>
            <p>The number of dirty CPU schedulers online can be set at
              startup by passing command-line flag
              <seealso marker="erts:erl#+SDcpu">+SDcpu</seealso> in
              <c>erl(1)</c>.</p>
	    <p>Notice that the dirty schedulers functionality is
              experimental. Enable support for dirty schedulers when
              building OTP to try out the functionality.</p>
            <p>For more information, see
              <seealso marker="#system_info_dirty_cpu_schedulers">erlang:system_info(dirty_cpu_schedulers)</seealso>,
              <seealso marker="#system_info_dirty_io_schedulers">erlang:system_info(dirty_io_schedulers)</seealso>,
              <seealso marker="#system_info_schedulers_online">erlang:system_info(schedulers_online)</seealso>, and
              <seealso marker="#system_flag_dirty_cpu_schedulers_online">erlang:system_flag(dirty_cpu_schedulers_online, DirtyCPUSchedulersOnline)</seealso>.</p>
          </item>
          <tag><c>dirty_io_schedulers</c></tag>
          <item>
          <marker id="system_info_dirty_io_schedulers"></marker>
            <p>Returns the number of dirty I/O schedulers as an integer.
              Dirty I/O schedulers execute I/O-bound native functions,
              such as NIFs and linked-in driver code, which cannot be
              managed cleanly by the normal emulator schedulers.</p>
            <p>This value can be set at startup by passing command-line
              argument <seealso marker="erts:erl#+SDio">+SDio</seealso>
              in <c>erl(1)</c>.</p>
	    <p>Notice that the dirty schedulers functionality is
              experimental. Enable support for dirty schedulers when
              building OTP to try out the functionality.</p>
            <p>For more information, see
              <seealso marker="#system_info_dirty_cpu_schedulers">erlang:system_info(dirty_cpu_schedulers)</seealso>,
              <seealso marker="#system_info_dirty_cpu_schedulers_online">erlang:system_info(dirty_cpu_schedulers_online)</seealso>, and
              <seealso marker="#system_flag_dirty_cpu_schedulers_online">erlang:system_flag(dirty_cpu_schedulers_online, DirtyCPUSchedulersOnline)</seealso>.</p>
          </item>
          <tag><c>dist</c></tag>
          <item>
            <p>Returns a binary containing a string of distribution
              information formatted as in Erlang crash dumps. For more
              information, see Section
              <seealso marker="erts:crash_dump">"How to interpret the Erlang crash dumps"</seealso>
              in the User's Guide.</p>
          </item>
          <tag><c>dist_buf_busy_limit</c></tag>
          <item>
          <marker id="system_info_dist_buf_busy_limit"></marker>
            <p>Returns the value of the distribution buffer busy limit
	    in bytes. This limit can be set at startup by passing
            command-line flag
	    <seealso marker="erts:erl#+zdbbl">+zdbbl</seealso>
            to <c>erl</c>.</p>
          </item>
          <tag><c>dist_ctrl</c></tag>
          <item>
            <p>Returns a list of tuples
              <c>{<anno>Node</anno>, <anno>ControllingEntity</anno>}</c>,
              one entry for each connected remote node.
              <c><anno>Node</anno></c> is the node name
              and <c><anno>ControllingEntity</anno></c> is the port or process
              identifier responsible for the communication to that node.
              More specifically, <c><anno>ControllingEntity</anno></c> for
              nodes connected through TCP/IP (the normal case) is the socket
              used in communication with the specific node.</p>
          </item>
          <tag><c>driver_version</c></tag>
          <item>
            <p>Returns a string containing the Erlang driver version
              used by the runtime system. It has the form
              <seealso marker="erts:erl_driver#version_management">"&lt;major ver&gt;.&lt;minor ver&gt;"</seealso>.</p>
          </item>
          <tag><c>dynamic_trace</c></tag>
          <item>
            <p>Returns an atom describing the dynamic trace framework
            compiled into the virtual machine. It can be
            <c>dtrace</c>, <c>systemtap</c>, or <c>none</c>. For a
            commercial or standard build, it is always <c>none</c>.
            The other return values indicate a custom configuration
            (for example, <c>./configure --with-dynamic-trace=dtrace</c>).
            For more information about dynamic tracing, see the
            <seealso marker="runtime_tools:dyntrace">dyntrace</seealso>
            manual page and the
            <c>README.dtrace</c>/<c>README.systemtap</c> files in the
            Erlang source code top directory.</p>
          </item>
          <tag><c>dynamic_trace_probes</c></tag>
          <item>
            <p>Returns a <c>boolean()</c> indicating if dynamic trace
            probes (<c>dtrace</c> or <c>systemtap</c>) are built into
            the emulator. This can only be <c>true</c> if the Virtual
            Machine was built for dynamic tracing (that is,
            <c>system_info(dynamic_trace)</c> returns
            <c>dtrace</c> or <c>systemtap</c>).</p>
          </item>
	  <tag><marker id="system_info_end_time"/><c>end_time</c></tag>
	  <item><p>The last <seealso marker="#monotonic_time/0">Erlang monotonic
	  time</seealso> in <c>native</c>
	  <seealso marker="#type_time_unit">time unit</seealso> that
	  can be represented internally in the current Erlang runtime system
	  instance. The time between the
	  <seealso marker="#system_info_start_time">start time</seealso> and
	  the end time is at least a quarter of a millennium.</p></item>
          <tag><c>elib_malloc</c></tag>
          <item>
            <p>This option will be removed in a future release.
	      The return value will always be <c>false</c>, as the
	      <c>elib_malloc</c> allocator has been removed.</p>
          </item>
          <tag><marker id="system_info_eager_check_io"><c>eager_check_io</c></marker></tag>
          <item>
            <p>
	      Returns the value of the <c>erl</c> command line flag
	      <seealso marker="erl#+secio">+secio</seealso>
	      which is either <c>true</c> or <c>false</c>. See the
	      documentation of the command line flag for information about
	      the different values.
	    </p>
          </item>
          <tag><c>ets_limit</c></tag>
          <item>
            <p>Returns the maximum number of ETS tables allowed. This
              limit can be increased at startup by passing
              command-line flag
              <seealso marker="erts:erl#+e">+e</seealso> to
              <c>erl(1)</c> or by setting environment variable
              <c>ERL_MAX_ETS_TABLES</c> before starting the Erlang
              runtime system.</p>
          </item>
          <tag><c>fullsweep_after</c></tag>
          <item>
            <p>Returns <c>{fullsweep_after, integer() >= 0}</c>, which is
              the <c>fullsweep_after</c> garbage collection setting used
              by default. For more information, see
              <c>garbage_collection</c> described in the following.</p>
          </item>
          <tag><c>garbage_collection</c></tag>
          <item>
            <p>Returns a list describing the default garbage collection
              settings. A process spawned on the local node by a
              <c>spawn</c> or <c>spawn_link</c> uses these
              garbage collection settings. The default settings can be
              changed by using
              <seealso marker="#system_flag/2">system_flag/2</seealso>.
              <seealso marker="#spawn_opt/4">spawn_opt/4</seealso>
              can spawn a process that does not use the default
              settings.</p>
          </item>
          <tag><c>heap_sizes</c></tag>
          <item>
            <p>Returns a list of integers representing valid heap sizes 
              in words. All Erlang heaps are sized from sizes in this
              list.</p>
          </item>
          <tag><c>heap_type</c></tag>
          <item>
            <p>Returns the heap type used by the current emulator. One
              heap type exists:</p>
            <taglist>
              <tag><c>private</c></tag>
              <item>
                <p>Each process has a heap reserved for its use and no
                  references between heaps of different processes are
                  allowed. Messages passed between processes are copied
                  between heaps.</p>
              </item>
            </taglist>
          </item>
          <tag><c>info</c></tag>
          <item>
            <p>Returns a binary containing a string of miscellaneous
              system information formatted as in Erlang crash dumps.
              For more information, see Section
              <seealso marker="erts:crash_dump">"How to interpret the Erlang crash dumps"</seealso>
              in the User's Guide.</p>
          </item>
          <tag><c>kernel_poll</c></tag>
          <item>
            <p>Returns <c>true</c> if the emulator uses some kind of
              kernel-poll implementation, otherwise <c>false</c>.</p>
          </item>
          <tag><c>loaded</c></tag>
          <item>
            <p>Returns a binary containing a string of loaded module
              information formatted as in Erlang crash dumps. For more
              information, see Section
              <seealso marker="erts:crash_dump">"How to interpret the Erlang crash dumps"</seealso>
              in the User's Guide.</p>
          </item>
	  <tag><c>logical_processors</c></tag>
          <item>
          <marker id="logical_processors"></marker>
            <p>Returns the detected number of logical processors configured
	       in the system. The return value is either an integer, or
	       the atom <c>unknown</c> if the emulator cannot
	       detect the configured logical processors.</p>
          </item>
	  <tag><c>logical_processors_available</c></tag>
          <item>
          <marker id="logical_processors_available"></marker>
            <p>Returns the detected number of logical processors available
	       to the Erlang runtime system. The return value is either an
	       integer, or the atom <c>unknown</c> if the emulator
	       cannot detect the available logical processors. The number
	       of available logical processors is less than or equal to
	       the number of
               <seealso marker="#logical_processors_online">logical processors online</seealso>.</p>
          </item>
	  <tag><c>logical_processors_online</c></tag>
          <item>
          <marker id="logical_processors_online"></marker>
            <p>Returns the detected number of logical processors online on
	       the system. The return value is either an integer,
	       or the atom <c>unknown</c> if the emulator cannot
	       detect logical processors online. The number of logical
	       processors online is less than or equal to the number of
	       <seealso marker="#logical_processors">logical processors configured</seealso>.</p>
          </item>
          <tag><c>machine</c></tag>
          <item>
            <p>Returns a string containing the Erlang machine name.</p>
          </item>
	  <tag><c>min_heap_size</c></tag>
          <item>
	      <p>Returns <c>{min_heap_size, <anno>MinHeapSize</anno>}</c>,
              where <c><anno>MinHeapSize</anno></c> is the current
              system-wide minimum heap size for spawned processes.</p>
          </item>
	  <tag><c>min_bin_vheap_size</c></tag>
          <item>
	      <p>Returns <c>{min_bin_vheap_size,
              <anno>MinBinVHeapSize</anno>}</c>, where
              <c><anno>MinBinVHeapSize</anno></c> is the current system-wide
	      minimum binary virtual heap size for spawned processes.</p>
          </item>
          <tag><c>modified_timing_level</c></tag>
          <item>
            <p>Returns the modified timing-level (an integer) if
              modified timing is enabled, otherwise, <c>undefined</c>.
              For more information about modified timing, see
              command-line flag
              <seealso marker="erts:erl#+T">+T</seealso>
              in <c>erl(1)</c></p>
          </item>
          <tag><c>multi_scheduling</c></tag>
          <item>
          <marker id="system_info_multi_scheduling"></marker>
            <p>Returns <c>disabled</c>, <c>blocked</c>, or <c>enabled</c>:</p>
            <taglist>
              <tag><c>disabled</c></tag>
              <item>
                <p>The emulator has only one scheduler thread. The
                  emulator does not have SMP support, or have been
                  started with only one scheduler thread.</p>
              </item>
              <tag><c>blocked</c></tag>
              <item>
                <p>The emulator has more than one scheduler thread,
                  but all scheduler threads except one are blocked,
                  that is, only one scheduler thread schedules
                  Erlang processes and executes Erlang code.</p>
              </item>
              <tag><c>enabled</c></tag>
              <item>
                <p>The emulator has more than one scheduler thread,
                  and no scheduler threads are blocked, that is,
                  all available scheduler threads schedule
                  Erlang processes and execute Erlang code.</p>
              </item>
            </taglist>
            <p>See also
              <seealso marker="#system_flag_multi_scheduling">erlang:system_flag(multi_scheduling, BlockState)</seealso>,
              <seealso marker="#system_info_multi_scheduling_blockers">erlang:system_info(multi_scheduling_blockers)</seealso>,
              and
              <seealso marker="#system_info_schedulers">erlang:system_info(schedulers)</seealso>.</p>
          </item>
          <tag><c>multi_scheduling_blockers</c></tag>
          <item>
          <marker id="system_info_multi_scheduling_blockers"></marker>
            <p>Returns a list of <c><anno>Pid</anno></c>s when
              multi-scheduling is blocked, otherwise the empty list is
              returned. The <c><anno>Pid</anno></c>s in the list
	      represent all the processes currently
              blocking multi-scheduling. A <c><anno>Pid</anno></c> occurs
              only once in the list, even if the corresponding
              process has blocked multiple times.</p>
            <p>See also
              <seealso marker="#system_flag_multi_scheduling">erlang:system_flag(multi_scheduling, BlockState)</seealso>,
              <seealso marker="#system_info_multi_scheduling">erlang:system_info(multi_scheduling)</seealso>,
              and
              <seealso marker="#system_info_schedulers">erlang:system_info(schedulers)</seealso>.</p>
          </item>
          <tag><c>nif_version</c></tag>
          <item>
            <p>Returns a string containing the version of the Erlang NIF interface
              used by the runtime system. It is on the form
	      "&lt;major ver&gt;.&lt;minor ver&gt;".</p>
          </item>
          <tag><c>otp_release</c></tag>
          <item>
          <marker id="system_info_otp_release"></marker>
            <p>Returns a string containing the OTP release number of the
	    OTP release that the currently executing <c>ERTS</c> application is
            part of.</p>
            <p>As from OTP 17, the OTP release number corresponds to
            the major OTP version number. No
	    <c>erlang:system_info()</c> argument gives the exact OTP
	    version. This is because the exact OTP version in the general case
	    is difficult to determine. For more information, see the description
	    of versions in <seealso marker="doc/system_principles:versions">
	    System principles</seealso> in System Documentation.</p>
          </item>
          <tag><marker id="system_info_os_monotonic_time_source"><c>os_monotonic_time_source</c></marker></tag>
          <item>
            <p>Returns a list containing information about the source of
	    <seealso marker="erts:time_correction#OS_Monotonic_Time">OS
	    monotonic time</seealso> that is used by the runtime system.</p>
	    <p>If <c>[]</c> is returned, no OS monotonic time is
	    available. The list contains two-tuples with <c>Key</c>s
	    as first element, and <c>Value</c>s as second element. The
	    order of these tuples is undefined. The following
	    tuples can be part of the list, but more tuples can be
	    introduced in the future:</p>
	    <taglist>
	      <tag><c>{function, Function}</c></tag>
	      <item><p><c>Function</c> is the name of the function
	      used. This tuple always exist if OS monotonic time is
	      available to the runtime system.</p></item>

	      <tag><c>{clock_id, ClockId}</c></tag>
	      <item><p>This tuple only exist if <c>Function</c>
	      can be used with different clocks. <c>ClockId</c>
	      corresponds to the clock identifier used when calling
	      <c>Function</c>.</p></item>

	      <tag><c>{resolution, OsMonotonicTimeResolution}</c></tag>
	      <item><p>Highest possible
	      <seealso marker="time_correction#Time_Resolution">resolution</seealso>
	      of current OS monotonic time source as parts per
	      second. If no resolution information can be retrieved
	      from the OS, <c>OsMonotonicTimeResolution</c> is
	      set to the resolution of the time unit of
	      <c>Function</c>s return value. That is, the actual
	      resolution can be lower than
	      <c>OsMonotonicTimeResolution</c>. Also note that
	      the resolution does not say anything about the
	      <seealso marker="time_correction#Time_Accuracy">accuracy</seealso>,
	      and whether the
	      <seealso marker="time_correction#Time_Precision">precision</seealso>
	      do align with the resolution. You do,
	      however, know that the precision is not better than
	      <c>OsMonotonicTimeResolution</c>.</p></item>

	      <tag><c>{extended, Extended}</c></tag>
	      <item><p><c>Extended</c> equals <c>yes</c> if
	      the range of time values has been extended;
	      otherwise, <c>Extended</c> equals <c>no</c>. The
	      range needs to be extended if <c>Function</c>
	      returns values that wrap fast. This typically
	      is the case when the return value is a 32-bit
	      value.</p></item>

	      <tag><c>{parallel, Parallel}</c></tag>
	      <item><p><c>Parallel</c> equals <c>yes</c> if
	      <c>Function</c> is called in parallel from multiple
	      threads. If it is not called in parallel, because
	      calls needs to be serialized, <c>Parallel</c> equals
	      <c>no</c>.</p></item>

	      <tag><c>{time, OsMonotonicTime}</c></tag>
	      <item><p><c>OsMonotonicTime</c> equals current OS
	      monotonic time in <c>native</c>
	      <seealso marker="#type_time_unit">time unit</seealso>.</p></item>
	    </taglist>
          </item>
          <tag><marker id="system_info_os_system_time_source"><c>os_system_time_source</c></marker></tag>
          <item>
            <p>Returns a list containing information about the source of
	    <seealso marker="erts:time_correction#OS_System_Time">OS
	    system time</seealso> that is used by the runtime system.</p>
	    <p>The list contains two-tuples with <c>Key</c>s
	    as first element, and <c>Value</c>s as second element. The
	    order if these tuples is undefined. The following
	    tuples can be part of the list, but more tuples can be
	    introduced in the future:</p>
	    <taglist>
	      <tag><c>{function, Function}</c></tag>
	      <item><p><c>Function</c> is the name of the funcion
	      used.</p></item>

	      <tag><c>{clock_id, ClockId}</c></tag>
	      <item><p>This tuple only exist if <c>Function</c>
	      can be used with different clocks. <c>ClockId</c>
	      corresponds to the clock identifier used when calling
	      <c>Function</c>.</p></item>

	      <tag><c>{resolution, OsSystemTimeResolution}</c></tag>
	      <item><p>Highest possible
	      <seealso marker="time_correction#Time_Resolution">resolution</seealso>
	      of current OS system time source as parts per
	      second. If no resolution information can be retrieved
	      from the OS, <c>OsSystemTimeResolution</c> is
	      set to the resolution of the time unit of
	      <c>Function</c>s return value. That is, the actual
	      resolution may be lower than
	      <c>OsSystemTimeResolution</c>. Also note that
	      the resolution does not say anything about the
	      <seealso marker="time_correction#Time_Accuracy">accuracy</seealso>,
	      and whether the
	      <seealso marker="time_correction#Time_Precision">precision</seealso>
	      do align with the resolution. You do,
	      however, know that the precision is not better than
	      <c>OsSystemTimeResolution</c>.</p></item>

	      <tag><c>{parallel, Parallel}</c></tag>
	      <item><p><c>Parallel</c> equals <c>yes</c> if
	      <c>Function</c> is called in parallel from multiple
	      threads. If it is not called in parallel, because
	      calls needs to be serialized, <c>Parallel</c> equals
	      <c>no</c>.</p></item>

	      <tag><c>{time, OsSystemTime}</c></tag>
	      <item><p><c>OsSystemTime</c> equals current OS
	      system time in <c>native</c>
	      <seealso marker="#type_time_unit">time unit</seealso>.</p></item>
	    </taglist>
          </item>
	  <tag><c>port_parallelism</c></tag>
	  <item>
	  <marker id="system_info_port_parallelism"></marker>
	  <p>Returns the default port parallelism scheduling hint used.
	  For more information, see command-line argument
	  <seealso marker="erl#+spp">+spp</seealso> in <c>erl(1)</c>.</p></item>
          <tag><marker id="system_info_port_count"/><c>port_count</c></tag>
          <item>
            <p>Returns the number of ports currently existing at the
              local node. The value is given as an integer. This is
              the same value as returned by
              <c>length(erlang:ports())</c>, but more efficient.</p>
          </item>
          <tag><c>port_limit</c></tag>
          <item>
          <marker id="system_info_port_limit"></marker>
            <p>Returns the maximum number of simultaneously existing
              ports at the local node as an integer. This limit can be
              configured at startup by using command-line flag
              <seealso marker="erl#+Q">+Q</seealso> in <c>erl(1)</c>.</p>
          </item>
          <tag><marker id="system_info_process_count"/><c>process_count</c></tag>
          <item>
            <p>Returns the number of processes currently existing at the
              local node. The value is given as an integer. This is
              the same value as returned by
              <c>length(processes())</c>, but more efficient.</p>
          </item>
          <tag><c>process_limit</c></tag>
          <item>
          <marker id="system_info_process_limit"></marker>
            <p>Returns the maximum number of simultaneously existing
              processes at the local node. The value is given as an
              integer. This limit can be configured at startup by using
              command-line flag <seealso marker="erl#+P">+P</seealso>
	      in <c>erl(1)</c>.</p>
          </item>
          <tag><c>procs</c></tag>
          <item>
            <p>Returns a binary containing a string of process and port
              information formatted as in Erlang crash dumps. For more
              information, see Section
              <seealso marker="erts:crash_dump">"How to interpret the Erlang crash dumps"</seealso>
              in the User's Guide.</p>
          </item>
          <tag><c>scheduler_bind_type</c></tag>
          <item>
          <marker id="system_info_scheduler_bind_type"></marker>
	    <p>Returns information about how the user has requested
	       schedulers to be bound or not bound.</p>
	    <p>Notice that even though a user has requested
	       schedulers to be bound, they can silently have failed
	       to bind. To inspect the scheduler bindings, call
	       <seealso marker="#system_info_scheduler_bindings">erlang:system_info(scheduler_bindings)</seealso>.</p>
	    <p>For more information, see command-line argument
	       <seealso marker="erts:erl#+sbt">+sbt</seealso>
	       in <c>erl(1)</c> and
	       <seealso marker="#system_info_scheduler_bindings">erlang:system_info(scheduler_bindings)</seealso>.</p>
          </item>
          <tag><c>scheduler_bindings</c></tag>
          <item>
          <marker id="system_info_scheduler_bindings"></marker>
	    <p>Returns information about the currently used scheduler
	       bindings.</p>
	    <p>A tuple of a size equal to
	       <seealso marker="#system_info_schedulers">erlang:system_info(schedulers)</seealso>
               is returned. The tuple elements are integers
	       or the atom <c>unbound</c>. Logical processor identifiers
	       are represented as integers. The <c>N</c>th
	       element of the tuple equals the current binding for
	       the scheduler with the scheduler identifier equal to
	       <c>N</c>. For example, if the schedulers are bound,
	       <c>element(erlang:system_info(scheduler_id),
	       erlang:system_info(scheduler_bindings))</c> returns
	       the identifier of the logical processor that the calling
	       process is executing on.</p>
	    <p>Notice that only schedulers online can be bound to logical
	       processors.</p>
	    <p>For more information, see command-line argument
	       <seealso marker="erts:erl#+sbt">+sbt</seealso>
	       in <c>erl(1)</c> and
	       <seealso marker="#system_info_schedulers_online">erlang:system_info(schedulers_online)</seealso>.
	    </p>
          </item>
          <tag><c>scheduler_id</c></tag>
          <item>
          <marker id="system_info_scheduler_id"></marker>
            <p>Returns the scheduler ID (<c>SchedulerId</c>) of the
              scheduler thread that the calling process is executing
              on. <c><anno>SchedulerId</anno></c> is a positive integer,
              where
              <c><![CDATA[1 <= SchedulerId <= erlang:system_info(schedulers)]]></c>.
              See also
              <seealso marker="#system_info_schedulers">erlang:system_info(schedulers)</seealso>.</p>
          </item>
          <tag><c>schedulers</c></tag>
          <item>
          <marker id="system_info_schedulers"></marker>
            <p>Returns the number of scheduler threads used by
              the emulator. Scheduler threads online schedules Erlang
              processes and Erlang ports, and execute Erlang code
              and Erlang linked-in driver code.</p>
            <p>The number of scheduler threads is determined at
              emulator boot time and cannot be changed later.
              However, the number of schedulers online can
	      be changed at any time.</p>
            <p>See also
              <seealso marker="#system_flag_schedulers_online">erlang:system_flag(schedulers_online, SchedulersOnline)</seealso>,
	      <seealso marker="#system_info_schedulers_online">erlang:system_info(schedulers_online)</seealso>,
	      <seealso marker="#system_info_scheduler_id">erlang:system_info(scheduler_id)</seealso>,
              <seealso marker="#system_flag_multi_scheduling">erlang:system_flag(multi_scheduling, BlockState)</seealso>,
              <seealso marker="#system_info_multi_scheduling">erlang:system_info(multi_scheduling)</seealso>,
              and
              <seealso marker="#system_info_multi_scheduling_blockers">erlang:system_info(multi_scheduling_blockers)</seealso>.</p>
          </item>
          <tag><c>schedulers_online</c></tag>
          <item>
          <marker id="system_info_schedulers_online"></marker>
            <p>Returns the number of schedulers online. The scheduler
	    identifiers of schedulers online satisfy the relationship
	    <c><![CDATA[1 <= SchedulerId <= erlang:system_info(schedulers_online)]]></c>.</p>
	    <p>For more information, see
	    <seealso marker="#system_info_schedulers">erlang:system_info(schedulers)</seealso>
	    and
	    <seealso marker="#system_flag_schedulers_online">erlang:system_flag(schedulers_online, SchedulersOnline)</seealso>.</p>
            <name name="system_info" arity="1" clause_i="49"/>
          </item>
          <tag><c>smp_support</c></tag>
          <item>
            <p>Returns <c>true</c> if the emulator has been compiled
              with SMP support, otherwise <c>false</c> is returned.</p>
          </item>
	  <tag><marker id="system_info_start_time"/><c>start_time</c></tag>
	  <item><p>The <seealso marker="#monotonic_time/0">Erlang monotonic
	  time</seealso> in <c>native</c>
	  <seealso marker="#type_time_unit">time unit</seealso> at the
	  time when current Erlang runtime system instance started. See also
	  <seealso marker="#system_info_end_time"><c>erlang:system_info(end_time)</c></seealso>.
	  </p></item>
          <tag><c>system_version</c></tag>
          <item>
            <p>Returns a string containing version number and
	    some important properties, such as the number of schedulers.</p>
          </item>
          <tag><c>system_architecture</c></tag>
          <item>
            <p>Returns a string containing the processor and OS
              architecture the emulator is built for.</p>
          </item>
          <tag><c>threads</c></tag>
          <item>
            <p>Returns <c>true</c> if the emulator has been compiled
              with thread support, otherwise <c>false</c> is returned.</p>
          </item>
          <tag><c>thread_pool_size</c></tag>
          <item>
          <marker id="system_info_thread_pool_size"></marker>
            <p>Returns the number of async threads in the async thread
              pool used for asynchronous driver calls
              (<seealso marker="erts:erl_driver#driver_async">driver_async()</seealso>).
              The value is given as an integer.</p>
          </item>

	  <tag><c>time_correction</c></tag>
	  <item>
	    <marker id="system_info_time_correction"></marker>
	    <p>Returns a boolean value indicating whether
	  <seealso marker="time_correction#Time_Correction">time correction</seealso>
	  is enabled or not.
	  </p></item>
	  <tag><c>time_offset</c></tag>
	  <item>
	    <marker id="system_info_time_offset"></marker>
	    <p>Returns the state of the time offset:</p>
	  <taglist>
	    <tag><c>preliminary</c></tag>
	    <item><p>The time offset is preliminary, and will be changed
	    at a later time when being finalized. The preliminary time offset
	    is used during the preliminary phase of the
	    <seealso marker="time_correction#Single_Time_Warp_Mode">single
	    time warp mode</seealso>.</p></item>

	    <tag><c>final</c></tag>
	    <item><p>The time offset is final. This either because
	    <seealso marker="time_correction#No_Time_Warp_Mode">no
	    time warp mode</seealso> is used, or because the time
	    offset have been finalized when
	    <seealso marker="time_correction#Single_Time_Warp_Mode">single
	    time warp mode</seealso> is used.</p></item>

	    <tag><c>volatile</c></tag>
	    <item><p>The time offset is volatile. That is, it can
	    change at any time. This is because
	    <seealso marker="time_correction#Multi_Time_Warp_Mode">multi
	    time warp mode</seealso> is used.</p></item>
	  </taglist>
	  </item>
	  <tag><marker id="system_info_time_warp_mode"/><c>time_warp_mode</c></tag>
	  <item><p>Returns a value identifying the
	  <seealso marker="time_correction#Time_Warp_Modes">time warp
	  mode</seealso> being used:</p>
	  <taglist>
	    <tag><c>no_time_warp</c></tag>
	    <item><p>The <seealso marker="time_correction#No_Time_Warp_Mode">no
	    time warp mode</seealso> is used.</p></item>

	    <tag><c>single_time_warp</c></tag>
	    <item><p>The <seealso marker="time_correction#Single_Time_Warp_Mode">single
	    time warp mode</seealso> is used.</p></item>

	    <tag><c>multi_time_warp</c></tag>
	    <item><p>The <seealso marker="time_correction#Multi_Time_Warp_Mode">multi
	    time warp mode</seealso> is used.</p></item>
	  </taglist>
	  </item>
          <tag><c>tolerant_timeofday</c></tag>
          <item>
          <marker id="system_info_tolerant_timeofday"></marker>
            <p>Returns whether a pre erts-7.0 backwards compatible compensation
	    for sudden changes of system time is <c>enabled</c> or <c>disabled</c>.
	    Such compensation is <c>enabled</c> when the
	    <seealso marker="#system_info_time_offset">time offset</seealso> is
	    <c>final</c>, and
	    <seealso marker="#system_info_time_correction">time correction</seealso>
	    is enabled.</p>
          </item>
          <tag><c>trace_control_word</c></tag>
          <item>
            <p>Returns the value of the node trace control word. For
              more information, see function <c>get_tcw</c> in Section
              <seealso marker="erts:match_spec#get_tcw">Match Specifications in Erlang</seealso> in the User's Guide.</p>
          </item>
          <tag><c>update_cpu_info</c></tag>
          <item>
          <marker id="update_cpu_info"></marker>
            <p>The runtime system rereads the CPU information available
	       and updates its internally stored information about the
	       <seealso marker="#system_info_cpu_topology_detected">detected
               CPU topology</seealso> and the number of logical processors
	       <seealso marker="#logical_processors">configured</seealso>,
	       <seealso marker="#logical_processors_online">online</seealso>, and
	       <seealso marker="#logical_processors_available">available</seealso>.</p>
               <p>If the CPU information has changed since the last time
               it was read, the atom <c>changed</c> is returned, otherwise
               the atom <c>unchanged</c>. If the CPU information has changed,
	       you probably want to
	       <seealso marker="#system_flag_schedulers_online">adjust the
               number of schedulers online</seealso>. You typically want
               to have as many schedulers online as
	       <seealso marker="#logical_processors_available">logical
               processors available</seealso>.</p>
          </item>
          <tag><c>version</c></tag>
          <item>
          <marker id="system_info_version"></marker>
            <p>Returns a string containing the version number of the
              emulator.</p>
          </item>
          <tag><c>wordsize</c></tag>
          <item>
            <p>Same as <c>{wordsize, internal}</c>.</p>
          </item>
          <tag><c>{wordsize, internal}</c></tag>
          <item>
            <p>Returns the size of Erlang term words in bytes as an
              integer, that is, 4 is returned on a 32-bit architecture,
              and 8 is returned on a pure 64-bit architecture. On a
              halfword 64-bit emulator, 4 is returned, as the Erlang
              terms are stored using a virtual word size of half the
              system word size.</p>
          </item>
          <tag><c>{wordsize, external}</c></tag>
          <item>
	    <p>Returns the true word size of the emulator, that is,
               the size of a pointer. The value is given in bytes
               as an integer. On a pure 32-bit architecture, 4 is
               returned. On both a half word and on a pure
	       64-bit architecture, 8 is returned.</p>
          </item>
        </taglist>
        <note>
          <p>Argument <c>scheduler</c> has changed name to
            <c>scheduler_id</c> to avoid mix up with argument
            <c>schedulers</c>. Argument <c>scheduler</c> was
            introduced in <c>ERTS</c> 5.5 and renamed in
            <c>ERTS</c> 5.5.1.</p>
        </note>
      </desc>
    </func>

    <func>
      <name name="system_monitor" arity="0"/>
      <fsummary>Current system performance monitoring settings.</fsummary>
      <type name="system_monitor_option"/>
      <desc>
        <p>Returns the current system monitoring settings set by
          <seealso marker="#system_monitor/2">erlang:system_monitor/2</seealso>
          as <c>{<anno>MonitorPid</anno>, <anno>Options</anno>}</c>,
          or <c>undefined</c> if there
          are no settings. The order of the options can be different
          from the one that was set.</p>
      </desc>
    </func>

    <func>
      <name name="system_monitor" arity="1"/>
      <fsummary>Sets or clears system performance monitoring options.</fsummary>
      <type name="system_monitor_option"/>
      <desc>
        <p>When called with argument <c>undefined</c>, all
          system performance monitoring settings are cleared.</p>
        <p>Calling the function with <c>{<anno>MonitorPid</anno>,
          <anno>Options</anno>}</c> as argument is the same as calling
          <seealso marker="#system_monitor/2">erlang:system_monitor(<anno>MonitorPid</anno>, <anno>Options</anno>)</seealso>.</p>
        <p>Returns the previous system monitor settings just like
          <seealso marker="#system_monitor/0">erlang:system_monitor/0</seealso>.</p>
      </desc>
    </func>

    <func>
      <name name="system_monitor" arity="2"/>
      <fsummary>Sets system performance monitoring options.</fsummary>
      <type name="system_monitor_option"/>
      <desc>
        <p>Sets the system performance monitoring options.
          <c><anno>MonitorPid</anno></c> is a local process identifier (pid)
          receiving system monitor messages. The
          second argument is a list of monitoring options:</p>
        <taglist>
          <tag><c>{long_gc, Time}</c></tag>
          <item>
            <p>If a garbage collection in the system takes at least
              <c>Time</c> wall clock milliseconds, a message
              <c>{monitor, GcPid, long_gc, Info}</c> is sent to
              <c><anno>MonitorPid</anno></c>. <c>GcPid</c> is the pid that
              was garbage collected. <c>Info</c> is a list of two-element
              tuples describing the result of the garbage collection.</p>
            <p>One of the tuples is <c>{timeout, GcTime}</c>, where
              <c>GcTime</c> is the time for the garbage
              collection in milliseconds. The other tuples are
              tagged with <c>heap_size</c>, <c>heap_block_size</c>
              <c>stack_size</c>, <c>mbuf_size</c>, <c>old_heap_size</c>,
              and <c>old_heap_block_size</c>. These tuples are
              explained in the description of trace message
              <seealso marker="#gc_start">gc_start</seealso> (see
              <seealso marker="#trace/3">erlang:trace/3</seealso>).
              New tuples can be added, and the order of the tuples in
              the <c>Info</c> list can be changed at any time without
              prior notice.</p>
          </item>
          <tag><c>{long_schedule, Time}</c></tag>
          <item>
            <p>If a process or port in the system runs uninterrupted
              for at least <c>Time</c> wall clock milliseconds, a
              message <c>{monitor, PidOrPort, long_schedule, Info}</c>
              is sent to <c>MonitorPid</c>. <c>PidOrPort</c> is the
              process or port that was running. <c>Info</c> is a
              list of two-element tuples describing the event.</p>
            <p>If a <c>pid()</c>, the tuples <c>{timeout, Millis}</c>,
              <c>{in, Location}</c>, and <c>{out, Location}</c> are
              present, where <c>Location</c> is either an MFA
              (<c>{Module, Function, Arity}</c>) describing the
              function where the process was scheduled in/out, or the
              atom <c>undefined</c>.</p>
            <p>If a <c>port()</c>, the
              tuples <c>{timeout, Millis}</c> and <c>{port_op,Op}</c>
              are present. <c>Op</c> is one of <c>proc_sig</c>,
              <c>timeout</c>, <c>input</c>, <c>output</c>,
              <c>event</c>, or <c>dist_cmd</c>, depending on which
              driver callback was executing.</p>
            <p><c>proc_sig</c> is an
              internal operation and is never to appear, while the
              others represent the corresponding driver callbacks
              <c>timeout</c>, <c>ready_input</c>, <c>ready_output</c>,
              <c>event</c>, and <c>outputv</c> (when the port
              is used by distribution). Value <c>Millis</c> in
              the <c>timeout</c> tuple informs about the
              uninterrupted execution time of the process or port, which
              always is equal to or higher than the <c>Time</c> value
              supplied when starting the trace. New tuples can be
              added to the <c>Info</c> list in a future release. The
              order of the tuples in the list can be changed at any
              time without prior notice.</p>
            <p>This can be used to detect problems with NIFs or
              drivers that take too long to execute. 1 ms is
              considered a good maximum time for a driver callback
              or a NIF. However, a time-sharing system is usually to
              consider everything below 100 ms as "possible" and
              fairly "normal". However, longer schedule times can
              indicate swapping or a misbehaving NIF/driver.
              Misbehaving NIFs and drivers can cause bad resource
              utilization and bad overall system performance.</p>
          </item>
          <tag><c>{large_heap, Size}</c></tag>
          <item>
            <p>If a garbage collection in the system results in
              the allocated size of a heap being at least <c>Size</c>
              words, a message <c>{monitor, GcPid, large_heap, Info}</c>
              is sent to <c><anno>MonitorPid</anno></c>.
              <c>GcPid</c> and <c>Info</c>
              are the same as for <c>long_gc</c> earlier, except that
              the tuple tagged with <c>timeout</c> is not present.</p>
            <p>As of <c>ERTS</c> 5.6, the monitor message is sent
              if the sum of the sizes of all memory blocks allocated
              for all heap generations is equal to or higher than <c>Size</c>.
              Previously the monitor message was sent if the memory block
              allocated for the youngest generation was equal to or higher
              than <c>Size</c>.</p>
          </item>
          <tag><c>busy_port</c></tag>
          <item>
            <p>If a process in the system gets suspended because it
              sends to a busy port, a message
              <c>{monitor, SusPid, busy_port, Port}</c> is sent to
              <c><anno>MonitorPid</anno></c>. <c>SusPid</c> is the pid
              that got suspended when sending to <c>Port</c>.</p>
          </item>
          <tag><c>busy_dist_port</c></tag>
          <item>
            <p>If a process in the system gets suspended because it
              sends to a process on a remote node whose inter-node
              communication was handled by a busy port, a message
              <c>{monitor, SusPid, busy_dist_port, Port}</c> is sent to
              <c><anno>MonitorPid</anno></c>. <c>SusPid</c> is the pid
              that got suspended when sending through the inter-node
              communication port <c>Port</c>.</p>
          </item>
        </taglist>
        <p>Returns the previous system monitor settings just like
          <seealso marker="#system_monitor/0">erlang:system_monitor/0</seealso>.</p>
        <note>
          <p>If a monitoring process gets so large that it itself
            starts to cause system monitor messages when garbage
            collecting, the messages enlarge the process
            message queue and probably make the problem worse.</p>
          <p>Keep the monitoring process neat and do not set the system
            monitor limits too tight.</p>
        </note>
        <p>Failures:</p>
        <taglist>
          <tag><c>badarg</c></tag>
          <item>If <c><anno>MonitorPid</anno></c> does not exist.</item>
          <tag><c>badarg</c></tag>
          <item>If <c><anno>MonitorPid</anno></c> is not a local process.</item>
        </taglist>
      </desc>
    </func>

    <func>
      <name name="system_profile" arity="0"/>
      <fsummary>Current system profiling settings.</fsummary>
      <type name="system_profile_option"/>
      <desc>
        <p>Returns the current system profiling settings set by
          <seealso marker="#system_profile/2">erlang:system_profile/2</seealso>
          as <c>{<anno>ProfilerPid</anno>, <anno>Options</anno>}</c>,
          or <c>undefined</c> if there
          are no settings. The order of the options can be different
          from the one that was set.</p>
      </desc>
    </func>

    <func>
      <name name="system_profile" arity="2"/>
      <fsummary>Current system profiling settings.</fsummary>
      <type name="system_profile_option"/>
      <desc>
        <p>Sets system profiler options. <c><anno>ProfilerPid</anno></c>
          is a local process identifier (pid) or port receiving profiling
          messages. The receiver is excluded from all profiling.
          The second argument is a list of profiling options:</p>
        <taglist>
          <tag><c>exclusive</c></tag>
          <item>
          <p>If a synchronous call to a port from a process is done, the
	     calling process is considered not runnable during the call
             runtime to the port. The calling process is notified as
             <c>inactive</c>, and later <c>active</c> when the port
	     callback returns.</p>
          </item>
          <tag><c>runnable_procs</c></tag>
          <item>
          <p>If a process is put into or removed from the run queue, a
             message, <c>{profile, Pid, State, Mfa, Ts}</c>, is sent to
	     <c><anno>ProfilerPid</anno></c>. Running processes that
             are reinserted into the run queue after having been
	     preempted do not trigger this message.</p>
          </item>
          <tag><c>runnable_ports</c></tag>
          <item>
          <p>If a port is put into or removed from the run queue, a 
             message, <c>{profile, Port, State, 0, Ts}</c>, is sent to
	     <c><anno>ProfilerPid</anno></c>.</p>
          </item>
          <tag><c>scheduler</c></tag>
          <item>
          <p>If a scheduler is put to sleep or awoken, a message,
             <c>{profile, scheduler, Id, State, NoScheds, Ts}</c>, is
             sent to <c><anno>ProfilerPid</anno></c>.</p>
          </item>
        </taglist>
        <note><p><c>erlang:system_profile</c> is considered experimental
          and its behavior can change in a future release.</p>
        </note>
      </desc>
    </func>
    <func>
      <name name="system_time" arity="0"/>
      <fsummary>Current Erlang system time</fsummary>
      <desc>
	<p>Returns current
	<seealso marker="time_correction#Erlang_System_Time">Erlang system time</seealso>
	in <c>native</c>
	<seealso marker="#type_time_unit">time unit</seealso>.</p>

	<p>Calling <c>erlang:system_time()</c> is equivalent to: 
	<seealso marker="#monotonic_time/0"><c>erlang:monotonic_time()</c></seealso><c>
	+
        </c><seealso marker="#time_offset/0"><c>erlang:time_offset()</c></seealso>.</p>

	<note><p>This time is <em>not</em> a monotonically increasing time
	in the general case. For more information, see the documentation of
	<seealso marker="time_correction#Time_Warp_Modes">time warp modes</seealso> in the
	ERTS User's Guide.</p></note>
      </desc>
    </func>
    <func>
      <name name="system_time" arity="1"/>
      <fsummary>Current Erlang system time</fsummary>
      <desc>
	<p>Returns current
	<seealso marker="time_correction#Erlang_System_Time">Erlang system time</seealso>
	converted into the <c><anno>Unit</anno></c> passed as argument.</p>

	<p>Calling <c>erlang:system_time(<anno>Unit</anno>)</c> is equivalent to: 
	<seealso marker="#convert_time_unit/3"><c>erlang:convert_time_unit</c></seealso><c>(</c><seealso marker="#system_time/0"><c>erlang:system_time()</c></seealso><c>,
	native, <anno>Unit</anno>)</c>.</p>

	<note><p>This time is <em>not</em> a monotonically increasing time
	in the general case. For more information, see the documentation of
	<seealso marker="time_correction#Time_Warp_Modes">time warp modes</seealso> in the
	ERTS User's Guide.</p></note>
      </desc>
    </func>
    <func>
      <name name="term_to_binary" arity="1"/>
      <fsummary>Encodes a term to an Erlang external term format binary.</fsummary>
      <desc>
        <p>Returns a binary data object that is the result of encoding
          <c><anno>Term</anno></c> according to the Erlang external
          term format.</p>
        <p>This can be used for various purposes, for example,
          writing a term to a file in an efficient way, or sending an
          Erlang term to some type of communications channel not
          supported by distributed Erlang.</p>
        <p>See also
          <seealso marker="#binary_to_term/1">binary_to_term/1</seealso>.</p>
      </desc>
    </func>

    <func>
      <name name="term_to_binary" arity="2"/>
      <fsummary>Encodes a term to en Erlang external term format binary.</fsummary>
      <desc>
        <p>Returns a binary data object that is the result of encoding
          <c><anno>Term</anno></c> according to the Erlang external
          term format.</p>
        <p>If option <c>compressed</c> is provided, the external term
          format is compressed. The compressed format is automatically
          recognized by <c>binary_to_term/1</c> as from Erlang R7B.</p>
        <p>A compression level can be specified by giving option
          <c>{compressed, <anno>Level</anno>}</c>.
          <c><anno>Level</anno></c> is an integer
          with range 0..9, where:</p>
        <list type="bulleted">
          <item><c>0</c> - No compression is done (it is the same as
            giving no <c>compressed</c> option).</item>
          <item><c>1</c> - Takes least time but may not compress
            as well as the higher levels.</item>
          <item><c>6</c> - Default level when option <c>compressed</c>
	    is provided.</item>
          <item><c>9</c> - Takes most time and tries to produce a smaller
            result. Notice "tries" in the preceding sentence; depending
            on the input term, level 9 compression either does or does
            not produce a smaller result than level 1 compression.</item>
        </list>
        <p>Option <c>{minor_version, <anno>Version</anno>}</c>
          can be used to control
          some encoding details. This option was introduced in OTP R11B-4.
          The valid values for <c><anno>Version</anno></c> are
          <c>0</c> and <c>1</c>.</p>
        <p>As from OTP 17.0, <c>{minor_version, 1}</c> is the default. It
          forces any floats in the term to be encoded in a more
          space-efficient and exact way (namely in the 64-bit IEEE format,
          rather than converted to a textual representation).</p>
        <p>As from OTP R11B-4, <c>binary_to_term/1</c> can decode this
          representation.</p>
        <p><c>{minor_version, 0}</c> means that floats are encoded
          using a textual representation. This option is useful to
          ensure that releases before OTP R11B-4 can decode resulting
          binary.</p>
        <p>See also
          <seealso marker="#binary_to_term/1">binary_to_term/1</seealso>.</p>
      </desc>
    </func>

    <func>
      <name name="throw" arity="1"/>
      <fsummary>Throws an exception.</fsummary>
      <desc>
        <p>A non-local return from a function. If evaluated within a
          <c>catch</c>, <c>catch</c> returns value <c><anno>Any</anno></c>.</p>
        <p>Example:</p>
        <pre>
> <input>catch throw({hello, there}).</input>
{hello,there}</pre>
        <p>Failure: <c>nocatch</c> if not evaluated within a catch.</p>
      </desc>
    </func>

    <func>
      <name name="time" arity="0"/>
      <fsummary>Current time.</fsummary>
      <desc>
        <p>Returns the current time as <c>{Hour, Minute, Second}</c>.</p>
        <p>The time zone and Daylight Saving Time correction depend on
          the underlying OS.</p>
        <p>Example:</p>
        <pre>
> <input>time().</input>
{9,42,44}</pre>
      </desc>
    </func>

    <func>
      <name name="time_offset" arity="0"/>
      <fsummary>Current time offset</fsummary>
      <desc>
	<p>Returns the current time offset between
	<seealso marker="time_correction#Erlang_Monotonic_Time">Erlang monotonic time</seealso>
	and
	<seealso marker="time_correction#Erlang_System_Time">Erlang system time</seealso> in
	<c>native</c> <seealso marker="#type_time_unit">time unit</seealso>.
	Current time offset added to an Erlang monotonic time gives
	corresponding Erlang system time.</p>

	<p>The time offset may or may not change during operation depending
	on the <seealso marker="time_correction#Time_Warp_Modes">time
	warp mode</seealso> used.</p>

	<note>
	  <p>A change in time offset may be observed at slightly
	  different points in time by different processes.</p>

	  <p>If the runtime system is in
	  <seealso marker="time_correction#Multi_Time_Warp_Mode">multi
	  time warp mode</seealso>, the time offset will be changed when
	  the runtime system detects that the
	  <seealso marker="time_correction#OS_System_Time">OS system
	  time</seealso> has changed. The runtime system will, however,
	  not detect this immediately when it happens. A task checking
	  the time offset is scheduled to execute at least once a minute,
	  so under normal operation this should be detected within a
	  minute, but during heavy load it might take longer time.</p>
	</note>
      </desc>
    </func>
    <func>
      <name name="time_offset" arity="1"/>
      <fsummary>Current time offset</fsummary>
      <desc>
	<p>Returns the current time offset between
	<seealso marker="time_correction#Erlang_Monotonic_Time">Erlang monotonic time</seealso>
	and
	<seealso marker="time_correction#Erlang_System_Time">Erlang system time</seealso>
	converted into the <c><anno>Unit</anno></c> passed as argument.</p>

	<p>Same as calling	
	<seealso marker="#convert_time_unit/3"><c>erlang:convert_time_unit</c></seealso><c>(</c><seealso marker="#time_offset/0"><c>erlang:time_offset()</c></seealso><c>, native, <anno>Unit</anno>)</c>
	however optimized for commonly used <c><anno>Unit</anno></c>s.</p>
      </desc>
    </func>
    <func>
      <name name="timestamp" arity="0"/>
      <type name="timestamp"/>
      <fsummary>Current Erlang System time</fsummary>
      <desc>
	<p>Returns current
	<seealso marker="time_correction#Erlang_System_Time">Erlang system time</seealso>
	on the format <c>{MegaSecs, Secs, MicroSecs}</c>. This format is 
	the same as <seealso marker="kernel:os#timestamp/0"><c>os:timestamp/0</c></seealso>
	and the deprecated <seealso marker="#now/0"><c>erlang:now/0</c></seealso>
	uses. The reason for the existence of <c>erlang:timestamp()</c> is
	purely to simplify usage for existing code that assumes this timestamp
	format. Current Erlang system time can more efficiently be retrieved in
	the time unit of your choice using
	<seealso marker="#system_time/1"><c>erlang:system_time/1</c></seealso>.</p>

	<p>The <c>erlang:timestamp()</c> BIF is equivalent to:</p><code type="none">
timestamp() ->
    ErlangSystemTime = erlang:system_time(micro_seconds),
    MegaSecs = ErlangSystemTime div 1000000000000,
    Secs = ErlangSystemTime div 1000000 - MegaSecs*1000000,
    MicroSecs = ErlangSystemTime rem 1000000,
    {MegaSecs, Secs, MicroSecs}.</code>
        <p>The BIF uses a native implementation which does
	not build garbage on the heap and with slightly better
	performance.</p>

	<note><p>This time is <em>not</em> a monotonically increasing time
	in the general case. For more information, see the documentation of
	<seealso marker="time_correction#Time_Warp_Modes">time warp modes</seealso> in the
	ERTS User's Guide.</p></note>
      </desc>

    </func>
    <func>
      <name name="tl" arity="1"/>
      <fsummary>Tail of a list.</fsummary>
      <desc>
        <p>Returns the tail of <c><anno>List</anno></c>, that is,
          the list minus the first element, for example:</p>
        <pre>
> <input>tl([geesties, guilies, beasties]).</input>
[guilies, beasties]</pre>
        <p>Allowed in guard tests.</p>
        <p>Failure: <c>badarg</c> if <c><anno>List</anno></c>
          is the empty list <c>[]</c>.</p>
      </desc>
    </func>

    <func>
      <name name="trace" arity="3"/>
      <fsummary>Sets trace flags for a process or processes.</fsummary>
      <type name="trace_flag"/>
      <desc>
        <p>Turns on (if <c><anno>How</anno> == true</c>) or off (if
          <c><anno>How</anno> == false</c>) the trace flags in
          <c><anno>FlagList</anno></c> for
          the process or processes represented by
          <c><anno>PidSpec</anno></c>.</p>
        <p><c><anno>PidSpec</anno></c> is either a process identifier
          (pid) for a local process, or one of the following atoms:</p>
        <taglist>
          <tag><c>existing</c></tag>
          <item>
            <p>All currently existing processes.</p>
          </item>
          <tag><c>new</c></tag>
          <item>
            <p>All processes that are created in the future.</p>
          </item>
          <tag><c>all</c></tag>
          <item>
            <p>All currently existing processes and all processes that
              are created in the future.</p>
          </item>
        </taglist>
        <p><c><anno>FlagList</anno></c> can contain any number of the
          following flags (the "message tags" refers to the list of
	  <seealso marker="#trace_3_trace_messages">trace messages</seealso>):</p>
        <taglist>
          <tag><c>all</c></tag>
          <item>
            <p>Sets all trace flags except <c>{tracer, Tracer}</c> and
              <c>cpu_timestamp</c>, which are in their nature different
              than the others.</p>
          </item>
          <tag><c>send</c></tag>
          <item>
            <p>Traces sending of messages.</p>
            <p>Message tags: <c>send</c> and
              <c>send_to_non_existing_process</c>.</p>
          </item>
          <tag><c>'receive'</c></tag>
          <item>
            <p>Traces receiving of messages.</p>
            <p>Message tags: <c>'receive'</c>.</p>
          </item>
          <tag><c>procs</c></tag>
          <item>
            <p>Traces process-related events.</p>
            <p>Message tags: <c>spawn</c>, <c>exit</c>,
              <c>register</c>, <c>unregister</c>, <c>link</c>,
              <c>unlink</c>, <c>getting_linked</c>, and
              <c>getting_unlinked</c>.</p>
          </item>
          <tag><c>call</c></tag>
          <item>
            <p>Traces certain function calls. Specify which function
              calls to trace by calling
              <seealso marker="#trace_pattern/3">erlang:trace_pattern/3</seealso>.</p>
            <p>Message tags: <c>call</c> and <c>return_from</c>.</p>
          </item>
          <tag><c>silent</c></tag>
          <item>
            <p>Used with the <c>call</c> trace flag.
              The <c>call</c>, <c>return_from</c>, and <c>return_to</c>
              trace messages are inhibited if this flag is set, but they
              are executed as normal if there are match specifications.</p>
            <p>Silent mode is inhibited by executing
              <c>erlang:trace(_, false, [silent|_])</c>,
              or by a match specification executing the function
              <c>{silent, false}</c>.</p>
            <p>The <c>silent</c> trace flag facilitates setting up
              a trace on many or even all processes in the system.
              The trace can then be activated and deactivated using the match
              specification function <c>{silent,Bool}</c>, giving
              a high degree of control of which functions with which 
              arguments that trigger the trace.</p>
            <p>Message tags: <c>call</c>, <c>return_from</c>, and 
              <c>return_to</c>. Or rather, the absence of.</p>
          </item>
          <tag><c>return_to</c></tag>
          <item>
            <p>Used with the <c>call</c> trace flag.
              Traces the return from a traced function back to
              its caller. Only works for functions traced with
              option <c>local</c> to
              <seealso marker="#trace_pattern/3">erlang:trace_pattern/3</seealso>.</p>
            <p>The semantics is that a trace message is sent when a
              call traced function returns, that is, when a
              chain of tail recursive calls ends. Only one trace
              message is sent per chain of tail recursive calls,
              so the properties of tail recursiveness for
              function calls are kept while tracing with this flag.
              Using <c>call</c> and <c>return_to</c> trace together
              makes it possible to know exactly in which function a
              process executes at any time.</p>
            <p>To get trace messages containing return values from
              functions, use the <c>{return_trace}</c> match
              specification action instead.</p>
            <p>Message tags: <c>return_to</c>.</p>
          </item>
          <tag><c>running</c></tag>
          <item>
            <p>Traces scheduling of processes.</p>
            <p>Message tags: <c>in</c> and <c>out</c>.</p>
          </item>
          <tag><c>exiting</c></tag>
          <item>
            <p>Traces scheduling of exiting processes.</p>
            <p>Message tags: <c>in_exiting</c>, <c>out_exiting</c>, and
	    <c>out_exited</c>.</p>
          </item>
          <tag><c>garbage_collection</c></tag>
          <item>
            <p>Traces garbage collections of processes.</p>
            <p>Message tags: <c>gc_start</c> and <c>gc_end</c>.</p>
          </item>
          <tag><c>timestamp</c></tag>
          <item>
            <p>Includes a time-stamp in all trace messages. The
              time-stamp (Ts) has the same form as returned by
              <c>erlang:now()</c>.</p>
          </item>
          <tag><c>cpu_timestamp</c></tag>
          <item>
            <p>A global trace flag for the Erlang node that makes all
              trace time-stamps to be in CPU time, not wall clock time.
              Only allowed with <c>PidSpec==all</c>. If the host
              machine OS does not support high-resolution
              CPU time measurements, <c>trace/3</c> exits with
              <c>badarg</c>. Notice that most OS do
              not synchronize this value across cores, so be prepared
              that time might seem to go backwards when using this option.</p>
          </item>
          <tag><c>arity</c></tag>
          <item>
            <p>Used with the <c>call</c> trace flag.
              <c>{M, F, Arity}</c> is specified instead of
              <c>{M, F, Args}</c> in call trace messages.</p>
          </item>
          <tag><c>set_on_spawn</c></tag>
          <item>
            <p>Makes any process created by a traced process inherit
              its trace flags, including flag <c>set_on_spawn</c>.</p>
          </item>
          <tag><c>set_on_first_spawn</c></tag>
          <item>
            <p>Makes the first process created by a traced process
              inherit its trace flags, excluding flag
              <c>set_on_first_spawn</c>.</p>
          </item>
          <tag><c>set_on_link</c></tag>
          <item>
            <p>Makes any process linked by a traced process inherit its
              trace flags, including flag <c>set_on_link</c>.</p>
          </item>
          <tag><c>set_on_first_link</c></tag>
          <item>
            <p>Makes the first process linked to by a traced process
              inherit its trace flags, excluding flag
              <c>set_on_first_link</c>.</p>
          </item>
          <tag><c>{tracer, Tracer}</c></tag>
          <item>
            <p>Specifies where to send the trace messages. <c>Tracer</c>
              must be the process identifier of a local process
              or the port identifier
              of a local port. If this flag is not given, trace
              messages are sent to the process that called
              <c>erlang:trace/3</c>.</p>
          </item>
        </taglist>
        <p>The effect of combining <c>set_on_first_link</c> with
          <c>set_on_link</c> is the same as having
          <c>set_on_first_link</c> alone. Likewise for
          <c>set_on_spawn</c> and <c>set_on_first_spawn</c>.</p>
        <p>The tracing process receives the <em>trace messages</em> described
	in the following list. <c>Pid</c> is the process identifier of the
	traced process in which the traced event has occurred. The
	third tuple element is the message tag.</p>
        <p>If flag <c>timestamp</c> is given, the first tuple
          element is <c>trace_ts</c> instead, and the time-stamp
          is added last in the message tuple.</p>
        <marker id="trace_3_trace_messages"></marker>
        <taglist>
          <tag><c>{trace, Pid, 'receive', Msg}</c></tag>
          <item>
            <p>When <c>Pid</c> receives message <c>Msg</c>.</p>
          </item>
          <tag><c>{trace, Pid, send, Msg, To}</c></tag>
          <item>
            <p>When <c>Pid</c> sends message <c>Msg</c> to
              process <c>To</c>.</p>
          </item>
          <tag><c>{trace, Pid, send_to_non_existing_process, Msg, To}</c></tag>
          <item>
            <p>When <c>Pid</c> sends message <c>Msg</c> to
              the non-existing process <c>To</c>.</p>
          </item>
          <tag><c>{trace, Pid, call, {M, F, Args}}</c></tag>
          <item>
            <p>When <c>Pid</c> calls a traced function. The return
              values of calls are never supplied, only the call and its
              arguments.</p>
            <p>Trace flag <c>arity</c> can be used to
              change the contents of this message, so that <c>Arity</c>
              is specified instead of <c>Args</c>.</p>
          </item>
          <tag><c>{trace, Pid, return_to, {M, F, Arity}}</c></tag>
          <item>
            <p>When <c>Pid</c> returns <em>to</em> the specified
              function. This trace message is sent if both
              the flags <c>call</c> and <c>return_to</c> are set,
              and the function is set to be traced on <em>local</em>
              function calls. The message is only sent when returning
              from a chain of tail recursive function calls, where at
              least one call generated a <c>call</c> trace message
              (that is, the functions match specification matched, and
              <c>{message, false}</c> was not an action).</p>
          </item>
          <tag><c>{trace, Pid, return_from, {M, F, Arity}, ReturnValue}</c></tag>
          <item>
            <p>When <c>Pid</c> returns <em>from</em> the specified
              function. This trace message is sent if flag <c>call</c>
              is set, and the function has a match specification
              with a <c>return_trace</c> or <c>exception_trace</c> action.</p>
          </item>
          <tag><c>{trace, Pid, exception_from, {M, F, Arity}, {Class, Value}}</c></tag>
          <item>
            <p>When <c>Pid</c> exits <em>from</em> the specified
              function because of an exception. This trace message is
              sent if flag <c>call</c> is set, and the function has 
              a match specification with an <c>exception_trace</c> action.</p>
          </item>
          <tag><c>{trace, Pid, spawn, Pid2, {M, F, Args}}</c></tag>
          <item>
            <p>When <c>Pid</c> spawns a new process <c>Pid2</c> with
              the specified function call as entry point.</p>
            <p><c>Args</c> is supposed to be the argument list,
              but can be any term if the spawn is erroneous.</p>
          </item>
          <tag><c>{trace, Pid, exit, Reason}</c></tag>
          <item>
            <p>When <c>Pid</c> exits with reason <c>Reason</c>.</p>
          </item>
          <tag><c>{trace, Pid, link, Pid2}</c></tag>
          <item>
            <p>When <c>Pid</c> links to a process <c>Pid2</c>.</p>
          </item>
          <tag><c>{trace, Pid, unlink, Pid2}</c></tag>
          <item>
            <p>When <c>Pid</c> removes the link from a process
              <c>Pid2</c>.</p>
          </item>
          <tag><c>{trace, Pid, getting_linked, Pid2}</c></tag>
          <item>
            <p>When <c>Pid</c> gets linked to a process <c>Pid2</c>.</p>
          </item>
          <tag><c>{trace, Pid, getting_unlinked, Pid2}</c></tag>
          <item>
            <p>When <c>Pid</c> gets unlinked from a process <c>Pid2</c>.</p>
          </item>
          <tag><c>{trace, Pid, register, RegName}</c></tag>
          <item>
            <p>When <c>Pid</c> gets the name <c>RegName</c> registered.</p>
          </item>
          <tag><c>{trace, Pid, unregister, RegName}</c></tag>
          <item>
            <p>When <c>Pid</c> gets the name <c>RegName</c> unregistered.
              This is done automatically when a registered
              process exits.</p>
          </item>
          <tag><c>{trace, Pid, in, {M, F, Arity} | 0}</c></tag>
          <item>
            <p>When <c>Pid</c> is scheduled to run. The process
              runs in function <c>{M, F, Arity}</c>. On some rare
              occasions, the current function cannot be determined,
              then the last element <c>Arity</c> is <c>0</c>.</p>
          </item>
          <tag><c>{trace, Pid, out, {M, F, Arity} | 0}</c></tag>
          <item>
            <p>When <c>Pid</c> is scheduled out. The process was
              running in function {M, F, Arity}. On some rare occasions,
              the current function cannot be determined, then the last
              element <c>Arity</c> is <c>0</c>.</p>
          </item>
          <tag><c>{trace, Pid, gc_start, Info}</c></tag>
          <item>
          <marker id="gc_start"></marker>
            <p>Sent when garbage collection is about to be started.
              <c>Info</c> is a list of two-element tuples, where
              the first element is a key, and the second is the value.
              Do not depend on any order of the tuples.
              The following keys are defined:</p>
            <taglist>
              <tag><c>heap_size</c></tag>
              <item>The size of the used part of the heap.</item>
	      <tag><c>heap_block_size</c></tag>
	      <item>The size of the memory block used for storing
	        the heap and the stack.</item>
              <tag><c>old_heap_size</c></tag>
              <item>The size of the used part of the old heap.</item>
	      <tag><c>old_heap_block_size</c></tag>
	      <item>The size of the memory block used for storing
                the old heap.</item>
              <tag><c>stack_size</c></tag>
              <item>The size of the stack.</item>
              <tag><c>recent_size</c></tag>
              <item>The size of the data that survived the previous garbage
                collection.</item>
              <tag><c>mbuf_size</c></tag>
              <item>The combined size of message buffers associated with
                the process.</item>
              <tag><c>bin_vheap_size</c></tag>
              <item>The total size of unique off-heap binaries referenced
                from the process heap.</item>
              <tag><c>bin_vheap_block_size</c></tag>
	      <item>The total size of binaries allowed in the virtual
	        heap in the process before doing a garbage collection.</item>
              <tag><c>bin_old_vheap_size</c></tag>
              <item>The total size of unique off-heap binaries referenced
                from the process old heap.</item>
              <tag><c>bin_vheap_block_size</c></tag>
	      <item>The total size of binaries allowed in the virtual
	        old heap in the process before doing a garbage collection.</item>
            </taglist>
            <p>All sizes are in words.</p>
          </item>
          <tag><c>{trace, Pid, gc_end, Info}</c></tag>
          <item>
            <p>Sent when garbage collection is finished. <c>Info</c>
              contains the same kind of list as in message <c>gc_start</c>,
              but the sizes reflect the new sizes after
              garbage collection.</p>
          </item>
        </taglist>
        <p>If the tracing process dies, the flags are silently
          removed.</p>
        <p>Only one process can trace a particular process. Therefore,
          attempts to trace an already traced process fail.</p>
        <p>Returns: A number indicating the number of processes that
          matched <c><anno>PidSpec</anno></c>.
          If <c><anno>PidSpec</anno></c> is a process
          identifier, the return value is <c>1</c>.
          If <c><anno>PidSpec</anno></c>
          is <c>all</c> or <c>existing</c>, the return value is
          the number of processes running, excluding tracer processes.
          If <c><anno>PidSpec</anno></c> is <c>new</c>, the return value is
          <c>0</c>.</p>
        <p>Failure: <c>badarg</c> if the specified arguments are
          not supported. For example, <c>cpu_timestamp</c> is not
          supported on all platforms.</p>
      </desc>
    </func>

    <func>
      <name name="trace_delivered" arity="1"/>
      <fsummary>Notification when trace has been delivered.</fsummary>
      <desc>
        <p>The delivery of trace messages is dislocated on the time-line
          compared to other events in the system. If you know that
          <c><anno>Tracee</anno></c> has passed some specific point
          in its execution,
          and you want to know when at least all trace messages
          corresponding to events up to this point have reached the
          tracer, use <c>erlang:trace_delivered(<anno>Tracee</anno>)</c>. A
          <c>{trace_delivered, <anno>Tracee</anno>, <anno>Ref</anno>}</c> message is sent to
          the caller of <c>erlang:trace_delivered(<anno>Tracee</anno>)</c> when it
          is guaranteed that all trace messages are delivered to
          the tracer up to the point that <c><anno>Tracee</anno></c> reached
          at the time of the call to
          <c>erlang:trace_delivered(<anno>Tracee</anno>)</c>.</p>
        <p>Notice that message <c>trace_delivered</c> does <em>not</em>
          imply that trace messages have been delivered.
          Instead it implies that all trace messages that
          <em>are to be delivered</em> have been delivered.
          It is not an error if <c><anno>Tracee</anno></c> is not, and
          has not been traced by someone, but if this is the case,
          <em>no</em> trace messages have been delivered when the
          <c>trace_delivered</c> message arrives.</p>
        <p>Notice that that <c><anno>Tracee</anno></c> must refer
          to a process currently,
          or previously existing on the same node as the caller of
          <c>erlang:trace_delivered(<anno>Tracee</anno>)</c> resides on.
          The special <c><anno>Tracee</anno></c> atom <c>all</c>
          denotes all processes
          that currently are traced in the node.</p>
        <p>Example: Process <c>A</c> is <c><anno>Tracee</anno></c>,
	  port <c>B</c> is tracer, and process <c>C</c> is the port
	  owner of <c>B</c>. <c>C</c> wants to close <c>B</c> when
	  <c>A</c> exits. To ensure that the trace is not truncated,
	  <c>C</c> can call <c>erlang:trace_delivered(A)</c>, when
	  <c>A</c> exits, and wait for message <c>{trace_delivered, A,
	  <anno>Ref</anno>}</c> before closing <c>B</c>.</p>
        <p>Failure: <c>badarg</c> if <c><anno>Tracee</anno></c>
          does not refer to a
          process (dead or alive) on the same node as the caller of
          <c>erlang:trace_delivered(<anno>Tracee</anno>)</c> resides on.</p>
      </desc>
    </func>

    <func>
      <name name="trace_info" arity="2"/>
     <fsummary>Trace information about a process or function.</fsummary>
      <type name="trace_info_return"/>
      <type name="trace_info_item_result"/>
      <type name="trace_info_flag"/>
      <type name="trace_match_spec"/>
      <desc>
        <p>Returns trace information about a process or function.</p>
        <p>To get information about a process,
         <c><anno>PidOrFunc</anno></c> is to
          be a process identifier (pid) or the atom <c>new</c>.
          The atom <c>new</c> means that the default trace state for
          processes to be created is returned.</p>
        <p>The following <c>Item</c>s are valid:</p>
        <taglist>
          <tag><c>flags</c></tag>
          <item>
            <p>Returns a list of atoms indicating what kind of traces is
              enabled for the process. The list is empty if no
              traces are enabled, and one or more of the followings
              atoms if traces are enabled: <c>send</c>,
              <c>'receive'</c>, <c>set_on_spawn</c>, <c>call</c>,
              <c>return_to</c>, <c>procs</c>, <c>set_on_first_spawn</c>,
              <c>set_on_link</c>, <c>running</c>,
              <c>garbage_collection</c>, <c>timestamp</c>, and
              <c>arity</c>. The order is arbitrary.</p>
          </item>
          <tag><c>tracer</c></tag>
          <item>
            <p>Returns the identifier for process or port tracing this
              process. If this process is not being traced, the return
              value is <c>[]</c>.</p>
          </item>
        </taglist>
        <p>To get information about a function, <c>PidOrFunc</c> is to
          be the three-element tuple <c>{Module, Function, Arity}</c> or
          the atom <c>on_load</c>. No wild cards are allowed. Returns
          <c>undefined</c> if the function does not exist, or
          <c>false</c> if the function is not traced.</p>
         <p>The following <c>Item</c>s are valid::</p>
        <taglist>
          <tag><c>traced</c></tag>
          <item>
            <p>Returns <c>global</c> if this function is traced on
              global function calls, <c>local</c> if this function is
              traced on local function calls (that is, local and global
              function calls), and <c>false</c> if local or
              global function calls are not traced.</p>
          </item>
          <tag><c>match_spec</c></tag>
          <item>
            <p>Returns the match specification for this function, if it
              has one. If the function is locally or globally traced but
              has no match specification defined, the returned value
              is <c>[]</c>.</p>
          </item>
          <tag><c>meta</c></tag>
          <item>
            <p>Returns the meta-trace tracer process or port for this
              function, if it has one. If the function is not
              meta-traced, the returned value is <c>false</c>. If
              the function is meta-traced but has once detected that
              the tracer process is invalid, the returned value is [].</p>
          </item>
          <tag><c>meta_match_spec</c></tag>
          <item>
            <p>Returns the meta-trace match specification for this
              function, if it has one. If the function is meta-traced
              but has no match specification defined, the returned
              value is <c>[]</c>.</p>
          </item>
          <tag><c>call_count</c></tag>
          <item>
            <p>Returns the call count value for this function or
              <c>true</c> for the pseudo function <c>on_load</c> if call
              count tracing is active. Otherwise <c>false</c> is returned.
              See also
              <seealso marker="#trace_pattern/3">erlang:trace_pattern/3</seealso>.</p>
          </item>
          <tag><c>call_time</c></tag>
          <item>
	      <p>Returns the call time values for this function or
              <c>true</c> for the pseudo function <c>on_load</c> if call
	      time tracing is active. Otherwise <c>false</c> is returned.
	      The call time values returned, <c>[{Pid, Count, S, Us}]</c>,
	      is a list of each process that executed the function
              and its specific counters. See also
              <seealso marker="#trace_pattern/3">erlang:trace_pattern/3</seealso>.</p>
          </item>

          <tag><c>all</c></tag>
          <item>
            <p>Returns a list containing the
              <c>{<anno>Item</anno>, Value}</c> tuples
              for all other items, or returns <c>false</c> if no tracing
              is active for this function.</p>
          </item>
        </taglist>
        <p>The return value is <c>{<anno>Item</anno>, Value}</c>, where
          <c>Value</c> is the requested information as described earlier.
          If a pid for a dead process was given, or the name of a
          non-existing function, <c>Value</c> is <c>undefined</c>.</p>
        <p>If <c><anno>PidOrFunc</anno></c> is <c>on_load</c>, the information
          returned refers to the default value for code that will be
          loaded.</p>
      </desc>
    </func>

    <func>
      <name name="trace_pattern" arity="2" clause_i="1"/>
      <fsummary>Sets trace patterns for global call tracing.</fsummary>
      <type name="trace_pattern_mfa"/>
      <type name="trace_match_spec"/>
      <desc>
        <p>The same as
          <seealso marker="#trace_pattern/3">erlang:trace_pattern(MFA, MatchSpec, [])</seealso>,
          retained for backward compatibility.</p>
      </desc>
    </func>

    <func>
      <name name="trace_pattern" arity="3"/>
      <fsummary>Sets trace patterns for tracing of function calls.</fsummary>
      <type name="trace_pattern_mfa"/>
      <type name="trace_match_spec"/>
      <type name="trace_pattern_flag"/>
      <desc>
        <p>Enables or disables call tracing for
          one or more functions. Must be combined with
          <seealso marker="#trace/3">erlang:trace/3</seealso>
          to set the <c>call</c> trace flag for one or more processes.</p>
        <p>Conceptually, call tracing works as follows. Inside
          the Erlang Virtual Machine, a set of processes and
          a set of functions are to be traced. If a traced process
          calls a traced function, the trace action is taken.
          Otherwise, nothing happens.</p>
        <p>To add or remove one or more processes to the set of traced
          processes, use
          <seealso marker="#trace/3">erlang:trace/3</seealso>.</p>
        <p>To add or remove functions to the set of traced
          functions, use <c>erlang:trace_pattern/3</c>.</p>
        <p>The BIF <c>erlang:trace_pattern/3</c> can also add match
          specifications to a function. A match specification
          comprises a pattern that the function arguments must
          match, a guard expression that must evaluate to <c>true</c>,
          and an action to be performed. The default action is to send a
          trace message. If the pattern does not match or the guard
          fails, the action is not executed.</p>
        <p>Argument <c><anno>MFA</anno></c> is to be a tuple, such as
          <c>{Module, Function, Arity}</c>, or the atom <c>on_load</c>
          (described in the following). It can be the module, function,
          and arity for a function (or a BIF in any module).
          The atom <c>'_'</c> can be used as a wild card in any of the
	  following ways:</p>
        <taglist>
          <tag><c>{Module,Function,'_'}</c></tag>
          <item>
            <p>All functions of any arity named <c>Function</c>
              in module <c>Module</c>.</p>
          </item>
          <tag><c>{Module,'_','_'}</c></tag>
          <item>
            <p>All functions in module <c>Module</c>.</p>
          </item>
          <tag><c>{'_','_','_'}</c></tag>
          <item>
            <p>All functions in all loaded modules.</p>
          </item>
        </taglist>
        <p>Other combinations, such as <c>{Module,'_',Arity}</c>, are
          not allowed. Local functions match wild cards only if
          option <c>local</c> is in <c><anno>FlagList</anno></c>.</p>
        <p>If argument <c><anno>MFA</anno></c> is the atom <c>on_load</c>,
          the match specification and flag list are used on all
          modules that are newly loaded.</p>
        <p>Argument <c><anno>MatchSpec</anno></c> can take the
          following forms:</p>
        <taglist>
          <tag><c>false</c></tag>
          <item>
            <p>Disables tracing for the matching functions.
              Any match specification is removed.</p>
          </item>
          <tag><c>true</c></tag>
          <item>
            <p>Enables tracing for the matching functions.</p>
          </item>
          <tag><c><anno>MatchSpecList</anno></c></tag>
          <item>
            <p>A list of match specifications. An empty list is
              equivalent to <c>true</c>. For a description of match
              specifications, see the User's Guide.</p>
          </item>
          <tag><c>restart</c></tag>
          <item>
            <p>For the <c><anno>FlagList</anno></c> options <c>call_count</c>
              and <c>call_time</c>: restarts
              the existing counters. The behavior is undefined
              for other <c><anno>FlagList</anno></c> options.</p>
          </item>
          <tag><c>pause</c></tag>
          <item>
	      <p>For the <c><anno>FlagList</anno></c> options
              <c>call_count</c> and <c>call_time</c>: pauses
              the existing counters. The behavior is undefined for
              other <c><anno>FlagList</anno></c> options.</p>
          </item>
        </taglist>
        <p>Parameter <c><anno>FlagList</anno></c> is a list of options.
          The following are the valid options:</p>
        <taglist>
          <tag><c>global</c></tag>
          <item>
            <p>Turns on or off call tracing for global function calls
              (that is, calls specifying the module explicitly). Only
              exported functions match and only global calls
              generate trace messages. <em>This is the default</em>.</p>
          </item>
          <tag><c>local</c></tag>
          <item>
            <p>Turns on or off call tracing for all types of function
              calls. Trace messages are sent whenever any of
              the specified functions are called, regardless of how they
              are called. If flag <c>return_to</c> is set for
              the process, a <c>return_to</c> message is also sent
              when this function returns to its caller.</p>
          </item>
          <tag><c>meta | {meta, <anno>Pid</anno>}</c></tag>
          <item>
            <p>Turns on or off meta-tracing for all types of function
              calls. Trace messages are sent to the tracer process
              or port <c><anno>Pid</anno></c> whenever any of the specified
              functions are called, regardless of how they are called.
              If no <c><anno>Pid</anno></c> is specified,
              <c>self()</c> is used as a default tracer process.</p>
            <p>Meta-tracing traces all processes and does not care
              about the process trace flags set by <c>trace/3</c>,
              the trace flags are instead fixed to
              <c>[call, timestamp]</c>.</p>
            <p>The match specification function <c>{return_trace}</c>
              works with meta-trace and sends its trace message to the
              same tracer process.</p>
          </item>
          <tag><c>call_count</c></tag>
          <item>
            <p>Starts (<c><anno>MatchSpec</anno> == true</c>) or stops
              (<c><anno>MatchSpec</anno> == false</c>)
              call count tracing for all
              types of function calls. For every function, a counter is
              incremented when the function is called, in any process.
              No process trace flags need to be activated.</p>
            <p>If call count tracing is started while already running,
              the count is restarted from zero. To pause running
              counters, use <c><anno>MatchSpec</anno> == pause</c>.
              Paused and running counters can be restarted from zero with
              <c><anno>MatchSpec</anno> == restart</c>.</p>
            <p>To read the counter value, use
              <seealso marker="#trace_info/2">erlang:trace_info/2</seealso>.</p>
          </item>
          <tag><c>call_time</c></tag>
          <item>
            <p>Starts (<c><anno>MatchSpec</anno> == true</c>) or stops
              (<c><anno>MatchSpec</anno> == false</c>) call time
              tracing for all
              types of function calls. For every function, a counter is
	      incremented when the function is called.
              Time spent in the function is accumulated in
              two other counters, seconds and microseconds.
	      The counters are stored for each call traced process.</p>
            <p>If call time tracing is started while already running,
              the count and time is restarted from zero. To pause
              running counters, use <c><anno>MatchSpec</anno> == pause</c>.
              Paused and running counters can be restarted from zero with
              <c><anno>MatchSpec</anno> == restart</c>.</p>
            <p>To read the counter value, use
              <seealso marker="#trace_info/2">erlang:trace_info/2</seealso>.</p>
          </item>
        </taglist>
        <p>The options <c>global</c> and <c>local</c> are mutually
          exclusive, and <c>global</c> is the default (if no options are
          specified). The options <c>call_count</c> and <c>meta</c>
          perform a kind of local tracing, and cannot be combined
          with <c>global</c>. A function can be globally or
          locally traced. If global tracing is specified for a
          set of functions, then local, meta, call time, and call count
          tracing for the matching set of local functions is
          disabled, and conversely.</p>
        <p>When disabling trace, the option must match the type of trace
          set on the function. That is, local tracing must be
          disabled with option <c>local</c> and global tracing with
          option <c>global</c> (or no option), and so forth.</p>
        <p>Part of a match specification list cannot be changed directly.
          If a function has a match specification, it can be replaced
          with a new one. To change an existing match specification,
          use the BIF
          <seealso marker="#trace_info/2">erlang:trace_info/2</seealso>
          to retrieve the existing match specification.</p>
        <p>Returns the number of functions matching
          argument <c><anno>MFA</anno></c>. This is zero if none matched.</p>
      </desc>
    </func>

    <func>
      <name name="trunc" arity="1"/>
      <fsummary>Returns an integer by truncating a number</fsummary>
      <desc>
        <p>Returns an integer by truncating <c><anno>Number</anno></c>,
          for example:</p>
        <pre>
> <input>trunc(5.5).</input>
5</pre>
        <p>Allowed in guard tests.</p>
      </desc>
    </func>

    <func>
      <name name="tuple_size" arity="1"/>
      <fsummary>Returns the size of a tuple.</fsummary>
      <desc>
        <p>Returns an integer that is the number of elements in
          <c><anno>Tuple</anno></c>, for example:</p>
        <pre>
> <input>tuple_size({morni, mulle, bwange}).</input>
3</pre>
        <p>Allowed in guard tests.</p>
      </desc>
    </func>

    <func>
      <name name="tuple_to_list" arity="1"/>
      <fsummary>Converts a tuple to a list.</fsummary>
      <desc>
        <p>Returns a list corresponding to <c><anno>Tuple</anno></c>.
          <c><anno>Tuple</anno></c> can contain any Erlang terms.</p>
        <p>Example:</p>
        <pre>
> <input>tuple_to_list({share, {'Ericsson_B', 163}}).</input>
[share,{'Ericsson_B',163}]</pre>
      </desc>
    </func>

    <func>
      <name name="universaltime" arity="0"/>
      <fsummary>Current date and time according to Universal Time Coordinated (UTC).</fsummary>
      <desc>
        <p>Returns the current date and time according to Universal
          Time Coordinated (UTC) in the form
          <c>{{Year, Month, Day}, {Hour, Minute, Second}}</c> if
          supported by the underlying OS.
          Otherwise <c>erlang:universaltime()</c> is equivalent to
          <c>erlang:localtime()</c>.</p>
        <p>Example:</p>
        <pre>
> <input>erlang:universaltime().</input>
{{1996,11,6},{14,18,43}}</pre>
      </desc>
    </func>

    <func>
      <name name="universaltime_to_localtime" arity="1"/>
      <fsummary>Converts from Universal Time Coordinated (UTC) to local date and time.</fsummary>
      <desc>
        <p>Converts Universal Time Coordinated (UTC) date and time to
          local date and time in the form
          <c>{{Year, Month, Day}, {Hour, Minute, Second}}</c> if
          supported by the underlying OS.
          Otherwise no conversion is done, and
          <c><anno>Universaltime</anno></c> is returned.</p>
        <p>Example:</p>
        <pre>
> <input>erlang:universaltime_to_localtime({{1996,11,6},{14,18,43}}).</input>
{{1996,11,7},{15,18,43}}</pre>
        <p>Failure: <c>badarg</c> if <c>Universaltime</c> denotes
          an invalid date and time.</p>
      </desc>
    </func>

    <func>
      <name name="unique_integer" arity="0"/>
      <fsummary>Get a unique integer value</fsummary>
      <desc>
	<p>Generates and returns an
	<seealso marker="doc/efficiency_guide:advanced#unique_integers">integer
	unique on current runtime system instance</seealso>. The same as calling
	<seealso marker="#unique_integer/1"><c>erlang:unique_integer([])</c></seealso>.</p>
      </desc>
    </func>
    <func>
      <name name="unique_integer" arity="1"/>
      <fsummary>Get a unique integer value</fsummary>
      <desc>
	<p>Generates and returns an
	<seealso marker="doc/efficiency_guide:advanced#unique_integers">integer
	unique on current runtime system
	instance</seealso>. The integer is unique in the
	sense that this BIF, using the same set of
	modifiers, will not return the same integer more
	than once on the current runtime system instance.
	Each integer value can of course be constructed
	by other means.</p>

	<p>By default, when <c>[]</c> is passed as
	<c><anno>ModifierList</anno></c>, both negative and
	positive integers can be returned. This in order
	to utilize the range of integers that do
	not need heap memory allocation as much as possible.
	By default the returned integers are also only
	guaranteed to be unique, that is, any returned integer
	can be smaller or larger than previously
	returned integers.</p>

	<p>Valid <c><anno>Modifier</anno></c>s:</p>
	<taglist>

	  <tag>positive</tag>
	  <item><p>Return only positive integers.</p>
	  <p>Note that by passing the <c>positive</c> modifier
	  you will get heap allocated integers (bignums)
	  quicker.</p>
	  </item>

	  <tag>monotonic</tag>
	  <item><p>Return
	  <seealso marker="time_correction#Strictly_Monotonically_Increasing">strictly
	  monotonically increasing</seealso> integers
	  corresponding to creation time. That is, the integer
	  returned will always be larger than previously
	  returned integers on the current runtime system
	  instance.</p>
	  <p>These values can be used to determine order between events
	  on the runtime system instance. That is, if both
	  <c>X = erlang:unique_integer([monotonic])</c> and
	  <c>Y = erlang:unique_integer([monotonic])</c> are
	  executed by different processes (or the same
	  process) on the same runtime system instance and
	  <c>X &lt; Y</c> we know that <c>X</c> was created
	  before <c>Y</c>.</p>
	  <warning><p>Strictly monotonically increasing values
	  are inherently quite expensive to generate and scales
	  poorly. This is because the values need to be
	  synchronized between cpu cores. That is, do not pass the <c>monotonic</c>
	  modifier unless you really need strictly monotonically
	  increasing values.</p></warning>
	  </item>

	</taglist>

	<p>All valid <c><anno>Modifier</anno></c>s
	can be combined. Repeated (valid)
	<c><anno>Modifier</anno></c>s in the <c>ModifierList</c>
	are ignored.</p>

	<note><p>Note that the set of integers returned by
	<c>unique_integer/1</c> using different sets of
	<c><anno>Modifier</anno></c>s <em>will overlap</em>.
	For example, by calling	<c>unique_integer([monotonic])</c>,
	and <c>unique_integer([positive, monotonic])</c>
	repeatedly, you will eventually see some integers being
	returned by both calls.</p></note>

        <p>Failures:</p>
	<taglist>
	  <tag><c>badarg</c></tag>
	  <item>if <c><anno>ModifierList</anno></c> is not a
	  proper list.</item>
	  <tag><c>badarg</c></tag>
	  <item>if <c><anno>Modifier</anno></c> is not a
	  valid modifier.</item>
	</taglist>
      </desc>
    </func>
    <func>
      <name name="unlink" arity="1"/>
      <fsummary>Removes a link to another process or port.</fsummary>
      <desc>
        <p>Removes the link, if there is one, between the calling
          process and the process or port referred to by
          <c><anno>Id</anno></c>.</p>
        <p>Returns <c>true</c> and does not fail, even if there is no
          link to <c><anno>Id</anno></c>, or if <c><anno>Id</anno></c>
          does not exist.</p>
        <p>Once <c>unlink(<anno>Id</anno>)</c> has returned,
          it is guaranteed that
          the link between the caller and the entity referred to by
          <c><anno>Id</anno></c> has no effect on the caller
          in the future (unless
          the link is setup again). If the caller is trapping exits, an
          <c>{'EXIT', <anno>Id</anno>, _}</c> message from the link
	  can have been placed in the caller's message queue before
	  the call.</p>
        <p>Notice that the <c>{'EXIT', <anno>Id</anno>, _}</c>
          message can be the
          result of the link, but can also be the result of <c>Id</c>
          calling <c>exit/2</c>. Therefore, it <em>can</em> be
          appropriate to clean up the message queue when trapping exits
          after the call to <c>unlink(<anno>Id</anno>)</c>, as follows:</p>
        <code type="none">
    unlink(Id),
    receive
        {'EXIT', Id, _} ->
            true
    after 0 ->
            true
    end</code>
        <note>
          <p>Before OTP R11B (<c>ERTS</c> 5.5) <c>unlink/1</c>
            behaved asynchronous, that is, the link was active
            until the "unlink signal" reached the linked entity. This
            had an undesirable effect, as you could never know when
            you were guaranteed <em>not</em> to be effected by the link.</p>
          <p>The current behavior can be viewed as two combined operations:
            asynchronously send an "unlink signal" to the linked entity
            and ignore any future results of the link.</p>
        </note>
      </desc>
    </func>

    <func>
      <name name="unregister" arity="1"/>
      <fsummary>Removes the registered name for a process (or port).</fsummary>
      <desc>
        <p>Removes the registered name <c><anno>RegName</anno></c>
          associated with a
          process identifier or a port identifier, for example:</p>
        <pre>
> <input>unregister(db).</input>
true</pre>
        <p>Users are advised not to unregister system processes.</p>
        <p>Failure: <c>badarg</c> if <c>RegName</c> is not a registered
          name.</p>
      </desc>
    </func>

    <func>
      <name name="whereis" arity="1"/>
      <fsummary>Gets the pid (or port) with a given registered name.</fsummary>
      <desc>
        <p>Returns the process identifier or port identifier with
          the registered name <c>RegName</c>. Returns <c>undefined</c>
          if the name is not registered.</p>
        <p>Example:</p>
        <pre>
> <input>whereis(db).</input>
&lt;0.43.0></pre>
      </desc>
    </func>

    <func>
      <name name="yield" arity="0"/>
      <fsummary>Lets other processes get a chance to execute.</fsummary>
      <desc>
        <p>Voluntarily lets other processes (if any) get a chance to
          execute. Using <c>erlang:yield()</c> is similar to
          <c>receive after 1 -> ok end</c>, except that <c>yield()</c>
          is faster.</p>
	<warning><p>There is seldom or never any need to use this BIF,
        especially in the SMP emulator, as other processes have a
        chance to run in another scheduler thread anyway.
        Using this BIF without a thorough grasp of how the scheduler
        works can cause performance degradation.</p></warning>
      </desc>
    </func>
  </funcs>
</erlref>
<|MERGE_RESOLUTION|>--- conflicted
+++ resolved
@@ -1100,13 +1100,8 @@
       <name name="display" arity="1"/>
       <fsummary>Prints a term on standard output.</fsummary>
       <desc>
-<<<<<<< HEAD
-        <p>Prints a text representation of <c><anno>Term</anno></c> on the standard
-          output.</p>
-=======
         <p>Prints a text representation of <c><anno>Term</anno></c> on the
-          standard output. On OSE, the term is printed to the ramlog.</p>
->>>>>>> 5fccd24c
+          standard output.</p>
         <warning>
           <p>This BIF is intended for debugging only.</p>
         </warning>
