%%
%% %CopyrightBegin%
%%
%% Copyright Ericsson AB 2000-2013. All Rights Reserved.
%%
%% The contents of this file are subject to the Erlang Public License,
%% Version 1.1, (the "License"); you may not use this file except in
%% compliance with the License. You should have received a copy of the
%% Erlang Public License along with this software. If not, it can be
%% retrieved online at http://www.erlang.org/.
%%
%% Software distributed under the License is distributed on an "AS IS"
%% basis, WITHOUT WARRANTY OF ANY KIND, either express or implied. See
%% the License for the specific language governing rights and limitations
%% under the License.
%%
%% %CopyrightEnd%
%%

-module(otp_SUITE).

-export([all/0, suite/0,groups/0,init_per_group/2,end_per_group/2,
	 init_per_suite/1,end_per_suite/1]).
-export([undefined_functions/1,deprecated_not_in_obsolete/1,
	 obsolete_but_not_deprecated/1,call_to_deprecated/1,
         call_to_size_1/1,strong_components/1,
	 erl_file_encoding/1,xml_file_encoding/1,runtime_dependencies/1]).

-include_lib("test_server/include/test_server.hrl").

-import(lists, [filter/2,foldl/3,foreach/2]).

suite() -> [{ct_hooks,[ts_install_cth]}].

all() -> 
    [undefined_functions, deprecated_not_in_obsolete,
     obsolete_but_not_deprecated, call_to_deprecated,
     call_to_size_1, strong_components,
     erl_file_encoding, xml_file_encoding,
     runtime_dependencies].

groups() -> 
    [].

init_per_group(_GroupName, Config) ->
    Config.

end_per_group(_GroupName, Config) ->
    Config.


init_per_suite(Config) ->
    Dog = test_server:timetrap(?t:minutes(10)),
    Root = code:root_dir(),
    Server = daily_xref,
    ?line xref:start(Server),
    ?line xref:set_default(Server, [{verbose,false},
                                    {warnings,false},
                                    {builtins,true}]),
    ?line {ok,_Relname} = xref:add_release(Server, Root, {name,otp}),

    %% If we are running the tests in the source tree, the ERTS application
    %% is not in the code path. We must add it explicitly.
    case code:lib_dir(erts) of
	{error,bad_name} ->
	    Erts = filename:join([code:root_dir(),"erts","preloaded","ebin"]),
	    ?line {ok,_} = xref:add_directory(Server, Erts, []);
	_ ->
	    ok
    end,
	    
    ?line ?t:timetrap_cancel(Dog),
    [{xref_server,Server}|Config].

end_per_suite(Config) ->
    Server = ?config(xref_server, Config),
    catch xref:stop(Server),
    Config.

undefined_functions(Config) when is_list(Config) ->
    Server = ?config(xref_server, Config),

    %% Exclude calls from generated modules in the SSL application.
    ExcludeFrom = "SSL-PKIX|PKIX.*|ssl_pkix_oid",
    ?line UndefS = xref_base:analysis(undefined_function_calls),
    ?line Q = io_lib:format("Undef = ~s,"
		      "ExcludedFrom = ~p:_/_,"
		      "Undef - Undef | ExcludedFrom", 
		      [UndefS,ExcludeFrom]),
    {ok,Undef0} = xref:q(Server, lists:flatten(Q)),
    Undef1 = hipe_filter(Undef0),
    Undef2 = ssl_crypto_filter(Undef1),
    Undef3 = edoc_filter(Undef2),
    Undef4 = eunit_filter(Undef3),
    Undef5 = dialyzer_filter(Undef4),
    Undef6 = wx_filter(Undef5),
<<<<<<< HEAD
    Undef  = gs_filter(Undef6),
=======
    Undef7 = gs_filter(Undef6),
    Undef8 = diameter_filter(Undef7),
    Undef = ssh_filter(Undef8),
>>>>>>> 601ba776

    case Undef of
	[] -> ok;
	_ ->
	    Fd = open_log(Config, "undefined_functions"),
	    foreach(fun ({MFA1,MFA2}) ->
			    io:format("~s calls undefined ~s",
				      [format_mfa(Server, MFA1),
				       format_mfa(MFA2)]),
			    io:format(Fd, "~s ~s\n",
				      [format_mfa(Server, MFA1),
				       format_mfa(MFA2)])
		    end, Undef),
	    close_log(Fd),
	    ?line ?t:fail({length(Undef),undefined_functions_in_otp})
    end.

hipe_filter(Undef) ->
    case erlang:system_info(hipe_architecture) of
	undefined ->
	    filter(fun ({_,{hipe_bifs,_,_}}) -> false;
		       ({_,{hipe,_,_}}) -> false;
		       ({_,{hipe_consttab,_,_}}) -> false;
		       ({_,{hipe_converters,_,_}}) -> false;
		       ({{code,_,_},{Mod,_,_}}) ->
			   not is_hipe_module(Mod);
		       ({{code_server,_,_},{Mod,_,_}}) ->
			   not is_hipe_module(Mod);
		       ({{compile,_,_},{Mod,_,_}}) ->
			   not is_hipe_module(Mod);
		       ({{hipe,_,_},{Mod,_,_}}) ->
			   %% See comment for the next clause.
			   not is_hipe_module(Mod);
		       ({{cerl_to_icode,translate_flags1,2},
			 {hipe_rtl_arch,endianess,0}}) ->
			   false;
		       ({{Caller,_,_},{Callee,_,_}}) ->
			   %% Part of the hipe application is here
			   %% for the sake of Dialyzer. There are many
			   %% undefined calls within the hipe application.
			   not is_hipe_module(Caller) orelse
			       not is_hipe_module(Callee);
		       (_) -> true
		   end, Undef);
	_Arch ->
	    filter(fun ({{Mod,_,_},{hipe_bifs,write_u64,2}}) ->
			   %% Unavailable except in 64 bit AMD. Ignore it.
			   not is_hipe_module(Mod);
		       (_) -> true
		   end, Undef)
    end.

is_hipe_module(Mod) ->
    case atom_to_list(Mod) of
	"hipe_"++_ -> true;
	_ -> false
    end.

ssl_crypto_filter(Undef) ->
    case {app_exists(crypto),app_exists(ssl)} of
	{false,false} ->
	    filter(fun({_,{ssl,_,_}}) -> false;
		      ({_,{crypto,_,_}}) -> false;
		      ({_,{ssh,_,_}}) -> false;
		      ({_,{ssh_connection,_,_}}) -> false;
		      ({_,{ssh_sftp,_,_}}) -> false;
		      (_) -> true
		   end, Undef);
	{_,_} -> Undef
    end.

edoc_filter(Undef) ->
    %% Filter away function call that is catched.
    filter(fun({{edoc_lib,uri_get_http,1},{http,request_sync,2}}) -> false;
	      (_) -> true
	   end, Undef).

eunit_filter(Undef) ->
    filter(fun({{eunit_test,wrapper_test_exported_,0},
		{eunit_test,nonexisting_function,0}}) -> false;
	      (_) -> true
	   end, Undef).

dialyzer_filter(Undef) ->
    case app_exists(dialyzer) of
	false ->
	    filter(fun({_,{dialyzer_callgraph,_,_}}) -> false;
		      ({_,{dialyzer_codeserver,_,_}}) -> false;
		      ({_,{dialyzer_contracts,_,_}}) -> false;
		      ({_,{dialyzer_cl_parse,_,_}}) -> false;
		      ({_,{dialyzer_timing,_,_}}) -> false;
		      ({_,{dialyzer_plt,_,_}}) -> false;
		      ({_,{dialyzer_succ_typings,_,_}}) -> false;
		      ({_,{dialyzer_utils,_,_}}) -> false;
		      (_) -> true
		   end, Undef);
	_ -> Undef
    end.

wx_filter(Undef) ->
    case app_exists(wx) of
	false ->
	    filter(fun({_,{MaybeWxModule,_,_}}) ->
			   case atom_to_list(MaybeWxModule) of
			       "wx"++_ -> false;
			       _ -> true
			   end
		   end, Undef);
	_ -> Undef
    end.
				   
gs_filter(Undef) ->
    case code:lib_dir(gs) of
	{error,bad_name} ->
	    filter(fun({_,{gs,_,_}}) -> false;
		      ({_,{gse,_,_}}) -> false;
                      ({_,{tool_utils,_,_}}) -> false;
		      (_) -> true
		   end, Undef);
	_ -> Undef
    end.

<<<<<<< HEAD
=======
diameter_filter(Undef) ->
    %% Filter away function calls that are catched for OTP 18 time API
    filter(fun({{diameter_lib,_,_},{erlang,convert_time_resolution,3}}) ->
                   false;
              ({{diameter_lib,_,_},{erlang,monotonic_time,0}}) ->
                   false;
              ({{diameter_lib,_,_},{erlang,time_resolution,0}}) ->
                   false;
              ({{diameter_lib,_,_},{erlang,unique_integer,0}}) ->
                   false;
              ({{diameter_lib,_,_},{erlang,time_offset,0}}) ->
                   false;
	      (_) -> true
	   end, Undef).

ssh_filter(Undef) ->
    %% Filter away function calls that are catched for OTP 18 time API
    filter(fun({{ssh_info,_,_},{erlang,timestamp,0}}) ->
                   false;
	      (_) -> true
	   end, Undef).

>>>>>>> 601ba776
deprecated_not_in_obsolete(Config) when is_list(Config) ->
    ?line Server = ?config(xref_server, Config),
    ?line {ok,DeprecatedFunctions} = xref:q(Server, "DF"),

    ?line L = foldl(fun({M,F,A}=MFA, Acc) ->
			    case otp_internal:obsolete(M, F, A) of
				no -> [MFA|Acc];
				_ -> Acc
			    end
		    end, [], DeprecatedFunctions),
    case L of
	[] -> ok;
	_ ->
	    io:put_chars("The following functions have -deprecated() attributes,\n"
			 "but are not listed in otp_internal:obsolete/3.\n"),
	    print_mfas(group_leader(), Server, L),
	    Fd = open_log(Config, "deprecated_not_obsolete"),
	    print_mfas(Fd, Server, L),
	    close_log(Fd),
	    ?line ?t:fail({length(L),deprecated_but_not_obsolete})
    end.

obsolete_but_not_deprecated(Config) when is_list(Config) ->
    ?line Server = ?config(xref_server, Config),
    ?line {ok,NotDeprecated} = xref:q(Server, "X - DF"),

    ?line L = foldl(fun({M,F,A}=MFA, Acc) ->
			    case otp_internal:obsolete(M, F, A) of
				no -> Acc;
				_ -> [MFA|Acc]
			    end
		    end, [], NotDeprecated),

    case L of
	[] -> ok;
	_ ->
	    io:put_chars("The following functions are listed "
			 "in otp_internal:obsolete/3,\n"
			 "but don't have -deprecated() attributes.\n"),
	    print_mfas(group_leader(), Server, L),
	    Fd = open_log(Config, "obsolete_not_deprecated"),
	    print_mfas(Fd, Server, L),
	    close_log(Fd),
	    ?line ?t:fail({length(L),obsolete_but_not_deprecated})
    end.
    
call_to_deprecated(Config) when is_list(Config) ->
    Server = ?config(xref_server, Config),
    ?line {ok,DeprecatedCalls} = xref:q(Server, "strict(E || DF)"),
    foreach(fun ({MFA1,MFA2}) ->
		    io:format("~s calls deprecated ~s",
			      [format_mfa(MFA1),format_mfa(MFA2)])
	    end, DeprecatedCalls),
    {comment,integer_to_list(length(DeprecatedCalls))++" calls to deprecated functions"}.

call_to_size_1(Config) when is_list(Config) ->
    Server = ?config(xref_server, Config),

    %% Applications that do not call erlang:size/1:
    Apps = [asn1,compiler,debugger,kernel,observer,parsetools,
	    runtime_tools,stdlib,tools,webtool],

    Fs = [{erlang,size,1}],

    Q1 = io_lib:format("E || ~p : Fun", [Fs]),
    ?line {ok,AllCallsToSize1} = xref:q(Server, lists:flatten(Q1)),

    Q2 = io_lib:format("E | ~p : App || ~p : Fun", [Apps,Fs]),
    ?line {ok,CallsToSize1} = xref:q(Server, lists:flatten(Q2)),

    case CallsToSize1 of
	[] -> 
            ok;
	_ ->
            io:format("These calls cause an error:~n"),
	    foreach(fun ({MFA1,MFA2}) ->
			    io:format("~s calls soon to be deprecated ~s",
				      [format_mfa(MFA1),format_mfa(MFA2)])
		    end, CallsToSize1)
    end,

    %% Enumerate calls to erlang:size/1 from other applications than
    %% the ones known not to call erlang:size/1:
    case AllCallsToSize1--CallsToSize1 of
        [] ->
            ok;
        Calls ->
            io:format("~n~nThese calls do not cause an error (yet):~n"),
            foreach(fun ({MFA1,MFA2}) ->
                            io:format("~s calls soon to be deprecated ~s",
                                      [format_mfa(MFA1),format_mfa(MFA2)])
                    end, Calls)
    end,
    case CallsToSize1 of
	[] -> 
            ok;
	_ ->
	    ?line ?t:fail({length(CallsToSize1),calls_to_size_1})
    end.

strong_components(Config) when is_list(Config) ->
    Server = ?config(xref_server, Config),
    ?line {ok,Cs} = xref:q(Server, "components AE"),
    io:format("\n\nStrong components:\n\n~p\n", [Cs]),
    ok.

erl_file_encoding(_Config) ->
    Root = code:root_dir(),
    Wc = filename:join([Root,"**","*.erl"]),
    ErlFiles = ordsets:subtract(ordsets:from_list(filelib:wildcard(Wc)),
				release_files(Root, "*.erl")),
    {ok, MP} = re:compile(".*lib/(ic)|(orber)|(cos).*", [unicode]),
    Fs = [F || F <- ErlFiles,
	       filter_use_latin1_coding(F, MP),
	       case epp:read_encoding(F) of
		   none -> false;
		   _ -> true
	       end],
    case Fs of
	[] ->
	    ok;
	[_|_] ->
	    io:put_chars("Files with \"coding:\":\n"),
	    [io:put_chars(F) || F <- Fs],
	    ?t:fail()
    end.

filter_use_latin1_coding(F, MP) ->
    case re:run(F, MP) of
	nomatch ->
	    true;
        {match, _} ->
	    false
    end.

xml_file_encoding(_Config) ->
    XmlFiles = xml_files(),
    Fs = [F || F <- XmlFiles, is_bad_encoding(F)],
    case Fs of
	[] ->
	    ok;
	[_|_] ->
	    io:put_chars("Encoding should be \"utf-8\" or \"UTF-8\":\n"),
	    [io:put_chars(F) || F <- Fs],
	    ?t:fail()
    end.

xml_files() ->
    Root = code:root_dir(),
    AllWc = filename:join([Root,"**","*.xml"]),
    AllXmlFiles = ordsets:from_list(filelib:wildcard(AllWc)),
    TestsWc = filename:join([Root,"lib","*","test","**","*.xml"]),
    TestXmlFiles = ordsets:from_list(filelib:wildcard(TestsWc)),
    XmerlWc = filename:join([Root,"lib","xmerl","**","*.xml"]),
    XmerlXmlFiles = ordsets:from_list(filelib:wildcard(XmerlWc)),
    Ignore = ordsets:union([TestXmlFiles,XmerlXmlFiles,
			    release_files(Root, "*.xml")]),
    ordsets:subtract(AllXmlFiles, Ignore).

release_files(Root, Ext) ->
    Wc = filename:join([Root,"release","**",Ext]),
    filelib:wildcard(Wc).

is_bad_encoding(File) ->
    {ok,Bin} = file:read_file(File),
    case Bin of
	<<"<?xml version=\"1.0\" encoding=\"utf-8\"",_/binary>> ->
	    false;
	<<"<?xml version=\"1.0\" encoding=\"UTF-8\"",_/binary>> ->
	    false;
	_ ->
	    true
    end.

runtime_dependencies(Config) ->
    %% Ignore applications intentionally not declaring dependencies
    %% found by xref.
    IgnoreApps = [diameter],


    %% Verify that (at least) OTP application runtime dependencies found
    %% by xref are listed in the runtime_dependencies field of the .app file
    %% of each application.
    Server = ?config(xref_server, Config),
    {ok, AE} = xref:q(Server, "AE"),
    SAE = lists:keysort(1, AE),
    put(ignored_failures, []),
    {AppDep, AppDeps} = lists:foldl(fun ({App, App}, Acc) ->
					    Acc;
					({App, Dep}, {undefined, []}) ->
					    {{App, [Dep]}, []};
					({App, Dep}, {{App, Deps}, AppDeps}) ->
					    {{App, [Dep|Deps]}, AppDeps};
					({App, Dep}, {AppDep, AppDeps}) ->
					    {{App, [Dep]}, [AppDep | AppDeps]}
				    end,
				    {undefined, []},
				    SAE),
    [] = lists:filter(fun ({missing_runtime_dependency,
			    AppFile,
			    common_test}) ->
			      %% The test_server app is contaminated by
			      %% common_test when run in a source tree. It
			      %% should however *not* be contaminated
			      %% when run in an installation.
			      case {filename:basename(AppFile),
				    is_run_in_src_tree()} of
				  {"test_server.app", true} ->
				      false;
				  _ ->
				      true
			      end;
			  (_) ->
			      true
		      end,
		      check_apps_deps([AppDep|AppDeps], IgnoreApps)),
    case IgnoreApps of
	[] ->
	    ok;
	_ ->
	    Comment = lists:flatten(io_lib:format("Ignored applications: ~p "
						  "Ignored failures: ~p",
						  [IgnoreApps,
						   get(ignored_failures)])),
	    {comment, Comment}
    end.

is_run_in_src_tree() ->
    %% At least currently run_erl is not present in <code-root>/bin
    %% in the source tree, but present in <code-root>/bin of an
    %% ordinary installation.
    case file:read_file_info(filename:join([code:root_dir(),
					    "bin",
					    "run_erl"])) of
	{ok, _} -> false;
	{error, _} -> true
    end.

have_rdep(_App, [], _Dep) ->
    false;
have_rdep(App, [RDep | RDeps], Dep) ->		    
    [AppStr, _VsnStr] = string:tokens(RDep, "-"),
    case Dep == list_to_atom(AppStr) of
	true ->
	    io:format("~p -> ~s~n", [App, RDep]),
	    true;
	false ->
	    have_rdep(App, RDeps, Dep)
    end.

check_app_deps(_App, _AppFile, _AFDeps, [], _IgnoreApps) ->
    [];
check_app_deps(App, AppFile, AFDeps, [XRDep | XRDeps], IgnoreApps) ->
    ResOtherDeps = check_app_deps(App, AppFile, AFDeps, XRDeps, IgnoreApps),
    case have_rdep(App, AFDeps, XRDep) of
	true ->
	    ResOtherDeps;
	false ->
	    Failure = {missing_runtime_dependency, AppFile, XRDep},
	    case lists:member(App, IgnoreApps) of
		true ->
		    put(ignored_failures, [Failure | get(ignored_failures)]),
		    ResOtherDeps;
		false ->
		    [Failure | ResOtherDeps]
	    end
    end.

check_apps_deps([], _IgnoreApps) ->
    [];
check_apps_deps([{App, Deps}|AppDeps], IgnoreApps) ->
    ResOtherApps = check_apps_deps(AppDeps, IgnoreApps),
    AppFile = code:where_is_file(atom_to_list(App) ++ ".app"),
    {ok,[{application, App, Info}]} = file:consult(AppFile),
    case lists:keyfind(runtime_dependencies, 1, Info) of
	{runtime_dependencies, RDeps} ->
	    check_app_deps(App, AppFile, RDeps, Deps, IgnoreApps)
		++ ResOtherApps;
	false ->
	    Failure = {missing_runtime_dependencies_key, AppFile},
	    case lists:member(App, IgnoreApps) of
		true ->
		    put(ignored_failures, [Failure | get(ignored_failures)]),
		    ResOtherApps;
		false ->
		    [Failure | ResOtherApps]
	    end
    end.

%%%
%%% Common help functions.
%%%
    
print_mfas(Fd, Server, MFAs) ->
    [io:format(Fd, "~s\n", [format_mfa(Server, MFA)]) || MFA <- MFAs],
    ok.

format_mfa({M,F,A}) ->
    lists:flatten(io_lib:format("~s:~s/~p", [M,F,A])).

format_mfa(Server, MFA) ->
    MFAString = format_mfa(MFA),
    AQ = "(App)" ++ MFAString,
    AppPrefix = case xref:q(Server, AQ) of
		    {ok,[App]} -> "[" ++ atom_to_list(App) ++ "]";
		    _ -> ""
		end,
    AppPrefix ++ MFAString.

open_log(Config, Name) ->
    PrivDir = ?config(priv_dir, Config),
    RunDir = filename:dirname(filename:dirname(PrivDir)),
    Path = filename:join(RunDir, "system_"++Name++".log"),
    {ok,Fd} = file:open(Path, [write]),
    Fd.

close_log(Fd) ->
    ok = file:close(Fd).

app_exists(AppAtom) ->
    case code:lib_dir(AppAtom) of
	{error,bad_name} ->
	    false;
	Path ->
	    case file:read_file_info(filename:join(Path,"ebin")) of
		{ok,_} ->
		    true;
		_ ->
		    false
	    end
    end.<|MERGE_RESOLUTION|>--- conflicted
+++ resolved
@@ -1,7 +1,7 @@
 %%
 %% %CopyrightBegin%
 %%
-%% Copyright Ericsson AB 2000-2013. All Rights Reserved.
+%% Copyright Ericsson AB 2000-2015. All Rights Reserved.
 %%
 %% The contents of this file are subject to the Erlang Public License,
 %% Version 1.1, (the "License"); you may not use this file except in
@@ -94,13 +94,9 @@
     Undef4 = eunit_filter(Undef3),
     Undef5 = dialyzer_filter(Undef4),
     Undef6 = wx_filter(Undef5),
-<<<<<<< HEAD
-    Undef  = gs_filter(Undef6),
-=======
     Undef7 = gs_filter(Undef6),
     Undef8 = diameter_filter(Undef7),
     Undef = ssh_filter(Undef8),
->>>>>>> 601ba776
 
     case Undef of
 	[] -> ok;
@@ -223,8 +219,6 @@
 	_ -> Undef
     end.
 
-<<<<<<< HEAD
-=======
 diameter_filter(Undef) ->
     %% Filter away function calls that are catched for OTP 18 time API
     filter(fun({{diameter_lib,_,_},{erlang,convert_time_resolution,3}}) ->
@@ -247,7 +241,6 @@
 	      (_) -> true
 	   end, Undef).
 
->>>>>>> 601ba776
 deprecated_not_in_obsolete(Config) when is_list(Config) ->
     ?line Server = ?config(xref_server, Config),
     ?line {ok,DeprecatedFunctions} = xref:q(Server, "DF"),
