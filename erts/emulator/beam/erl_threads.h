/*
 * %CopyrightBegin%
 *
 * Copyright Ericsson AB 2001-2012. All Rights Reserved.
 *
 * The contents of this file are subject to the Erlang Public License,
 * Version 1.1, (the "License"); you may not use this file except in
 * compliance with the License. You should have received a copy of the
 * Erlang Public License along with this software. If not, it can be
 * retrieved online at http://www.erlang.org/.
 *
 * Software distributed under the License is distributed on an "AS IS"
 * basis, WITHOUT WARRANTY OF ANY KIND, either express or implied. See
 * the License for the specific language governing rights and limitations
 * under the License.
 *
 * %CopyrightEnd%
 */

/* Description: Error checking thread interface to the ethread library.
 *              All functions terminates the emulator on failure.
 * Author: Rickard Green
 */

#ifndef ERL_THREAD_H__
#define ERL_THREAD_H__

/*
 * --- Documentation of atomics and memory barriers --------------------------
 *
 * The following explicit memory barriers exist:
 *   
 * - ERTS_THR_MEMORY_BARRIER
 *      Full memory barrier. Orders both loads, and stores. No
 *      load or store is allowed to be reordered over the
 *      barrier.
 * - ERTS_THR_WRITE_MEMORY_BARRIER
 *      Write barrier. Orders *only* stores. These are not
 *      allowed to be reordered over the barrier.
 * - ERTS_THR_READ_MEMORY_BARRIER
 *      Read barrier. Orders *only* loads. These are not
 *      allowed to be reordered over the barrier.
 * - ERTS_THR_DATA_DEPENDENCY_READ_MEMORY_BARRIER
 *      Data dependency read barrier. Orders *only* loads
 *      according to data dependency across the barrier.
 *
 * If thread support has been disabled, these barriers will become no-ops.
 *
 * If the prefix ERTS_THR_ is replaced with ERTS_SMP_, the barriers will
 * be enabled only in the SMP enabled runtime system.
 *
 * --- Atomic operations ---
 *
 * Atomics operations exist for 32-bit, word size, and double word size
 * integers. Function prototypes are listed below.
 *
 * Each function implementing an atomic operation exist with the following
 * implied memory barrier semantics. Not all combinations are useful, but
 * all of them exist for simplicity. <B> is suffix in function name:
 *
 * - <B>  - Description
 *
 * - mb   - Full memory barrier. Orders both loads, and
 *          stores before, and after the atomic operation.
 *          No load or store is allowed to be reordered
 *          over the atomic operation.
 * - relb - Release barrier. Orders both loads, and
 *          stores appearing *before* the atomic
 *          operation. These are not allowed to be
 *          reordered over the atomic operation.
 * - acqb - Acquire barrier. Orders both loads, and stores
 *          appearing *after* the atomic operation. These
 *          are not allowed to be reordered over the
 *          atomic operation.
 * - wb   - Write barrier. Orders *only* stores. These are
 *          not allowed to be reordered over the barrier.
 *          Store in atomic operation is ordered *after*
 *          the barrier.
 * - rb   - Read barrier. Orders *only* loads. These are
 *          not allowed to be reordered over the barrier.
 *          Load in atomic operation is ordered *before*
 *          the barrier. 
 * - ddrb - Data dependency read barrier. Orders *only*
 *          loads according to data dependency across the
 *          barrier. Load in atomic operation is ordered
 *          before the barrier.
 *
 * If thread support has been disabled, these functions are mapped to
 * functions that performs the same operation, but aren't atomic
 * and don't imply any memory barriers.
 *
 * If the atomic operations are prefixed with erts_smp_ instead of only
 * erts_ the atomic operations will only be atomic in the SMP enabled
 * runtime system, and will be mapped to non-atomic operations without
 * memory barriers in the runtime system without SMP support. Atomic
 * operations with erts_smp_ prefix should use the atomic types
 * erts_smp_atomic32_t, erts_smp_atomic_t, and erts_smp_dw_atomic_t
 * instead of erts_atomic32_t, erts_atomic_t, and erts_dw_atomic_t. The
 * integer data types erts_aint32_t, erts_aint_t, and erts_dw_atomic_t
 * are the same.
 *
 * --- 32-bit atomic operations ---
 *
 * The following 32-bit atomic operations exist. <B> should be
 * replaced with a supported memory barrier (see above). Note
 * that sizeof(erts_atomic32_t) might be larger than 4!
 *
 *
 * Initialize (not necessarily the same as the set operation):
 *   void erts_atomic32_init_<B>(erts_atomic32_t *atmc,
 *                               erts_aint32_t val);
 *
 * Set value:
 *   void erts_atomic32_set_<B>(erts_atomic32_t *atmc,
 *                              erts_aint32_t val);
 *
 * Read; returns current value:
 *   erts_aint32_t erts_atomic32_read_<B>(erts_atomic32_t *atmc);
 *
 * Increment; returns resulting value:
 *   erts_aint32_t erts_atomic32_inc_read_<B>(erts_atomic32_t *atmc);
 *
 * Decrement; returns resulting value:
 *   erts_aint32_t erts_atomic32_dec_read_<B>(erts_atomic32_t *atmc);
 *
 * Increment:
 *   void erts_atomic32_inc_<B>(erts_atomic32_t *atmc);
 *
 * Decrement:
 *   void erts_atomic32_dec_<B>(erts_atomic32_t *atmc);
 *
 * Add value; returns resulting value:
 *   erts_aint32_t erts_atomic32_add_read_<B>(erts_atomic32_t *atmc,
 *                                            erts_aint32_t val);
 *
 * Add value:
 *   void erts_atomic32_add_<B>(erts_atomic32_t *atmc,
 *                              erts_aint32_t val);
 *
 * Bitwise-or; returns previous value:
 *   erts_aint32_t erts_atomic32_read_bor_<B>(erts_atomic32_t *atmc,
 *                                            erts_aint32_t val);
 *
 * Bitwise-and; returns previous value:
 *   erts_aint32_t erts_atomic32_read_band_<B>(erts_atomic32_t *atmc,
 *                                             erts_aint32_t val);
 *
 * Exchange; returns previous value:
 *   erts_aint32_t erts_atomic32_xchg_<B>(erts_atomic32_t *atmc,
 *                                        erts_aint32_t val);
 *
 * Compare and exchange; returns previous or current value. If
 * returned value equals 'exp' the value was changed to 'new';
 * otherwise not:
 *   erts_aint32_t erts_atomic32_cmpxchg_<B>(erts_atomic32_t *a,
 *                                           erts_aint32_t new,
 *                                           erts_aint32_t exp);
 *
 * --- Word size atomic operations ---
 *
 * The following word size (same size as sizeof(void *)) atomic
 * operations exist. <B> should be replaced with a supported
 * memory barrier (see above). Note that sizeof(erts_atomic_t)
 * might be larger than sizeof(void *)!
 *
 * Initialize (not necessarily the same as the set operation):
 *   void erts_atomic_init_<B>(erts_atomic_t *atmc,
 *                             erts_aint_t val);
 *
 * Set value;
 *   void erts_atomic_set_<B>(erts_atomic_t *atmc,
 *                            erts_aint_t val);
 *
 * Read; returns current value:
 *   erts_aint_t erts_atomic_read_<B>(erts_atomic_t *atmc);
 *
 * Increment; returns resulting value:
 *   erts_aint_t erts_atomic_inc_read_<B>(erts_atomic_t *atmc);
 *
 * Decrement; returns resulting value:
 *   erts_aint_t erts_atomic_dec_read_<B>(erts_atomic_t *atmc);
 *
 * Increment:
 *   void erts_atomic_inc_<B>(erts_atomic_t *atmc);
 *
 * Decrement:
 *   void erts_atomic_dec_<B>(erts_atomic_t *atmc);
 *
 * Add value; returns resulting value:
 *   erts_aint_t erts_atomic_add_read_<B>(erts_atomic_t *atmc,
 *                                        erts_aint_t val);
 *
 * Add value:
 *   void erts_atomic_add_<B>(erts_atomic_t *atmc,
 *                            erts_aint_t val);
 *
 * Bitwise-or; returns previous value:
 *   erts_aint_t erts_atomic_read_bor_<B>(erts_atomic_t *atmc,
 *                                        erts_aint_t val);
 *
 * Bitwise-and; returns previous value:
 *   erts_aint_t erts_atomic_read_band_<B>(erts_atomic_t *atmc,
 *                                         erts_aint_t val);
 *
 * Exchange; returns previous value:
 *   erts_aint_t erts_atomic_xchg_<B>(erts_atomic_t *atmc,
 *                                    erts_aint_t val);
 *
 * Compare and exchange; returns previous or current value. If
 * returned value equals 'exp' the value was changed to 'new';
 * otherwise not:
 *   erts_aint_t erts_atomic_cmpxchg_<B>(erts_atomic_t *a,
 *                                       erts_aint_t new,
 *                                       erts_aint_t exp);
 *
 * --- Double word size atomic operations ---
 *
 * The following double word atomic operations exist. <B> should be
 * replaced with a supported memory barrier (see above).
 *
 * Note that sizeof(erts_dw_atomic_t) usually is larger than
 * 2*sizeof(void *)!
 * 
 * The erts_dw_aint_t data type should be accessed as if it was defined
 * like this:
 *
 *     typedef struct {
 *         erts_aint_t sint[2];
 *     } erts_dw_aint_t;
 *
 *     Most significant word is 'sint[ERTS_DW_AINT_HIGH_WORD]' and least
 *     significant word is 'sint[ERTS_DW_AINT_LOW_WORD]'.
 *
 *
 * Initialize (not necessarily the same as the set operation):
 *   void erts_dw_atomic_init_<B>(erts_dw_atomic_t *var,
 *                           erts_dw_aint_t *val);
 *
 * Set; value is written into 'val':
 *   void erts_dw_atomic_set_<B>(erts_dw_atomic_t *var,
 *                               erts_dw_aint_t *val);
 *
 * Read; value is written into 'val':
 *   void erts_dw_atomic_read_<B>(erts_dw_atomic_t *var,
 *                                erts_dw_aint_t *val);
 *
 * Compare and exchange; returns a value != 0 if exchange was
 * made; otherwise 0. 'new_val' contains new value to set. If 'exp_act'
 * contains the same value as in memory when the function is called,
 * 'new' is written to memory; otherwise, not. If exchange was not
 * made, 'exp_act' contains the actual value in memory:
 *   int erts_dw_atomic_cmpxchg_<B>(erts_dw_atomic_t *var,
 *                                  erts_dw_aint_t *new,
 *                                  erts_dw_aint_t *exp_act);
 */

#define ERTS_SPIN_BODY ETHR_SPIN_BODY

#include "sys.h"

#ifdef USE_THREADS

#define ETHR_TRY_INLINE_FUNCS
#include "ethread.h"
#include "erl_lock_check.h"
#include "erl_lock_count.h"
#include "erl_term.h"

#if defined(__GLIBC__) && (__GLIBC__ << 16) + __GLIBC_MINOR__ < (2 << 16) + 4
/*
 * pthread_mutex_destroy() may return EBUSY when it shouldn't :( We have
 * only seen this bug in glibc versions before 2.4. Note that condition
 * variables, rwmutexes, spinlocks, and rwspinlocks also may be effected by
 * this bug since these implementations may use mutexes internally.
 */
#  define ERTS_THR_HAVE_BUSY_DESTROY_BUG
#endif

#define ERTS_THR_MEMORY_BARRIER ETHR_MEMORY_BARRIER
#define ERTS_THR_WRITE_MEMORY_BARRIER ETHR_WRITE_MEMORY_BARRIER
#define ERTS_THR_READ_MEMORY_BARRIER ETHR_READ_MEMORY_BARRIER
#define ERTS_THR_DATA_DEPENDENCY_READ_MEMORY_BARRIER ETHR_READ_DEPEND_MEMORY_BARRIER

#ifdef ERTS_ENABLE_LOCK_COUNT
#define erts_mtx_lock(L) erts_mtx_lock_x(L, __FILE__, __LINE__)
#define erts_spin_lock(L) erts_spin_lock_x(L, __FILE__, __LINE__)
#define erts_rwmtx_rlock(L) erts_rwmtx_rlock_x(L, __FILE__, __LINE__)
#define erts_rwmtx_rwlock(L) erts_rwmtx_rwlock_x(L, __FILE__, __LINE__)
#define erts_read_lock(L) erts_read_lock_x(L, __FILE__, __LINE__)
#define erts_write_lock(L) erts_write_lock_x(L, __FILE__, __LINE__)
#endif

#define ERTS_THR_OPTS_DEFAULT_INITER ETHR_THR_OPTS_DEFAULT_INITER
typedef ethr_thr_opts erts_thr_opts_t;
typedef ethr_init_data erts_thr_init_data_t;
typedef ethr_late_init_data erts_thr_late_init_data_t;
typedef ethr_tid erts_tid_t;

/* mutex */
typedef struct {
    ethr_mutex mtx;
#ifdef ERTS_ENABLE_LOCK_CHECK
    erts_lc_lock_t lc;
#endif
#ifdef ERTS_ENABLE_LOCK_COUNT
    erts_lcnt_lock_t lcnt;
#endif

} erts_mtx_t;
typedef ethr_cond erts_cnd_t;

/* rwmutex */
typedef struct {
    ethr_rwmutex rwmtx;
#ifdef ERTS_ENABLE_LOCK_CHECK
    erts_lc_lock_t lc;
#endif
#ifdef ERTS_ENABLE_LOCK_COUNT
    erts_lcnt_lock_t lcnt;
#endif
} erts_rwmtx_t;

#define ERTS_MTX_OPT_DEFAULT_INITER ETHR_MUTEX_OPT_DEFAULT_INITER
#define ERTS_CND_OPT_DEFAULT_INITER ETHR_COND_OPT_DEFAULT_INITER
#define ERTS_RWMTX_OPT_DEFAULT_INITER ETHR_RWMUTEX_OPT_DEFAULT_INITER
#define ERTS_RWMTX_TYPE_NORMAL ETHR_RWMUTEX_TYPE_NORMAL
#define ERTS_RWMTX_TYPE_FREQUENT_READ ETHR_RWMUTEX_TYPE_FREQUENT_READ
#define ERTS_RWMTX_TYPE_EXTREMELY_FREQUENT_READ \
  ETHR_RWMUTEX_TYPE_EXTREMELY_FREQUENT_READ
#define ERTS_RWMTX_LONG_LIVED ETHR_RWMUTEX_LONG_LIVED
#define ERTS_RWMTX_SHORT_LIVED ETHR_RWMUTEX_SHORT_LIVED
#define ERTS_RWMTX_UNKNOWN_LIVED ETHR_RWMUTEX_UNKNOWN_LIVED
typedef ethr_rwmutex_opt erts_rwmtx_opt_t;

typedef ethr_tsd_key erts_tsd_key_t;
typedef ethr_ts_event erts_tse_t;
#define erts_dw_aint_t ethr_dw_sint_t
#define erts_dw_atomic_t ethr_dw_atomic_t
#define erts_aint_t ethr_sint_t
#define erts_atomic_t ethr_atomic_t
#define erts_aint32_t ethr_sint32_t 
#define erts_atomic32_t ethr_atomic32_t

#define ERTS_DW_AINT_HIGH_WORD ETHR_DW_SINT_HIGH_WORD
#define ERTS_DW_AINT_LOW_WORD ETHR_DW_SINT_LOW_WORD

/* spinlock */
typedef struct {
    ethr_spinlock_t slck;
#ifdef ERTS_ENABLE_LOCK_CHECK
    erts_lc_lock_t lc;
#endif
#ifdef ERTS_ENABLE_LOCK_COUNT
    erts_lcnt_lock_t lcnt;
#endif
} erts_spinlock_t;

/* rwlock */
typedef struct {
    ethr_rwlock_t rwlck;
#ifdef ERTS_ENABLE_LOCK_CHECK
    erts_lc_lock_t lc;
#endif
#ifdef ERTS_ENABLE_LOCK_COUNT
    erts_lcnt_lock_t lcnt;
#endif
} erts_rwlock_t;

__decl_noreturn void  __noreturn erts_thr_fatal_error(int, char *); 
                                 /* implemented in erl_init.c */

#define ERTS_THR_INIT_DATA_DEF_INITER	ETHR_INIT_DATA_DEFAULT_INITER
#define ERTS_THR_LATE_INIT_DATA_DEF_INITER \
                                        ETHR_LATE_INIT_DATA_DEFAULT_INITER

#ifdef ETHR_HAVE_ETHR_REC_MUTEX_INIT
#  define ERTS_HAVE_REC_MTX_INIT	ETHR_HAVE_ETHR_REC_MUTEX_INIT
#endif

#else /* #ifdef USE_THREADS */

#define ERTS_THR_MEMORY_BARRIER
#define ERTS_THR_WRITE_MEMORY_BARRIER
#define ERTS_THR_READ_MEMORY_BARRIER
#define ERTS_THR_DATA_DEPENDENCY_READ_MEMORY_BARRIER

#define ERTS_THR_OPTS_DEFAULT_INITER 0
typedef int erts_thr_opts_t;
typedef int erts_thr_init_data_t;
typedef int erts_thr_late_init_data_t;
typedef int erts_tid_t;
typedef int erts_mtx_t;
typedef int erts_cnd_t;
#define ERTS_RWMTX_OPT_DEFAULT_INITER {0}
#define ERTS_RWMTX_TYPE_NORMAL 0
#define ERTS_RWMTX_TYPE_FREQUENT_READ 0
#define ERTS_RWMTX_TYPE_EXTREMELY_FREQUENT_READ 0
#define ERTS_RWMTX_LONG_LIVED 0
#define ERTS_RWMTX_SHORT_LIVED 0
#define ERTS_RWMTX_UNKNOWN_LIVED 0
typedef struct {
    char type;
    char lived;
    int main_spincount;
    int aux_spincount;
} erts_rwmtx_opt_t;
typedef int erts_rwmtx_t;
typedef int erts_tsd_key_t;
typedef int erts_tse_t;

typedef struct { SWord sint[2]; } erts_dw_aint_t;
typedef SWord erts_aint_t;
typedef Sint32 erts_aint32_t;

#define erts_dw_atomic_t erts_dw_aint_t
#define erts_atomic_t erts_aint_t
#define erts_atomic32_t erts_aint32_t

#if __GNUC__ > 2
typedef struct { } erts_spinlock_t;
typedef struct { } erts_rwlock_t;
#else
typedef struct { int gcc_is_buggy; } erts_spinlock_t;
typedef struct { int gcc_is_buggy; } erts_rwlock_t;
#endif

#ifdef WORDS_BIGENDIAN
#define ERTS_DW_AINT_LOW_WORD 1
#define ERTS_DW_AINT_HIGH_WORD 0
#else
#define ERTS_DW_AINT_LOW_WORD 0
#define ERTS_DW_AINT_HIGH_WORD 1
#endif

#define ERTS_MTX_INITER			0
#define ERTS_CND_INITER			0
#define ERTS_THR_INIT_DATA_DEF_INITER	0

#define ERTS_HAVE_REC_MTX_INIT		1

#endif /* #ifdef USE_THREADS */

#define erts_no_dw_atomic_t erts_dw_aint_t
#define erts_no_atomic_t erts_aint_t
#define erts_no_atomic32_t erts_aint32_t

#define ERTS_AINT_NULL ((erts_aint_t) NULL)

#define ERTS_AINT_T_MAX (~(((erts_aint_t) 1) << (sizeof(erts_aint_t)*8-1)))
#define ERTS_AINT_T_MIN ((((erts_aint_t) 1) << (sizeof(erts_aint_t)*8-1)))
#define ERTS_AINT32_T_MAX (~(((erts_aint32_t) 1) << (sizeof(erts_aint32_t)*8-1)))
#define ERTS_AINT32_T_MIN ((((erts_aint32_t) 1) << (sizeof(erts_aint32_t)*8-1)))

ERTS_GLB_INLINE void erts_thr_init(erts_thr_init_data_t *id);
ERTS_GLB_INLINE void erts_thr_late_init(erts_thr_late_init_data_t *id);
ERTS_GLB_INLINE void erts_thr_create(erts_tid_t *tid, void * (*func)(void *),
				     void *arg, erts_thr_opts_t *opts);
ERTS_GLB_INLINE void erts_thr_join(erts_tid_t tid, void **thr_res);
ERTS_GLB_INLINE void erts_thr_detach(erts_tid_t tid);
ERTS_GLB_INLINE void erts_thr_exit(void *res);
ERTS_GLB_INLINE void erts_thr_install_exit_handler(void (*exit_handler)(void));
ERTS_GLB_INLINE erts_tid_t erts_thr_self(void);
ERTS_GLB_INLINE int erts_equal_tids(erts_tid_t x, erts_tid_t y);
ERTS_GLB_INLINE void erts_mtx_init_x(erts_mtx_t *mtx, char *name, Eterm extra);
ERTS_GLB_INLINE void erts_mtx_init_x_opt(erts_mtx_t *mtx, char *name, Eterm extra, Uint16 opt);
ERTS_GLB_INLINE void erts_mtx_init_locked_x(erts_mtx_t *mtx,
					    char *name,
					    Eterm extra);
ERTS_GLB_INLINE void erts_mtx_init(erts_mtx_t *mtx, char *name);
ERTS_GLB_INLINE void erts_mtx_init_locked(erts_mtx_t *mtx, char *name);
ERTS_GLB_INLINE void erts_mtx_destroy(erts_mtx_t *mtx);
ERTS_GLB_INLINE int erts_mtx_trylock(erts_mtx_t *mtx);
#ifdef ERTS_ENABLE_LOCK_COUNT
ERTS_GLB_INLINE void erts_mtx_lock_x(erts_mtx_t *mtx, char *file, unsigned int line);
#else
ERTS_GLB_INLINE void erts_mtx_lock(erts_mtx_t *mtx);
#endif
ERTS_GLB_INLINE void erts_mtx_unlock(erts_mtx_t *mtx);
ERTS_GLB_INLINE int erts_lc_mtx_is_locked(erts_mtx_t *mtx);
ERTS_GLB_INLINE void erts_cnd_init(erts_cnd_t *cnd);
ERTS_GLB_INLINE void erts_cnd_destroy(erts_cnd_t *cnd);
ERTS_GLB_INLINE void erts_cnd_wait(erts_cnd_t *cnd, erts_mtx_t *mtx);
ERTS_GLB_INLINE void erts_cnd_signal(erts_cnd_t *cnd);
ERTS_GLB_INLINE void erts_cnd_broadcast(erts_cnd_t *cnd);
ERTS_GLB_INLINE void erts_rwmtx_set_reader_group(int no);
ERTS_GLB_INLINE void erts_rwmtx_init_opt_x(erts_rwmtx_t *rwmtx,
					   erts_rwmtx_opt_t *opt,
					   char *name,
					   Eterm extra);
ERTS_GLB_INLINE void erts_rwmtx_init_x(erts_rwmtx_t *rwmtx,
				       char *name,
				       Eterm extra);
ERTS_GLB_INLINE void erts_rwmtx_init_opt(erts_rwmtx_t *rwmtx,
					 erts_rwmtx_opt_t *opt,
					 char *name);
ERTS_GLB_INLINE void erts_rwmtx_init(erts_rwmtx_t *rwmtx,
					 char *name);
ERTS_GLB_INLINE void erts_rwmtx_destroy(erts_rwmtx_t *rwmtx);
ERTS_GLB_INLINE int erts_rwmtx_tryrlock(erts_rwmtx_t *rwmtx);
#ifdef ERTS_ENABLE_LOCK_COUNT
ERTS_GLB_INLINE void erts_rwmtx_rlock_x(erts_rwmtx_t *rwmtx, char *file, unsigned int line);
ERTS_GLB_INLINE void erts_rwmtx_rwlock_x(erts_rwmtx_t *rwmtx, char *file, unsigned int line);
#else
ERTS_GLB_INLINE void erts_rwmtx_rlock(erts_rwmtx_t *rwmtx);
ERTS_GLB_INLINE void erts_rwmtx_rwlock(erts_rwmtx_t *rwmtx);
#endif
ERTS_GLB_INLINE void erts_rwmtx_runlock(erts_rwmtx_t *rwmtx);
ERTS_GLB_INLINE int erts_rwmtx_tryrwlock(erts_rwmtx_t *rwmtx);
ERTS_GLB_INLINE void erts_rwmtx_rwunlock(erts_rwmtx_t *rwmtx);
ERTS_GLB_INLINE int erts_lc_rwmtx_is_rlocked(erts_rwmtx_t *mtx);
ERTS_GLB_INLINE int erts_lc_rwmtx_is_rwlocked(erts_rwmtx_t *mtx);

ERTS_GLB_INLINE void erts_no_dw_atomic_set(erts_no_dw_atomic_t *var, erts_no_dw_atomic_t *val);
ERTS_GLB_INLINE void erts_no_dw_atomic_read(erts_no_dw_atomic_t *var, erts_no_dw_atomic_t *val);
ERTS_GLB_INLINE int erts_no_dw_atomic_cmpxchg(erts_no_dw_atomic_t *var,
					      erts_no_dw_atomic_t *val,
					      erts_no_dw_atomic_t *old_val);
ERTS_GLB_INLINE void erts_no_atomic_set(erts_no_atomic_t *var, erts_aint_t i);
ERTS_GLB_INLINE erts_aint_t erts_no_atomic_read(erts_no_atomic_t *var);
ERTS_GLB_INLINE erts_aint_t erts_no_atomic_inc_read(erts_no_atomic_t *incp);
ERTS_GLB_INLINE erts_aint_t erts_no_atomic_dec_read(erts_no_atomic_t *decp);
ERTS_GLB_INLINE void erts_no_atomic_inc(erts_no_atomic_t *incp);
ERTS_GLB_INLINE void erts_no_atomic_dec(erts_no_atomic_t *decp);
ERTS_GLB_INLINE erts_aint_t erts_no_atomic_add_read(erts_no_atomic_t *addp,
						    erts_aint_t i);
ERTS_GLB_INLINE void erts_no_atomic_add(erts_no_atomic_t *addp, erts_aint_t i);
ERTS_GLB_INLINE erts_aint_t erts_no_atomic_read_bor(erts_no_atomic_t *var,
						    erts_aint_t mask);
ERTS_GLB_INLINE erts_aint_t erts_no_atomic_read_band(erts_no_atomic_t *var,
						     erts_aint_t mask);
ERTS_GLB_INLINE erts_aint_t erts_no_atomic_xchg(erts_no_atomic_t *xchgp,
						erts_aint_t new);
ERTS_GLB_INLINE erts_aint_t erts_no_atomic_cmpxchg(erts_no_atomic_t *xchgp,
						   erts_aint_t new,
						   erts_aint_t expected);
ERTS_GLB_INLINE erts_aint_t erts_no_atomic_read_bset(erts_no_atomic_t *var,
						     erts_aint_t mask,
						     erts_aint_t set);
ERTS_GLB_INLINE void erts_no_atomic32_set(erts_no_atomic32_t *var,
					  erts_aint32_t i);
ERTS_GLB_INLINE erts_aint32_t erts_no_atomic32_read(erts_no_atomic32_t *var);
ERTS_GLB_INLINE erts_aint32_t erts_no_atomic32_inc_read(erts_no_atomic32_t *incp);
ERTS_GLB_INLINE erts_aint32_t erts_no_atomic32_dec_read(erts_no_atomic32_t *decp);
ERTS_GLB_INLINE void erts_no_atomic32_inc(erts_no_atomic32_t *incp);
ERTS_GLB_INLINE void erts_no_atomic32_dec(erts_no_atomic32_t *decp);
ERTS_GLB_INLINE erts_aint32_t erts_no_atomic32_add_read(erts_no_atomic32_t *addp,
							erts_aint32_t i);
ERTS_GLB_INLINE void erts_no_atomic32_add(erts_no_atomic32_t *addp,
					  erts_aint32_t i);
ERTS_GLB_INLINE erts_aint32_t erts_no_atomic32_read_bor(erts_no_atomic32_t *var,
							erts_aint32_t mask);
ERTS_GLB_INLINE erts_aint32_t erts_no_atomic32_read_band(erts_no_atomic32_t *var,
							 erts_aint32_t mask);
ERTS_GLB_INLINE erts_aint32_t erts_no_atomic32_xchg(erts_no_atomic32_t *xchgp,
						    erts_aint32_t new);
ERTS_GLB_INLINE erts_aint32_t erts_no_atomic32_cmpxchg(erts_no_atomic32_t *xchgp,
						       erts_aint32_t new,
						       erts_aint32_t expected);
ERTS_GLB_INLINE erts_aint32_t erts_no_atomic32_read_bset(erts_no_atomic32_t *var,
							 erts_aint32_t mask,
							 erts_aint32_t set);

ERTS_GLB_INLINE void erts_spinlock_init_x_opt(erts_spinlock_t *lock,
					      char *name,
					      Eterm extra,
					      Uint16 opt);
ERTS_GLB_INLINE void erts_spinlock_init_x(erts_spinlock_t *lock,
					  char *name,
					  Eterm extra);
ERTS_GLB_INLINE void erts_spinlock_init(erts_spinlock_t *lock,
					char *name);
ERTS_GLB_INLINE void erts_spinlock_destroy(erts_spinlock_t *lock);
ERTS_GLB_INLINE void erts_spin_unlock(erts_spinlock_t *lock);
#ifdef ERTS_ENABLE_LOCK_COUNT
ERTS_GLB_INLINE void erts_spin_lock_x(erts_spinlock_t *lock, char *file, unsigned int line);
#else
ERTS_GLB_INLINE void erts_spin_lock(erts_spinlock_t *lock);
#endif
ERTS_GLB_INLINE int erts_lc_spinlock_is_locked(erts_spinlock_t *lock);
ERTS_GLB_INLINE void erts_rwlock_init_x(erts_rwlock_t *lock,
					char *name,
					Eterm extra);
ERTS_GLB_INLINE void erts_rwlock_init(erts_rwlock_t *lock,
				      char *name);
ERTS_GLB_INLINE void erts_rwlock_destroy(erts_rwlock_t *lock);
ERTS_GLB_INLINE void erts_read_unlock(erts_rwlock_t *lock);
#ifdef ERTS_ENABLE_LOCK_COUNT
ERTS_GLB_INLINE void erts_read_lock_x(erts_rwlock_t *lock, char *file, unsigned int line);
ERTS_GLB_INLINE void erts_write_lock_x(erts_rwlock_t *lock, char *file, unsigned int line);
#else
ERTS_GLB_INLINE void erts_read_lock(erts_rwlock_t *lock);
ERTS_GLB_INLINE void erts_write_lock(erts_rwlock_t *lock);
#endif
ERTS_GLB_INLINE void erts_write_unlock(erts_rwlock_t *lock);
ERTS_GLB_INLINE int erts_lc_rwlock_is_rlocked(erts_rwlock_t *lock);
ERTS_GLB_INLINE int erts_lc_rwlock_is_rwlocked(erts_rwlock_t *lock);
ERTS_GLB_INLINE void erts_tsd_key_create(erts_tsd_key_t *keyp);
ERTS_GLB_INLINE void erts_tsd_key_delete(erts_tsd_key_t key);
ERTS_GLB_INLINE void erts_tsd_set(erts_tsd_key_t key, void *value);
ERTS_GLB_INLINE void * erts_tsd_get(erts_tsd_key_t key);
ERTS_GLB_INLINE erts_tse_t *erts_tse_fetch(void);
ERTS_GLB_INLINE void erts_tse_return(erts_tse_t *ep);
ERTS_GLB_INLINE void erts_tse_set(erts_tse_t *ep);
ERTS_GLB_INLINE void erts_tse_reset(erts_tse_t *ep);
ERTS_GLB_INLINE int erts_tse_wait(erts_tse_t *ep);
ERTS_GLB_INLINE int erts_tse_swait(erts_tse_t *ep, int spincount);
ERTS_GLB_INLINE int erts_tse_is_tmp(erts_tse_t *ep);
ERTS_GLB_INLINE void erts_thr_set_main_status(int, int);
ERTS_GLB_INLINE int erts_thr_get_main_status(void);
ERTS_GLB_INLINE void erts_thr_yield(void);

#ifdef ETHR_HAVE_ETHR_SIG_FUNCS
#define ERTS_THR_HAVE_SIG_FUNCS 1
ERTS_GLB_INLINE void erts_thr_sigmask(int how, const sigset_t *set,
				      sigset_t *oset);
ERTS_GLB_INLINE void erts_thr_sigwait(const sigset_t *set, int *sig);
#endif /* #ifdef HAVE_ETHR_SIG_FUNCS */

#ifdef USE_THREADS

<<<<<<< HEAD
ERTS_GLB_INLINE erts_aint_t
erts_atomic_read_bset_nob(erts_atomic_t *var,
			  erts_aint_t mask,
			  erts_aint_t set);
ERTS_GLB_INLINE erts_aint_t
erts_atomic_read_bset_ddrb(erts_atomic_t *var,
			   erts_aint_t mask,
			   erts_aint_t set);
ERTS_GLB_INLINE erts_aint_t
erts_atomic_read_bset_rb(erts_atomic_t *var,
			 erts_aint_t mask,
			 erts_aint_t set);
ERTS_GLB_INLINE erts_aint_t
erts_atomic_read_bset_wb(erts_atomic_t *var,
			 erts_aint_t mask,
			 erts_aint_t set);
ERTS_GLB_INLINE erts_aint_t
erts_atomic_read_bset_acqb(erts_atomic_t *var,
			   erts_aint_t mask,
			   erts_aint_t set);
ERTS_GLB_INLINE erts_aint_t
erts_atomic_read_bset_relb(erts_atomic_t *var,
			   erts_aint_t mask,
			   erts_aint_t set);
ERTS_GLB_INLINE erts_aint_t
erts_atomic_read_bset_mb(erts_atomic_t *var,
			 erts_aint_t mask,
			 erts_aint_t set);
ERTS_GLB_INLINE erts_aint32_t
erts_atomic32_read_bset_nob(erts_atomic32_t *var,
			    erts_aint32_t mask,
			    erts_aint32_t set);
ERTS_GLB_INLINE erts_aint32_t
erts_atomic32_read_bset_ddrb(erts_atomic32_t *var,
			     erts_aint32_t mask,
			     erts_aint32_t set);
ERTS_GLB_INLINE erts_aint32_t
erts_atomic32_read_bset_rb(erts_atomic32_t *var,
			   erts_aint32_t mask,
			   erts_aint32_t set);
ERTS_GLB_INLINE erts_aint32_t
erts_atomic32_read_bset_wb(erts_atomic32_t *var,
			   erts_aint32_t mask,
			   erts_aint32_t set);
ERTS_GLB_INLINE erts_aint32_t
erts_atomic32_read_bset_acqb(erts_atomic32_t *var,
			     erts_aint32_t mask,
			     erts_aint32_t set);
ERTS_GLB_INLINE erts_aint32_t
erts_atomic32_read_bset_relb(erts_atomic32_t *var,
			     erts_aint32_t mask,
			     erts_aint32_t set);
ERTS_GLB_INLINE erts_aint32_t
erts_atomic32_read_bset_mb(erts_atomic32_t *var,
			   erts_aint32_t mask,
			   erts_aint32_t set);

#if ERTS_GLB_INLINE_INCL_FUNC_DEF
#define ERTS_ATOMIC_BSET_IMPL__(Type, ReadOp, CmpxchgOp, VarP, Mask, Set) \
do {									\
    Type act = ReadOp((VarP));						\
    while (1) {								\
	Type exp = act;							\
	Type new = exp & ~(Mask);					\
	new |= ((Mask) & (Set));					\
	act = CmpxchgOp((VarP), new, exp);				\
	if (act == exp)							\
	    return act;							\
    }									\
} while (0)
#endif
=======
ERTS_GLB_INLINE void
erts_dw_atomic_set_dirty(erts_dw_atomic_t *var, erts_dw_aint_t *val);
ERTS_GLB_INLINE void
erts_dw_atomic_read_dirty(erts_dw_atomic_t *var, erts_dw_aint_t *val);
ERTS_GLB_INLINE void
erts_atomic_set_dirty(erts_atomic_t *var, erts_aint_t val);
ERTS_GLB_INLINE erts_aint_t
erts_atomic_read_dirty(erts_atomic_t *var);
ERTS_GLB_INLINE void
erts_atomic32_set_dirty(erts_atomic32_t *var, erts_aint32_t val);
ERTS_GLB_INLINE erts_aint32_t
erts_atomic32_read_dirty(erts_atomic32_t *var);
>>>>>>> 9ccc56b4

/*
 * See "Documentation of atomics and memory barriers" at the top
 * of this file for info on atomics.
 */

/* Double word size atomics */

#define erts_dw_atomic_init_nob ethr_dw_atomic_init
#define erts_dw_atomic_set_nob ethr_dw_atomic_set
#define erts_dw_atomic_read_nob ethr_dw_atomic_read
#define erts_dw_atomic_cmpxchg_nob ethr_dw_atomic_cmpxchg

#define erts_dw_atomic_init_mb ethr_dw_atomic_init_mb
#define erts_dw_atomic_set_mb ethr_dw_atomic_set_mb
#define erts_dw_atomic_read_mb ethr_dw_atomic_read_mb
#define erts_dw_atomic_cmpxchg_mb ethr_dw_atomic_cmpxchg_mb

#define erts_dw_atomic_init_acqb ethr_dw_atomic_init_acqb
#define erts_dw_atomic_set_acqb ethr_dw_atomic_set_acqb
#define erts_dw_atomic_read_acqb ethr_dw_atomic_read_acqb
#define erts_dw_atomic_cmpxchg_acqb ethr_dw_atomic_cmpxchg_acqb

#define erts_dw_atomic_init_relb ethr_dw_atomic_init_relb
#define erts_dw_atomic_set_relb ethr_dw_atomic_set_relb
#define erts_dw_atomic_read_relb ethr_dw_atomic_read_relb
#define erts_dw_atomic_cmpxchg_relb ethr_dw_atomic_cmpxchg_relb

#define erts_dw_atomic_init_ddrb ethr_dw_atomic_init_ddrb
#define erts_dw_atomic_set_ddrb ethr_dw_atomic_set_ddrb
#define erts_dw_atomic_read_ddrb ethr_dw_atomic_read_ddrb
#define erts_dw_atomic_cmpxchg_ddrb ethr_dw_atomic_cmpxchg_ddrb

#define erts_dw_atomic_init_rb ethr_dw_atomic_init_rb
#define erts_dw_atomic_set_rb ethr_dw_atomic_set_rb
#define erts_dw_atomic_read_rb ethr_dw_atomic_read_rb
#define erts_dw_atomic_cmpxchg_rb ethr_dw_atomic_cmpxchg_rb

#define erts_dw_atomic_init_wb ethr_dw_atomic_init_wb
#define erts_dw_atomic_set_wb ethr_dw_atomic_set_wb
#define erts_dw_atomic_read_wb ethr_dw_atomic_read_wb
#define erts_dw_atomic_cmpxchg_wb ethr_dw_atomic_cmpxchg_wb

#if ERTS_GLB_INLINE_INCL_FUNC_DEF

ERTS_GLB_INLINE void
erts_dw_atomic_set_dirty(erts_dw_atomic_t *var, erts_dw_aint_t *val)
{
    ethr_sint_t *sint = ethr_dw_atomic_addr(var);
    sint[0] = val->sint[0];
    sint[1] = val->sint[1];    
}

ERTS_GLB_INLINE void
erts_dw_atomic_read_dirty(erts_dw_atomic_t *var, erts_dw_aint_t *val)
{
    ethr_sint_t *sint = ethr_dw_atomic_addr(var);
    val->sint[0] = sint[0];
    val->sint[1] = sint[1];
}

#endif

/* Word size atomics */

#define erts_atomic_init_nob ethr_atomic_init
#define erts_atomic_set_nob ethr_atomic_set
#define erts_atomic_read_nob ethr_atomic_read
#define erts_atomic_inc_read_nob ethr_atomic_inc_read
#define erts_atomic_dec_read_nob ethr_atomic_dec_read
#define erts_atomic_inc_nob ethr_atomic_inc
#define erts_atomic_dec_nob ethr_atomic_dec
#define erts_atomic_add_read_nob ethr_atomic_add_read
#define erts_atomic_add_nob ethr_atomic_add
#define erts_atomic_read_bor_nob ethr_atomic_read_bor
#define erts_atomic_read_band_nob ethr_atomic_read_band
#define erts_atomic_xchg_nob ethr_atomic_xchg
#define erts_atomic_cmpxchg_nob ethr_atomic_cmpxchg

#if ERTS_GLB_INLINE_INCL_FUNC_DEF
ERTS_GLB_INLINE erts_aint_t
erts_atomic_read_bset_nob(erts_atomic_t *var,
			  erts_aint_t mask,
			  erts_aint_t set)
{
    ERTS_ATOMIC_BSET_IMPL__(erts_aint_t,
			    ethr_atomic_read,
			    ethr_atomic_cmpxchg,
			    var, mask, set);
}
#endif

#define erts_atomic_init_mb ethr_atomic_init_mb
#define erts_atomic_set_mb ethr_atomic_set_mb
#define erts_atomic_read_mb ethr_atomic_read_mb
#define erts_atomic_inc_read_mb ethr_atomic_inc_read_mb
#define erts_atomic_dec_read_mb ethr_atomic_dec_read_mb
#define erts_atomic_inc_mb ethr_atomic_inc_mb
#define erts_atomic_dec_mb ethr_atomic_dec_mb
#define erts_atomic_add_read_mb ethr_atomic_add_read_mb
#define erts_atomic_add_mb ethr_atomic_add_mb
#define erts_atomic_read_bor_mb ethr_atomic_read_bor_mb
#define erts_atomic_read_band_mb ethr_atomic_read_band_mb
#define erts_atomic_xchg_mb ethr_atomic_xchg_mb
#define erts_atomic_cmpxchg_mb ethr_atomic_cmpxchg_mb

#if ERTS_GLB_INLINE_INCL_FUNC_DEF
ERTS_GLB_INLINE erts_aint_t
erts_atomic_read_bset_mb(erts_atomic_t *var,
			 erts_aint_t mask,
			 erts_aint_t set)
{
    ERTS_ATOMIC_BSET_IMPL__(erts_aint_t,
			    ethr_atomic_read,
			    ethr_atomic_cmpxchg_mb,
			    var, mask, set);
}
#endif

#define erts_atomic_init_acqb ethr_atomic_init_acqb
#define erts_atomic_set_acqb ethr_atomic_set_acqb
#define erts_atomic_read_acqb ethr_atomic_read_acqb
#define erts_atomic_inc_read_acqb ethr_atomic_inc_read_acqb
#define erts_atomic_dec_read_acqb ethr_atomic_dec_read_acqb
#define erts_atomic_inc_acqb ethr_atomic_inc_acqb
#define erts_atomic_dec_acqb ethr_atomic_dec_acqb
#define erts_atomic_add_read_acqb ethr_atomic_add_read_acqb
#define erts_atomic_add_acqb ethr_atomic_add_acqb
#define erts_atomic_read_bor_acqb ethr_atomic_read_bor_acqb
#define erts_atomic_read_band_acqb ethr_atomic_read_band_acqb
#define erts_atomic_xchg_acqb ethr_atomic_xchg_acqb
#define erts_atomic_cmpxchg_acqb ethr_atomic_cmpxchg_acqb

#if ERTS_GLB_INLINE_INCL_FUNC_DEF
ERTS_GLB_INLINE erts_aint_t
erts_atomic_read_bset_acqb(erts_atomic_t *var,
			   erts_aint_t mask,
			   erts_aint_t set)
{
    ERTS_ATOMIC_BSET_IMPL__(erts_aint_t,
			    ethr_atomic_read,
			    ethr_atomic_cmpxchg_acqb,
			    var, mask, set);
}
#endif

#define erts_atomic_init_relb ethr_atomic_init_relb
#define erts_atomic_set_relb ethr_atomic_set_relb
#define erts_atomic_read_relb ethr_atomic_read_relb
#define erts_atomic_inc_read_relb ethr_atomic_inc_read_relb
#define erts_atomic_dec_read_relb ethr_atomic_dec_read_relb
#define erts_atomic_inc_relb ethr_atomic_inc_relb
#define erts_atomic_dec_relb ethr_atomic_dec_relb
#define erts_atomic_add_read_relb ethr_atomic_add_read_relb
#define erts_atomic_add_relb ethr_atomic_add_relb
#define erts_atomic_read_bor_relb ethr_atomic_read_bor_relb
#define erts_atomic_read_band_relb ethr_atomic_read_band_relb
#define erts_atomic_xchg_relb ethr_atomic_xchg_relb
#define erts_atomic_cmpxchg_relb ethr_atomic_cmpxchg_relb

#if ERTS_GLB_INLINE_INCL_FUNC_DEF
ERTS_GLB_INLINE erts_aint_t
erts_atomic_read_bset_relb(erts_atomic_t *var,
			   erts_aint_t mask,
			   erts_aint_t set)
{
    ERTS_ATOMIC_BSET_IMPL__(erts_aint_t,
			    ethr_atomic_read,
			    ethr_atomic_cmpxchg_relb,
			    var, mask, set);
}
#endif

#define erts_atomic_init_ddrb ethr_atomic_init_ddrb
#define erts_atomic_set_ddrb ethr_atomic_set_ddrb
#define erts_atomic_read_ddrb ethr_atomic_read_ddrb
#define erts_atomic_inc_read_ddrb ethr_atomic_inc_read_ddrb
#define erts_atomic_dec_read_ddrb ethr_atomic_dec_read_ddrb
#define erts_atomic_inc_ddrb ethr_atomic_inc_ddrb
#define erts_atomic_dec_ddrb ethr_atomic_dec_ddrb
#define erts_atomic_add_read_ddrb ethr_atomic_add_read_ddrb
#define erts_atomic_add_ddrb ethr_atomic_add_ddrb
#define erts_atomic_read_bor_ddrb ethr_atomic_read_bor_ddrb
#define erts_atomic_read_band_ddrb ethr_atomic_read_band_ddrb
#define erts_atomic_xchg_ddrb ethr_atomic_xchg_ddrb
#define erts_atomic_cmpxchg_ddrb ethr_atomic_cmpxchg_ddrb

#if ERTS_GLB_INLINE_INCL_FUNC_DEF
ERTS_GLB_INLINE erts_aint_t
erts_atomic_read_bset_ddrb(erts_atomic_t *var,
			   erts_aint_t mask,
			   erts_aint_t set)
{
    ERTS_ATOMIC_BSET_IMPL__(erts_aint_t,
			    ethr_atomic_read,
			    ethr_atomic_cmpxchg_ddrb,
			    var, mask, set);
}
#endif

#define erts_atomic_init_rb ethr_atomic_init_rb
#define erts_atomic_set_rb ethr_atomic_set_rb
#define erts_atomic_read_rb ethr_atomic_read_rb
#define erts_atomic_inc_read_rb ethr_atomic_inc_read_rb
#define erts_atomic_dec_read_rb ethr_atomic_dec_read_rb
#define erts_atomic_inc_rb ethr_atomic_inc_rb
#define erts_atomic_dec_rb ethr_atomic_dec_rb
#define erts_atomic_add_read_rb ethr_atomic_add_read_rb
#define erts_atomic_add_rb ethr_atomic_add_rb
#define erts_atomic_read_bor_rb ethr_atomic_read_bor_rb
#define erts_atomic_read_band_rb ethr_atomic_read_band_rb
#define erts_atomic_xchg_rb ethr_atomic_xchg_rb
#define erts_atomic_cmpxchg_rb ethr_atomic_cmpxchg_rb

#if ERTS_GLB_INLINE_INCL_FUNC_DEF
ERTS_GLB_INLINE erts_aint_t
erts_atomic_read_bset_rb(erts_atomic_t *var,
			 erts_aint_t mask,
			 erts_aint_t set)
{
    ERTS_ATOMIC_BSET_IMPL__(erts_aint_t,
			    ethr_atomic_read,
			    ethr_atomic_cmpxchg_rb,
			    var, mask, set);
}
#endif

#define erts_atomic_init_wb ethr_atomic_init_wb
#define erts_atomic_set_wb ethr_atomic_set_wb
#define erts_atomic_read_wb ethr_atomic_read_wb
#define erts_atomic_inc_read_wb ethr_atomic_inc_read_wb
#define erts_atomic_dec_read_wb ethr_atomic_dec_read_wb
#define erts_atomic_inc_wb ethr_atomic_inc_wb
#define erts_atomic_dec_wb ethr_atomic_dec_wb
#define erts_atomic_add_read_wb ethr_atomic_add_read_wb
#define erts_atomic_add_wb ethr_atomic_add_wb
#define erts_atomic_read_bor_wb ethr_atomic_read_bor_wb
#define erts_atomic_read_band_wb ethr_atomic_read_band_wb
#define erts_atomic_xchg_wb ethr_atomic_xchg_wb
#define erts_atomic_cmpxchg_wb ethr_atomic_cmpxchg_wb

#if ERTS_GLB_INLINE_INCL_FUNC_DEF
<<<<<<< HEAD
ERTS_GLB_INLINE erts_aint_t
erts_atomic_read_bset_wb(erts_atomic_t *var,
			 erts_aint_t mask,
			 erts_aint_t set)
{
    ERTS_ATOMIC_BSET_IMPL__(erts_aint_t,
			    ethr_atomic_read,
			    ethr_atomic_cmpxchg_wb,
			    var, mask, set);
}
=======

ERTS_GLB_INLINE void
erts_atomic_set_dirty(erts_atomic_t *var, erts_aint_t val)
{
    ethr_sint_t *sint = ethr_atomic_addr(var);
    *sint = val;
}

ERTS_GLB_INLINE erts_aint_t
erts_atomic_read_dirty(erts_atomic_t *var)
{
    ethr_sint_t *sint = ethr_atomic_addr(var);
    return *sint;
}

>>>>>>> 9ccc56b4
#endif

/* 32-bit atomics */

#define erts_atomic32_init_nob ethr_atomic32_init
#define erts_atomic32_set_nob ethr_atomic32_set
#define erts_atomic32_read_nob ethr_atomic32_read
#define erts_atomic32_inc_read_nob ethr_atomic32_inc_read
#define erts_atomic32_dec_read_nob ethr_atomic32_dec_read
#define erts_atomic32_inc_nob ethr_atomic32_inc
#define erts_atomic32_dec_nob ethr_atomic32_dec
#define erts_atomic32_add_read_nob ethr_atomic32_add_read
#define erts_atomic32_add_nob ethr_atomic32_add
#define erts_atomic32_read_bor_nob ethr_atomic32_read_bor
#define erts_atomic32_read_band_nob ethr_atomic32_read_band
#define erts_atomic32_xchg_nob ethr_atomic32_xchg
#define erts_atomic32_cmpxchg_nob ethr_atomic32_cmpxchg

#if ERTS_GLB_INLINE_INCL_FUNC_DEF
ERTS_GLB_INLINE erts_aint32_t
erts_atomic32_read_bset_nob(erts_atomic32_t *var,
			    erts_aint32_t mask,
			    erts_aint32_t set)
{
    ERTS_ATOMIC_BSET_IMPL__(erts_aint32_t,
			    ethr_atomic32_read,
			    ethr_atomic32_cmpxchg,
			    var, mask, set);
}
#endif

#define erts_atomic32_init_mb ethr_atomic32_init_mb
#define erts_atomic32_set_mb ethr_atomic32_set_mb
#define erts_atomic32_read_mb ethr_atomic32_read_mb
#define erts_atomic32_inc_read_mb ethr_atomic32_inc_read_mb
#define erts_atomic32_dec_read_mb ethr_atomic32_dec_read_mb
#define erts_atomic32_inc_mb ethr_atomic32_inc_mb
#define erts_atomic32_dec_mb ethr_atomic32_dec_mb
#define erts_atomic32_add_read_mb ethr_atomic32_add_read_mb
#define erts_atomic32_add_mb ethr_atomic32_add_mb
#define erts_atomic32_read_bor_mb ethr_atomic32_read_bor_mb
#define erts_atomic32_read_band_mb ethr_atomic32_read_band_mb
#define erts_atomic32_xchg_mb ethr_atomic32_xchg_mb
#define erts_atomic32_cmpxchg_mb ethr_atomic32_cmpxchg_mb

#if ERTS_GLB_INLINE_INCL_FUNC_DEF
ERTS_GLB_INLINE erts_aint32_t
erts_atomic32_read_bset_mb(erts_atomic32_t *var,
			   erts_aint32_t mask,
			   erts_aint32_t set)
{
    ERTS_ATOMIC_BSET_IMPL__(erts_aint32_t,
			    ethr_atomic32_read,
			    ethr_atomic32_cmpxchg_mb,
			    var, mask, set);
}
#endif

#define erts_atomic32_init_acqb ethr_atomic32_init_acqb
#define erts_atomic32_set_acqb ethr_atomic32_set_acqb
#define erts_atomic32_read_acqb ethr_atomic32_read_acqb
#define erts_atomic32_inc_read_acqb ethr_atomic32_inc_read_acqb
#define erts_atomic32_dec_read_acqb ethr_atomic32_dec_read_acqb
#define erts_atomic32_inc_acqb ethr_atomic32_inc_acqb
#define erts_atomic32_dec_acqb ethr_atomic32_dec_acqb
#define erts_atomic32_add_read_acqb ethr_atomic32_add_read_acqb
#define erts_atomic32_add_acqb ethr_atomic32_add_acqb
#define erts_atomic32_read_bor_acqb ethr_atomic32_read_bor_acqb
#define erts_atomic32_read_band_acqb ethr_atomic32_read_band_acqb
#define erts_atomic32_xchg_acqb ethr_atomic32_xchg_acqb
#define erts_atomic32_cmpxchg_acqb ethr_atomic32_cmpxchg_acqb

#if ERTS_GLB_INLINE_INCL_FUNC_DEF
ERTS_GLB_INLINE erts_aint32_t
erts_atomic32_read_bset_acqb(erts_atomic32_t *var,
			     erts_aint32_t mask,
			     erts_aint32_t set)
{
    ERTS_ATOMIC_BSET_IMPL__(erts_aint32_t,
			    ethr_atomic32_read,
			    ethr_atomic32_cmpxchg_acqb,
			    var, mask, set);
}
#endif

#define erts_atomic32_init_relb ethr_atomic32_init_relb
#define erts_atomic32_set_relb ethr_atomic32_set_relb
#define erts_atomic32_read_relb ethr_atomic32_read_relb
#define erts_atomic32_inc_read_relb ethr_atomic32_inc_read_relb
#define erts_atomic32_dec_read_relb ethr_atomic32_dec_read_relb
#define erts_atomic32_inc_relb ethr_atomic32_inc_relb
#define erts_atomic32_dec_relb ethr_atomic32_dec_relb
#define erts_atomic32_add_read_relb ethr_atomic32_add_read_relb
#define erts_atomic32_add_relb ethr_atomic32_add_relb
#define erts_atomic32_read_bor_relb ethr_atomic32_read_bor_relb
#define erts_atomic32_read_band_relb ethr_atomic32_read_band_relb
#define erts_atomic32_xchg_relb ethr_atomic32_xchg_relb
#define erts_atomic32_cmpxchg_relb ethr_atomic32_cmpxchg_relb

#if ERTS_GLB_INLINE_INCL_FUNC_DEF
ERTS_GLB_INLINE erts_aint32_t
erts_atomic32_read_bset_relb(erts_atomic32_t *var,
			     erts_aint32_t mask,
			     erts_aint32_t set)
{
    ERTS_ATOMIC_BSET_IMPL__(erts_aint32_t,
			    ethr_atomic32_read,
			    ethr_atomic32_cmpxchg_relb,
			    var, mask, set);
}
#endif

#define erts_atomic32_init_ddrb ethr_atomic32_init_ddrb
#define erts_atomic32_set_ddrb ethr_atomic32_set_ddrb
#define erts_atomic32_read_ddrb ethr_atomic32_read_ddrb
#define erts_atomic32_inc_read_ddrb ethr_atomic32_inc_read_ddrb
#define erts_atomic32_dec_read_ddrb ethr_atomic32_dec_read_ddrb
#define erts_atomic32_inc_ddrb ethr_atomic32_inc_ddrb
#define erts_atomic32_dec_ddrb ethr_atomic32_dec_ddrb
#define erts_atomic32_add_read_ddrb ethr_atomic32_add_read_ddrb
#define erts_atomic32_add_ddrb ethr_atomic32_add_ddrb
#define erts_atomic32_read_bor_ddrb ethr_atomic32_read_bor_ddrb
#define erts_atomic32_read_band_ddrb ethr_atomic32_read_band_ddrb
#define erts_atomic32_xchg_ddrb ethr_atomic32_xchg_ddrb
#define erts_atomic32_cmpxchg_ddrb ethr_atomic32_cmpxchg_ddrb

#if ERTS_GLB_INLINE_INCL_FUNC_DEF
ERTS_GLB_INLINE erts_aint32_t
erts_atomic32_read_bset_ddrb(erts_atomic32_t *var,
			     erts_aint32_t mask,
			     erts_aint32_t set)
{
    ERTS_ATOMIC_BSET_IMPL__(erts_aint32_t,
			    ethr_atomic32_read,
			    ethr_atomic32_cmpxchg_ddrb,
			    var, mask, set);
}
#endif

#define erts_atomic32_init_rb ethr_atomic32_init_rb
#define erts_atomic32_set_rb ethr_atomic32_set_rb
#define erts_atomic32_read_rb ethr_atomic32_read_rb
#define erts_atomic32_inc_read_rb ethr_atomic32_inc_read_rb
#define erts_atomic32_dec_read_rb ethr_atomic32_dec_read_rb
#define erts_atomic32_inc_rb ethr_atomic32_inc_rb
#define erts_atomic32_dec_rb ethr_atomic32_dec_rb
#define erts_atomic32_add_read_rb ethr_atomic32_add_read_rb
#define erts_atomic32_add_rb ethr_atomic32_add_rb
#define erts_atomic32_read_bor_rb ethr_atomic32_read_bor_rb
#define erts_atomic32_read_band_rb ethr_atomic32_read_band_rb
#define erts_atomic32_xchg_rb ethr_atomic32_xchg_rb
#define erts_atomic32_cmpxchg_rb ethr_atomic32_cmpxchg_rb

#if ERTS_GLB_INLINE_INCL_FUNC_DEF
ERTS_GLB_INLINE erts_aint32_t
erts_atomic32_read_bset_rb(erts_atomic32_t *var,
			   erts_aint32_t mask,
			   erts_aint32_t set)
{
    ERTS_ATOMIC_BSET_IMPL__(erts_aint32_t,
			    ethr_atomic32_read,
			    ethr_atomic32_cmpxchg_rb,
			    var, mask, set);
}
#endif

#define erts_atomic32_init_wb ethr_atomic32_init_wb
#define erts_atomic32_set_wb ethr_atomic32_set_wb
#define erts_atomic32_read_wb ethr_atomic32_read_wb
#define erts_atomic32_inc_read_wb ethr_atomic32_inc_read_wb
#define erts_atomic32_dec_read_wb ethr_atomic32_dec_read_wb
#define erts_atomic32_inc_wb ethr_atomic32_inc_wb
#define erts_atomic32_dec_wb ethr_atomic32_dec_wb
#define erts_atomic32_add_read_wb ethr_atomic32_add_read_wb
#define erts_atomic32_add_wb ethr_atomic32_add_wb
#define erts_atomic32_read_bor_wb ethr_atomic32_read_bor_wb
#define erts_atomic32_read_band_wb ethr_atomic32_read_band_wb
#define erts_atomic32_xchg_wb ethr_atomic32_xchg_wb
#define erts_atomic32_cmpxchg_wb ethr_atomic32_cmpxchg_wb

#if ERTS_GLB_INLINE_INCL_FUNC_DEF
<<<<<<< HEAD
ERTS_GLB_INLINE erts_aint32_t
erts_atomic32_read_bset_wb(erts_atomic32_t *var,
			   erts_aint32_t mask,
			   erts_aint32_t set)
{
    ERTS_ATOMIC_BSET_IMPL__(erts_aint32_t,
			    ethr_atomic32_read,
			    ethr_atomic32_cmpxchg_wb,
			    var, mask, set);
}
#endif

#undef ERTS_ATOMIC_BSET_IMPL__
=======

ERTS_GLB_INLINE void
erts_atomic32_set_dirty(erts_atomic32_t *var, erts_aint32_t val)
{
    ethr_sint32_t *sint = ethr_atomic32_addr(var);
    *sint = val;
}

ERTS_GLB_INLINE erts_aint32_t
erts_atomic32_read_dirty(erts_atomic32_t *var)
{
    ethr_sint32_t *sint = ethr_atomic32_addr(var);
    return *sint;
}

#endif
>>>>>>> 9ccc56b4

#else /* !USE_THREADS */

/* Double word size atomics */

#define erts_dw_atomic_init_nob erts_no_dw_atomic_set
#define erts_dw_atomic_set_nob erts_no_dw_atomic_set
#define erts_dw_atomic_read_nob erts_no_dw_atomic_read
#define erts_dw_atomic_cmpxchg_nob erts_no_dw_atomic_cmpxchg

#define erts_dw_atomic_init_mb erts_no_dw_atomic_init
#define erts_dw_atomic_set_mb erts_no_dw_atomic_set
#define erts_dw_atomic_read_mb erts_no_dw_atomic_read
#define erts_dw_atomic_cmpxchg_mb erts_no_dw_atomic_cmpxchg

#define erts_dw_atomic_init_acqb erts_no_dw_atomic_init
#define erts_dw_atomic_set_acqb erts_no_dw_atomic_set
#define erts_dw_atomic_read_acqb erts_no_dw_atomic_read
#define erts_dw_atomic_cmpxchg_acqb erts_no_dw_atomic_cmpxchg

#define erts_dw_atomic_init_relb erts_no_dw_atomic_init
#define erts_dw_atomic_set_relb erts_no_dw_atomic_set
#define erts_dw_atomic_read_relb erts_no_dw_atomic_read
#define erts_dw_atomic_cmpxchg_relb erts_no_dw_atomic_cmpxchg

#define erts_dw_atomic_init_ddrb erts_no_dw_atomic_init
#define erts_dw_atomic_set_ddrb erts_no_dw_atomic_set
#define erts_dw_atomic_read_ddrb erts_no_dw_atomic_read
#define erts_dw_atomic_cmpxchg_ddrb erts_no_dw_atomic_cmpxchg

#define erts_dw_atomic_init_rb erts_no_dw_atomic_init
#define erts_dw_atomic_set_rb erts_no_dw_atomic_set
#define erts_dw_atomic_read_rb erts_no_dw_atomic_read
#define erts_dw_atomic_cmpxchg_rb erts_no_dw_atomic_cmpxchg

#define erts_dw_atomic_init_wb erts_no_dw_atomic_init
#define erts_dw_atomic_set_wb erts_no_dw_atomic_set
#define erts_dw_atomic_read_wb erts_no_dw_atomic_read
#define erts_dw_atomic_cmpxchg_wb erts_no_dw_atomic_cmpxchg

#define erts_dw_atomic_set_dirty erts_no_dw_atomic_set
#define erts_dw_atomic_read_dirty erts_no_dw_atomic_read

/* Word size atomics */

#define erts_atomic_init_nob erts_no_atomic_set
#define erts_atomic_set_nob erts_no_atomic_set
#define erts_atomic_read_nob erts_no_atomic_read
#define erts_atomic_inc_read_nob erts_no_atomic_inc_read
#define erts_atomic_dec_read_nob erts_no_atomic_dec_read
#define erts_atomic_inc_nob erts_no_atomic_inc
#define erts_atomic_dec_nob erts_no_atomic_dec
#define erts_atomic_add_read_nob erts_no_atomic_add_read
#define erts_atomic_add_nob erts_no_atomic_add
#define erts_atomic_read_bor_nob erts_no_atomic_read_bor
#define erts_atomic_read_band_nob erts_no_atomic_read_band
#define erts_atomic_xchg_nob erts_no_atomic_xchg
#define erts_atomic_cmpxchg_nob erts_no_atomic_cmpxchg
#define erts_atomic_read_bset_nob erts_no_atomic_read_bset

#define erts_atomic_init_mb erts_no_atomic_set
#define erts_atomic_set_mb erts_no_atomic_set
#define erts_atomic_read_mb erts_no_atomic_read
#define erts_atomic_inc_read_mb erts_no_atomic_inc_read
#define erts_atomic_dec_read_mb erts_no_atomic_dec_read
#define erts_atomic_inc_mb erts_no_atomic_inc
#define erts_atomic_dec_mb erts_no_atomic_dec
#define erts_atomic_add_read_mb erts_no_atomic_add_read
#define erts_atomic_add_mb erts_no_atomic_add
#define erts_atomic_read_bor_mb erts_no_atomic_read_bor
#define erts_atomic_read_band_mb erts_no_atomic_read_band
#define erts_atomic_xchg_mb erts_no_atomic_xchg
#define erts_atomic_cmpxchg_mb erts_no_atomic_cmpxchg
#define erts_atomic_read_bset_mb erts_no_atomic_read_bset

#define erts_atomic_init_acqb erts_no_atomic_set
#define erts_atomic_set_acqb erts_no_atomic_set
#define erts_atomic_read_acqb erts_no_atomic_read
#define erts_atomic_inc_read_acqb erts_no_atomic_inc_read
#define erts_atomic_dec_read_acqb erts_no_atomic_dec_read
#define erts_atomic_inc_acqb erts_no_atomic_inc
#define erts_atomic_dec_acqb erts_no_atomic_dec
#define erts_atomic_add_read_acqb erts_no_atomic_add_read
#define erts_atomic_add_acqb erts_no_atomic_add
#define erts_atomic_read_bor_acqb erts_no_atomic_read_bor
#define erts_atomic_read_band_acqb erts_no_atomic_read_band
#define erts_atomic_xchg_acqb erts_no_atomic_xchg
#define erts_atomic_cmpxchg_acqb erts_no_atomic_cmpxchg
#define erts_atomic_read_bset_acqb erts_no_atomic_read_bset

#define erts_atomic_init_relb erts_no_atomic_set
#define erts_atomic_set_relb erts_no_atomic_set
#define erts_atomic_read_relb erts_no_atomic_read
#define erts_atomic_inc_read_relb erts_no_atomic_inc_read
#define erts_atomic_dec_read_relb erts_no_atomic_dec_read
#define erts_atomic_inc_relb erts_no_atomic_inc
#define erts_atomic_dec_relb erts_no_atomic_dec
#define erts_atomic_add_read_relb erts_no_atomic_add_read
#define erts_atomic_add_relb erts_no_atomic_add
#define erts_atomic_read_bor_relb erts_no_atomic_read_bor
#define erts_atomic_read_band_relb erts_no_atomic_read_band
#define erts_atomic_xchg_relb erts_no_atomic_xchg
#define erts_atomic_cmpxchg_relb erts_no_atomic_cmpxchg
#define erts_atomic_read_bset_relb erts_no_atomic_read_bset

#define erts_atomic_init_ddrb erts_no_atomic_set
#define erts_atomic_set_ddrb erts_no_atomic_set
#define erts_atomic_read_ddrb erts_no_atomic_read
#define erts_atomic_inc_read_ddrb erts_no_atomic_inc_read
#define erts_atomic_dec_read_ddrb erts_no_atomic_dec_read
#define erts_atomic_inc_ddrb erts_no_atomic_inc
#define erts_atomic_dec_ddrb erts_no_atomic_dec
#define erts_atomic_add_read_ddrb erts_no_atomic_add_read
#define erts_atomic_add_ddrb erts_no_atomic_add
#define erts_atomic_read_bor_ddrb erts_no_atomic_read_bor
#define erts_atomic_read_band_ddrb erts_no_atomic_read_band
#define erts_atomic_xchg_ddrb erts_no_atomic_xchg
#define erts_atomic_cmpxchg_ddrb erts_no_atomic_cmpxchg
#define erts_atomic_read_bset_ddrb erts_no_atomic_read_bset

#define erts_atomic_init_rb erts_no_atomic_set
#define erts_atomic_set_rb erts_no_atomic_set
#define erts_atomic_read_rb erts_no_atomic_read
#define erts_atomic_inc_read_rb erts_no_atomic_inc_read
#define erts_atomic_dec_read_rb erts_no_atomic_dec_read
#define erts_atomic_inc_rb erts_no_atomic_inc
#define erts_atomic_dec_rb erts_no_atomic_dec
#define erts_atomic_add_read_rb erts_no_atomic_add_read
#define erts_atomic_add_rb erts_no_atomic_add
#define erts_atomic_read_bor_rb erts_no_atomic_read_bor
#define erts_atomic_read_band_rb erts_no_atomic_read_band
#define erts_atomic_xchg_rb erts_no_atomic_xchg
#define erts_atomic_cmpxchg_rb erts_no_atomic_cmpxchg
#define erts_atomic_read_bset_rb erts_no_atomic_read_bset

#define erts_atomic_init_wb erts_no_atomic_set
#define erts_atomic_set_wb erts_no_atomic_set
#define erts_atomic_read_wb erts_no_atomic_read
#define erts_atomic_inc_read_wb erts_no_atomic_inc_read
#define erts_atomic_dec_read_wb erts_no_atomic_dec_read
#define erts_atomic_inc_wb erts_no_atomic_inc
#define erts_atomic_dec_wb erts_no_atomic_dec
#define erts_atomic_add_read_wb erts_no_atomic_add_read
#define erts_atomic_add_wb erts_no_atomic_add
#define erts_atomic_read_bor_wb erts_no_atomic_read_bor
#define erts_atomic_read_band_wb erts_no_atomic_read_band
#define erts_atomic_xchg_wb erts_no_atomic_xchg
#define erts_atomic_cmpxchg_wb erts_no_atomic_cmpxchg
#define erts_atomic_read_bset_wb erts_no_atomic_read_bset

#define erts_atomic_set_dirty erts_no_atomic_set
#define erts_atomic_read_dirty erts_no_atomic_read

/* 32-bit atomics */

#define erts_atomic32_init_nob erts_no_atomic32_set
#define erts_atomic32_set_nob erts_no_atomic32_set
#define erts_atomic32_read_nob erts_no_atomic32_read
#define erts_atomic32_inc_read_nob erts_no_atomic32_inc_read
#define erts_atomic32_dec_read_nob erts_no_atomic32_dec_read
#define erts_atomic32_inc_nob erts_no_atomic32_inc
#define erts_atomic32_dec_nob erts_no_atomic32_dec
#define erts_atomic32_add_read_nob erts_no_atomic32_add_read
#define erts_atomic32_add_nob erts_no_atomic32_add
#define erts_atomic32_read_bor_nob erts_no_atomic32_read_bor
#define erts_atomic32_read_band_nob erts_no_atomic32_read_band
#define erts_atomic32_xchg_nob erts_no_atomic32_xchg
#define erts_atomic32_cmpxchg_nob erts_no_atomic32_cmpxchg
#define erts_atomic32_read_bset_nob erts_no_atomic32_read_bset

#define erts_atomic32_init_mb erts_no_atomic32_set
#define erts_atomic32_set_mb erts_no_atomic32_set
#define erts_atomic32_read_mb erts_no_atomic32_read
#define erts_atomic32_inc_read_mb erts_no_atomic32_inc_read
#define erts_atomic32_dec_read_mb erts_no_atomic32_dec_read
#define erts_atomic32_inc_mb erts_no_atomic32_inc
#define erts_atomic32_dec_mb erts_no_atomic32_dec
#define erts_atomic32_add_read_mb erts_no_atomic32_add_read
#define erts_atomic32_add_mb erts_no_atomic32_add
#define erts_atomic32_read_bor_mb erts_no_atomic32_read_bor
#define erts_atomic32_read_band_mb erts_no_atomic32_read_band
#define erts_atomic32_xchg_mb erts_no_atomic32_xchg
#define erts_atomic32_cmpxchg_mb erts_no_atomic32_cmpxchg
#define erts_atomic32_read_bset_mb erts_no_atomic32_read_bset

#define erts_atomic32_init_acqb erts_no_atomic32_set
#define erts_atomic32_set_acqb erts_no_atomic32_set
#define erts_atomic32_read_acqb erts_no_atomic32_read
#define erts_atomic32_inc_read_acqb erts_no_atomic32_inc_read
#define erts_atomic32_dec_read_acqb erts_no_atomic32_dec_read
#define erts_atomic32_inc_acqb erts_no_atomic32_inc
#define erts_atomic32_dec_acqb erts_no_atomic32_dec
#define erts_atomic32_add_read_acqb erts_no_atomic32_add_read
#define erts_atomic32_add_acqb erts_no_atomic32_add
#define erts_atomic32_read_bor_acqb erts_no_atomic32_read_bor
#define erts_atomic32_read_band_acqb erts_no_atomic32_read_band
#define erts_atomic32_xchg_acqb erts_no_atomic32_xchg
#define erts_atomic32_cmpxchg_acqb erts_no_atomic32_cmpxchg
#define erts_atomic32_read_bset_acqb erts_no_atomic32_read_bset

#define erts_atomic32_init_relb erts_no_atomic32_set
#define erts_atomic32_set_relb erts_no_atomic32_set
#define erts_atomic32_read_relb erts_no_atomic32_read
#define erts_atomic32_inc_read_relb erts_no_atomic32_inc_read
#define erts_atomic32_dec_read_relb erts_no_atomic32_dec_read
#define erts_atomic32_inc_relb erts_no_atomic32_inc
#define erts_atomic32_dec_relb erts_no_atomic32_dec
#define erts_atomic32_add_read_relb erts_no_atomic32_add_read
#define erts_atomic32_add_relb erts_no_atomic32_add
#define erts_atomic32_read_bor_relb erts_no_atomic32_read_bor
#define erts_atomic32_read_band_relb erts_no_atomic32_read_band
#define erts_atomic32_xchg_relb erts_no_atomic32_xchg
#define erts_atomic32_cmpxchg_relb erts_no_atomic32_cmpxchg
#define erts_atomic32_read_bset_relb erts_no_atomic32_read_bset

#define erts_atomic32_init_ddrb erts_no_atomic32_set
#define erts_atomic32_set_ddrb erts_no_atomic32_set
#define erts_atomic32_read_ddrb erts_no_atomic32_read
#define erts_atomic32_inc_read_ddrb erts_no_atomic32_inc_read
#define erts_atomic32_dec_read_ddrb erts_no_atomic32_dec_read
#define erts_atomic32_inc_ddrb erts_no_atomic32_inc
#define erts_atomic32_dec_ddrb erts_no_atomic32_dec
#define erts_atomic32_add_read_ddrb erts_no_atomic32_add_read
#define erts_atomic32_add_ddrb erts_no_atomic32_add
#define erts_atomic32_read_bor_ddrb erts_no_atomic32_read_bor
#define erts_atomic32_read_band_ddrb erts_no_atomic32_read_band
#define erts_atomic32_xchg_ddrb erts_no_atomic32_xchg
#define erts_atomic32_cmpxchg_ddrb erts_no_atomic32_cmpxchg
#define erts_atomic32_read_bset_ddrb erts_no_atomic32_read_bset

#define erts_atomic32_init_rb erts_no_atomic32_set
#define erts_atomic32_set_rb erts_no_atomic32_set
#define erts_atomic32_read_rb erts_no_atomic32_read
#define erts_atomic32_inc_read_rb erts_no_atomic32_inc_read
#define erts_atomic32_dec_read_rb erts_no_atomic32_dec_read
#define erts_atomic32_inc_rb erts_no_atomic32_inc
#define erts_atomic32_dec_rb erts_no_atomic32_dec
#define erts_atomic32_add_read_rb erts_no_atomic32_add_read
#define erts_atomic32_add_rb erts_no_atomic32_add
#define erts_atomic32_read_bor_rb erts_no_atomic32_read_bor
#define erts_atomic32_read_band_rb erts_no_atomic32_read_band
#define erts_atomic32_xchg_rb erts_no_atomic32_xchg
#define erts_atomic32_cmpxchg_rb erts_no_atomic32_cmpxchg
#define erts_atomic32_read_bset_rb erts_no_atomic32_read_bset

#define erts_atomic32_init_wb erts_no_atomic32_set
#define erts_atomic32_set_wb erts_no_atomic32_set
#define erts_atomic32_read_wb erts_no_atomic32_read
#define erts_atomic32_inc_read_wb erts_no_atomic32_inc_read
#define erts_atomic32_dec_read_wb erts_no_atomic32_dec_read
#define erts_atomic32_inc_wb erts_no_atomic32_inc
#define erts_atomic32_dec_wb erts_no_atomic32_dec
#define erts_atomic32_add_read_wb erts_no_atomic32_add_read
#define erts_atomic32_add_wb erts_no_atomic32_add
#define erts_atomic32_read_bor_wb erts_no_atomic32_read_bor
#define erts_atomic32_read_band_wb erts_no_atomic32_read_band
#define erts_atomic32_xchg_wb erts_no_atomic32_xchg
#define erts_atomic32_cmpxchg_wb erts_no_atomic32_cmpxchg
#define erts_atomic32_read_bset_wb erts_no_atomic32_read_bset

#define erts_atomic32_set_dirty erts_no_atomic32_set
#define erts_atomic32_read_dirty erts_no_atomic32_read

#endif /* !USE_THREADS */

#if ERTS_GLB_INLINE_INCL_FUNC_DEF

ERTS_GLB_INLINE void
erts_thr_init(erts_thr_init_data_t *id)
{
#ifdef USE_THREADS
    int res = ethr_init(id);
    if (res)
	erts_thr_fatal_error(res, "initialize thread library");
#endif
}

ERTS_GLB_INLINE void
erts_thr_late_init(erts_thr_late_init_data_t *id)
{
#ifdef USE_THREADS
    int res = ethr_late_init(id);
    if (res)
	erts_thr_fatal_error(res, "complete initialization of thread library");
#endif
}

ERTS_GLB_INLINE void
erts_thr_create(erts_tid_t *tid, void * (*func)(void *), void *arg,
		erts_thr_opts_t *opts)
{
#ifdef USE_THREADS
    int res = ethr_thr_create(tid, func, arg, opts);
    if (res)
	erts_thr_fatal_error(res, "create thread");
#endif
}

ERTS_GLB_INLINE void
erts_thr_join(erts_tid_t tid, void **thr_res)
{
#ifdef USE_THREADS
    int res = ethr_thr_join(tid, thr_res);
    if (res)
	erts_thr_fatal_error(res, "join thread");
#endif
}


ERTS_GLB_INLINE void
erts_thr_detach(erts_tid_t tid)
{
#ifdef USE_THREADS
    int res = ethr_thr_detach(tid);
    if (res)
	erts_thr_fatal_error(res, "detach thread");
#endif
}


ERTS_GLB_INLINE void
erts_thr_exit(void *res)
{
#ifdef USE_THREADS
    ethr_thr_exit(res);
    erts_thr_fatal_error(0, "terminate thread");
#endif
}

ERTS_GLB_INLINE void
erts_thr_install_exit_handler(void (*exit_handler)(void))
{
#ifdef USE_THREADS
    int res = ethr_install_exit_handler(exit_handler);
    if (res != 0)
	erts_thr_fatal_error(res, "install thread exit handler");
#endif
}

ERTS_GLB_INLINE erts_tid_t
erts_thr_self(void)
{
#ifdef USE_THREADS
    return ethr_self();
#else
    return 0;
#endif
}


ERTS_GLB_INLINE int
erts_equal_tids(erts_tid_t x, erts_tid_t y)
{
#ifdef USE_THREADS
    return ethr_equal_tids(x, y);
#else
    return 1;
#endif
}

ERTS_GLB_INLINE void
erts_mtx_init_x(erts_mtx_t *mtx, char *name, Eterm extra)
{
#ifdef USE_THREADS
    int res = ethr_mutex_init(&mtx->mtx);
    if (res)
	erts_thr_fatal_error(res, "initialize mutex");
#ifdef ERTS_ENABLE_LOCK_CHECK
    erts_lc_init_lock_x(&mtx->lc, name, ERTS_LC_FLG_LT_MUTEX, extra);
#endif
#ifdef ERTS_ENABLE_LOCK_COUNT
    erts_lcnt_init_lock_x(&mtx->lcnt, name, ERTS_LCNT_LT_MUTEX, extra);
#endif
#endif
}

ERTS_GLB_INLINE void
erts_mtx_init_x_opt(erts_mtx_t *mtx, char *name, Eterm extra, Uint16 opt)
{
#ifdef USE_THREADS
    int res = ethr_mutex_init(&mtx->mtx);
    if (res)
	erts_thr_fatal_error(res, "initialize mutex");
#ifdef ERTS_ENABLE_LOCK_CHECK
    erts_lc_init_lock_x(&mtx->lc, name, ERTS_LC_FLG_LT_MUTEX, extra);
#endif
#ifdef ERTS_ENABLE_LOCK_COUNT
    erts_lcnt_init_lock_x(&mtx->lcnt, name, ERTS_LCNT_LT_MUTEX | opt, extra);
#endif
#endif
}


ERTS_GLB_INLINE void
erts_mtx_init_locked_x(erts_mtx_t *mtx, char *name, Eterm extra)
{
#ifdef USE_THREADS
    int res = ethr_mutex_init(&mtx->mtx);
    if (res)
	erts_thr_fatal_error(res, "initialize mutex");
#ifdef ERTS_ENABLE_LOCK_CHECK
    erts_lc_init_lock_x(&mtx->lc, name, ERTS_LC_FLG_LT_MUTEX, extra);
#endif
#ifdef ERTS_ENABLE_LOCK_COUNT
    erts_lcnt_init_lock_x(&mtx->lcnt, name, ERTS_LCNT_LT_MUTEX, extra);
#endif
    ethr_mutex_lock(&mtx->mtx);
#ifdef ERTS_ENABLE_LOCK_CHECK
    erts_lc_trylock(1, &mtx->lc);
#endif
#ifdef ERTS_ENABLE_LOCK_COUNT
    erts_lcnt_trylock(&mtx->lcnt, 1);
#endif
#endif
}

ERTS_GLB_INLINE void
erts_mtx_init(erts_mtx_t *mtx, char *name)
{
#ifdef USE_THREADS
    int res = ethr_mutex_init(&mtx->mtx);
    if (res)
	erts_thr_fatal_error(res, "initialize mutex");
#ifdef ERTS_ENABLE_LOCK_CHECK
    erts_lc_init_lock(&mtx->lc, name, ERTS_LC_FLG_LT_MUTEX);
#endif
#ifdef ERTS_ENABLE_LOCK_COUNT
    erts_lcnt_init_lock(&mtx->lcnt, name, ERTS_LCNT_LT_MUTEX);
#endif
#endif
}

ERTS_GLB_INLINE void
erts_mtx_init_locked(erts_mtx_t *mtx, char *name)
{
#ifdef USE_THREADS
    int res = ethr_mutex_init(&mtx->mtx);
    if (res)
	erts_thr_fatal_error(res, "initialize mutex");
#ifdef ERTS_ENABLE_LOCK_CHECK
    erts_lc_init_lock(&mtx->lc, name, ERTS_LC_FLG_LT_MUTEX);
#endif
#ifdef ERTS_ENABLE_LOCK_COUNT
    erts_lcnt_init_lock(&mtx->lcnt, name, ERTS_LCNT_LT_MUTEX);
#endif
    ethr_mutex_lock(&mtx->mtx);
#ifdef ERTS_ENABLE_LOCK_CHECK
    erts_lc_trylock(1, &mtx->lc);
#endif
#ifdef ERTS_ENABLE_LOCK_COUNT
    erts_lcnt_trylock(&mtx->lcnt, 1);
#endif
#endif
}

ERTS_GLB_INLINE void
erts_mtx_destroy(erts_mtx_t *mtx)
{
#ifdef USE_THREADS
    int res;
#ifdef ERTS_ENABLE_LOCK_CHECK
    erts_lc_destroy_lock(&mtx->lc);
#endif
#ifdef ERTS_ENABLE_LOCK_COUNT
    erts_lcnt_destroy_lock(&mtx->lcnt);
#endif
    res = ethr_mutex_destroy(&mtx->mtx);
    if (res != 0) {
#ifdef ERTS_THR_HAVE_BUSY_DESTROY_BUG
	if (res == EBUSY) {
	    char *warn = "Ignoring busy mutex destroy. "
		"Most likely a bug in pthread implementation.";
	    erts_send_warning_to_logger_str_nogl(warn);
	}
	else
#endif
	    erts_thr_fatal_error(res, "destroy mutex");
    }
#endif
}

ERTS_GLB_INLINE int
erts_mtx_trylock(erts_mtx_t *mtx)
{
#ifdef USE_THREADS
    int res;

#ifdef ERTS_ENABLE_LOCK_CHECK
    if (erts_lc_trylock_force_busy(&mtx->lc))
	return EBUSY; /* Make sure caller can handle the situation without
			 causing a lock order violation */
#endif

    res = ethr_mutex_trylock(&mtx->mtx);

#ifdef ERTS_ENABLE_LOCK_CHECK
    erts_lc_trylock(res == 0, &mtx->lc);
#endif
#ifdef ERTS_ENABLE_LOCK_COUNT
    erts_lcnt_trylock(&mtx->lcnt, res);
#endif    
    return res;
#else
    return 0;
#endif

}

ERTS_GLB_INLINE void
#ifdef ERTS_ENABLE_LOCK_COUNT
erts_mtx_lock_x(erts_mtx_t *mtx, char *file, unsigned int line)
#else
erts_mtx_lock(erts_mtx_t *mtx)
#endif
{
#ifdef USE_THREADS
#ifdef ERTS_ENABLE_LOCK_CHECK
    erts_lc_lock(&mtx->lc);
#endif
#ifdef ERTS_ENABLE_LOCK_COUNT
    erts_lcnt_lock(&mtx->lcnt);
#endif
    ethr_mutex_lock(&mtx->mtx);
#ifdef ERTS_ENABLE_LOCK_COUNT
    erts_lcnt_lock_post_x(&mtx->lcnt, file, line);
#endif
#endif
}

ERTS_GLB_INLINE void
erts_mtx_unlock(erts_mtx_t *mtx)
{
#ifdef USE_THREADS
#ifdef ERTS_ENABLE_LOCK_CHECK
    erts_lc_unlock(&mtx->lc);
#endif
#ifdef ERTS_ENABLE_LOCK_COUNT
    erts_lcnt_unlock(&mtx->lcnt);
#endif
    ethr_mutex_unlock(&mtx->mtx);
#endif
}

ERTS_GLB_INLINE int
erts_lc_mtx_is_locked(erts_mtx_t *mtx)
{
#if defined(USE_THREADS) && defined(ERTS_ENABLE_LOCK_CHECK)
    int res;
    erts_lc_lock_t lc = mtx->lc;
    lc.flags = 0;
    erts_lc_have_locks(&res, &lc, 1);
    return res;
#else
    return 0;
#endif
}

ERTS_GLB_INLINE void
erts_cnd_init(erts_cnd_t *cnd)
{
#ifdef USE_THREADS
    int res = ethr_cond_init(cnd);
    if (res)
	erts_thr_fatal_error(res, "initialize condition variable");
#endif
}

ERTS_GLB_INLINE void
erts_cnd_destroy(erts_cnd_t *cnd)
{
#ifdef USE_THREADS
    int res = ethr_cond_destroy(cnd);
    if (res != 0) {
#ifdef ERTS_THR_HAVE_BUSY_DESTROY_BUG
	if (res == EBUSY) {
	    char *warn = "Ignoring busy cond destroy. "
		"Most likely a bug in pthread implementation.";
	    erts_send_warning_to_logger_str_nogl(warn);
	}
	else
#endif
	    erts_thr_fatal_error(res, "destroy condition variable");
    }
#endif
}

ERTS_GLB_INLINE void
erts_cnd_wait(erts_cnd_t *cnd, erts_mtx_t *mtx)
{
#ifdef USE_THREADS
    int res;
#ifdef ERTS_ENABLE_LOCK_CHECK
    erts_lc_unlock(&mtx->lc);
#endif
#ifdef ERTS_ENABLE_LOCK_COUNT
    erts_lcnt_unlock(&mtx->lcnt);
#endif
    res = ethr_cond_wait(cnd, &mtx->mtx);
#ifdef ERTS_ENABLE_LOCK_CHECK
    erts_lc_lock(&mtx->lc);
#endif
#ifdef ERTS_ENABLE_LOCK_COUNT
    erts_lcnt_lock(&mtx->lcnt);
#endif
#ifdef ERTS_ENABLE_LOCK_COUNT
    erts_lcnt_lock_post(&mtx->lcnt);
#endif
    if (res != 0 && res != EINTR)
	erts_thr_fatal_error(res, "wait on condition variable");
#endif
}

/*
 * IMPORTANT note about erts_cnd_signal() and erts_cnd_broadcast()
 *
 * POSIX allow a call to `pthread_cond_signal' or `pthread_cond_broadcast'
 * even though the associated mutex/mutexes isn't/aren't locked by the
 * caller. Our implementation do not allow that in order to avoid a
 * performance penalty. That is, all associated mutexes *need* to be
 * locked by the caller of erts_cnd_signal()/erts_cnd_broadcast()!
 */

ERTS_GLB_INLINE void
erts_cnd_signal(erts_cnd_t *cnd)
{
#ifdef USE_THREADS
    ethr_cond_signal(cnd);
#endif
}


ERTS_GLB_INLINE void
erts_cnd_broadcast(erts_cnd_t *cnd)
{
#ifdef USE_THREADS
    ethr_cond_broadcast(cnd);
#endif
}

/* rwmutex */

ERTS_GLB_INLINE void
erts_rwmtx_set_reader_group(int no)
{
#ifdef USE_THREADS
    int res;
#ifdef ERTS_ENABLE_LOCK_CHECK
    erts_lc_check_no_locked_of_type(ERTS_LC_FLG_LT_RWMUTEX);
#endif
    res = ethr_rwmutex_set_reader_group(no);
    if (res != 0)
	erts_thr_fatal_error(res, "set reader group");
#endif
}

ERTS_GLB_INLINE void
erts_rwmtx_init_opt_x(erts_rwmtx_t *rwmtx,
		      erts_rwmtx_opt_t *opt,
		      char *name,
		      Eterm extra)
{
#ifdef USE_THREADS
    int res = ethr_rwmutex_init_opt(&rwmtx->rwmtx, opt);
    if (res != 0)
	erts_thr_fatal_error(res, "initialize rwmutex");
#ifdef ERTS_ENABLE_LOCK_CHECK
    erts_lc_init_lock_x(&rwmtx->lc, name, ERTS_LC_FLG_LT_RWMUTEX, extra);
#endif
#ifdef ERTS_ENABLE_LOCK_COUNT
    erts_lcnt_init_lock_x(&rwmtx->lcnt, name, ERTS_LCNT_LT_RWMUTEX, extra);
#endif
#endif
}

ERTS_GLB_INLINE void
erts_rwmtx_init_x(erts_rwmtx_t *rwmtx,
		  char *name,
		  Eterm extra)
{
    erts_rwmtx_init_opt_x(rwmtx, NULL, name, extra);
}

ERTS_GLB_INLINE void
erts_rwmtx_init_opt(erts_rwmtx_t *rwmtx,
		    erts_rwmtx_opt_t *opt,
		    char *name)
{
#ifdef USE_THREADS
    int res = ethr_rwmutex_init_opt(&rwmtx->rwmtx, opt);
    if (res != 0)
	erts_thr_fatal_error(res, "initialize rwmutex");
#ifdef ERTS_ENABLE_LOCK_CHECK
    erts_lc_init_lock(&rwmtx->lc, name, ERTS_LC_FLG_LT_RWMUTEX);
#endif
#ifdef ERTS_ENABLE_LOCK_COUNT
    erts_lcnt_init_lock(&rwmtx->lcnt, name, ERTS_LCNT_LT_RWMUTEX);
#endif
#endif
}

ERTS_GLB_INLINE void
erts_rwmtx_init(erts_rwmtx_t *rwmtx, char *name)
{
    erts_rwmtx_init_opt(rwmtx, NULL, name);
}

ERTS_GLB_INLINE void
erts_rwmtx_destroy(erts_rwmtx_t *rwmtx)
{
#ifdef USE_THREADS
    int res;
#ifdef ERTS_ENABLE_LOCK_CHECK
    erts_lc_destroy_lock(&rwmtx->lc);
#endif
#ifdef ERTS_ENABLE_LOCK_COUNT
    erts_lcnt_destroy_lock(&rwmtx->lcnt);
#endif
    res = ethr_rwmutex_destroy(&rwmtx->rwmtx);
    if (res != 0) {
#ifdef ERTS_THR_HAVE_BUSY_DESTROY_BUG
	if (res == EBUSY) {
	    char *warn = "Ignoring busy rwmutex destroy. "
		"Most likely a bug in pthread implementation.";
	    erts_send_warning_to_logger_str_nogl(warn);
	}
	else
#endif
	    erts_thr_fatal_error(res, "destroy rwmutex");
    }
#endif
}

ERTS_GLB_INLINE int
erts_rwmtx_tryrlock(erts_rwmtx_t *rwmtx)
{
#ifdef USE_THREADS
    int res;

#ifdef ERTS_ENABLE_LOCK_CHECK
    if (erts_lc_trylock_force_busy_flg(&rwmtx->lc, ERTS_LC_FLG_LO_READ))
	return EBUSY; /* Make sure caller can handle the situation without
			 causing a lock order violation */
#endif

    res = ethr_rwmutex_tryrlock(&rwmtx->rwmtx);

#ifdef ERTS_ENABLE_LOCK_CHECK
    erts_lc_trylock_flg(res == 0, &rwmtx->lc, ERTS_LC_FLG_LO_READ);
#endif
#ifdef ERTS_ENABLE_LOCK_COUNT
    erts_lcnt_trylock_opt(&rwmtx->lcnt, res, ERTS_LCNT_LO_READ);
#endif
    
    return res;
#else
    return 0;
#endif
}

ERTS_GLB_INLINE void
#ifdef ERTS_ENABLE_LOCK_COUNT
erts_rwmtx_rlock_x(erts_rwmtx_t *rwmtx, char *file, unsigned int line)
#else
erts_rwmtx_rlock(erts_rwmtx_t *rwmtx)
#endif
{
#ifdef USE_THREADS
#ifdef ERTS_ENABLE_LOCK_CHECK
    erts_lc_lock_flg(&rwmtx->lc, ERTS_LC_FLG_LO_READ);
#endif
#ifdef ERTS_ENABLE_LOCK_COUNT
    erts_lcnt_lock_opt(&rwmtx->lcnt, ERTS_LCNT_LO_READ);
#endif
    ethr_rwmutex_rlock(&rwmtx->rwmtx);
#ifdef ERTS_ENABLE_LOCK_COUNT
    erts_lcnt_lock_post_x(&rwmtx->lcnt, file, line);
#endif
#endif
}

ERTS_GLB_INLINE void
erts_rwmtx_runlock(erts_rwmtx_t *rwmtx)
{
#ifdef USE_THREADS
#ifdef ERTS_ENABLE_LOCK_CHECK
    erts_lc_unlock_flg(&rwmtx->lc, ERTS_LC_FLG_LO_READ);
#endif
#ifdef ERTS_ENABLE_LOCK_COUNT
    erts_lcnt_unlock_opt(&rwmtx->lcnt, ERTS_LCNT_LO_READ);
#endif
    ethr_rwmutex_runlock(&rwmtx->rwmtx);
#endif
}


ERTS_GLB_INLINE int
erts_rwmtx_tryrwlock(erts_rwmtx_t *rwmtx)
{
#ifdef USE_THREADS
    int res;

#ifdef ERTS_ENABLE_LOCK_CHECK
    if (erts_lc_trylock_force_busy_flg(&rwmtx->lc, ERTS_LC_FLG_LO_READ_WRITE))
	return EBUSY; /* Make sure caller can handle the situation without
			 causing a lock order violation */
#endif

    res = ethr_rwmutex_tryrwlock(&rwmtx->rwmtx);

#ifdef ERTS_ENABLE_LOCK_CHECK
    erts_lc_trylock_flg(res == 0, &rwmtx->lc, ERTS_LC_FLG_LO_READ_WRITE);
#endif
#ifdef ERTS_ENABLE_LOCK_COUNT
    erts_lcnt_trylock_opt(&rwmtx->lcnt, res, ERTS_LCNT_LO_READ_WRITE);
#endif
    
    return res;
#else
    return 0;
#endif
}

ERTS_GLB_INLINE void
#ifdef ERTS_ENABLE_LOCK_COUNT
erts_rwmtx_rwlock_x(erts_rwmtx_t *rwmtx, char *file, unsigned int line)
#else
erts_rwmtx_rwlock(erts_rwmtx_t *rwmtx)
#endif
{
#ifdef USE_THREADS
#ifdef ERTS_ENABLE_LOCK_CHECK
    erts_lc_lock_flg(&rwmtx->lc, ERTS_LC_FLG_LO_READ_WRITE);
#endif
#ifdef ERTS_ENABLE_LOCK_COUNT
    erts_lcnt_lock_opt(&rwmtx->lcnt, ERTS_LCNT_LO_READ_WRITE);
#endif
    ethr_rwmutex_rwlock(&rwmtx->rwmtx);
#ifdef ERTS_ENABLE_LOCK_COUNT
    erts_lcnt_lock_post_x(&rwmtx->lcnt, file, line);
#endif
#endif
}

ERTS_GLB_INLINE void
erts_rwmtx_rwunlock(erts_rwmtx_t *rwmtx)
{
#ifdef USE_THREADS
#ifdef ERTS_ENABLE_LOCK_CHECK
    erts_lc_unlock_flg(&rwmtx->lc, ERTS_LC_FLG_LO_READ_WRITE);
#endif
#ifdef ERTS_ENABLE_LOCK_COUNT
    erts_lcnt_unlock_opt(&rwmtx->lcnt, ERTS_LCNT_LO_READ_WRITE);
#endif
    ethr_rwmutex_rwunlock(&rwmtx->rwmtx);
#endif
}

#if 0 /* The following rwmtx function names are
	 reserved for potential future use. */ 

/* Try upgrade from r-locked state to rw-locked state */
ERTS_GLB_INLINE int
erts_rwmtx_trywlock(erts_rwmtx_t *rwmtx)
{
    return 0;
}

/* Upgrade from r-locked state to rw-locked state */
ERTS_GLB_INLINE void
erts_rwmtx_wlock(erts_rwmtx_t *rwmtx)
{

}

/* Downgrade from rw-locked state to r-locked state */
ERTS_GLB_INLINE void
erts_rwmtx_wunlock(erts_rwmtx_t *rwmtx)
{

}

#endif

ERTS_GLB_INLINE int
erts_lc_rwmtx_is_rlocked(erts_rwmtx_t *mtx)
{
#if defined(USE_THREADS) && defined(ERTS_ENABLE_LOCK_CHECK)
    int res;
    erts_lc_lock_t lc = mtx->lc;
    lc.flags = ERTS_LC_FLG_LO_READ;
    erts_lc_have_locks(&res, &lc, 1);
    return res;
#else
    return 0;
#endif
}

ERTS_GLB_INLINE int
erts_lc_rwmtx_is_rwlocked(erts_rwmtx_t *mtx)
{
#if defined(USE_THREADS) && defined(ERTS_ENABLE_LOCK_CHECK)
    int res;
    erts_lc_lock_t lc = mtx->lc;
    lc.flags = ERTS_LC_FLG_LO_READ|ERTS_LC_FLG_LO_WRITE;
    erts_lc_have_locks(&res, &lc, 1);
    return res;
#else
    return 0;
#endif
}

/* No atomic ops */

ERTS_GLB_INLINE void
erts_no_dw_atomic_set(erts_no_dw_atomic_t *var, erts_no_dw_atomic_t *val)
{
    var->sint[0] = val->sint[0];
    var->sint[1] = val->sint[1];
}

ERTS_GLB_INLINE void
erts_no_dw_atomic_read(erts_no_dw_atomic_t *var, erts_no_dw_atomic_t *val)
{
    val->sint[0] = var->sint[0];
    val->sint[1] = var->sint[1];
}

ERTS_GLB_INLINE int erts_no_dw_atomic_cmpxchg(erts_no_dw_atomic_t *var,
					      erts_no_dw_atomic_t *new_val,
					      erts_no_dw_atomic_t *old_val)
{
    if (var->sint[0] != old_val->sint[0] || var->sint[1] != old_val->sint[1]) {
	erts_no_dw_atomic_read(var, old_val);
	return 0;
    }
    else {
	erts_no_dw_atomic_set(var, new_val);
	return !0;
    }
}

ERTS_GLB_INLINE void
erts_no_atomic_set(erts_no_atomic_t *var, erts_aint_t i)
{
    *var = i;
}

ERTS_GLB_INLINE erts_aint_t
erts_no_atomic_read(erts_no_atomic_t *var)
{
    return *var;
}

ERTS_GLB_INLINE erts_aint_t
erts_no_atomic_inc_read(erts_no_atomic_t *incp)
{
    return ++(*incp);
}

ERTS_GLB_INLINE erts_aint_t
erts_no_atomic_dec_read(erts_no_atomic_t *decp)
{
    return --(*decp);
}

ERTS_GLB_INLINE void
erts_no_atomic_inc(erts_no_atomic_t *incp)
{
    ++(*incp);
}

ERTS_GLB_INLINE void
erts_no_atomic_dec(erts_no_atomic_t *decp)
{
    --(*decp);
}

ERTS_GLB_INLINE erts_aint_t
erts_no_atomic_add_read(erts_no_atomic_t *addp, erts_aint_t i)
{
    return *addp += i;
}

ERTS_GLB_INLINE void
erts_no_atomic_add(erts_no_atomic_t *addp, erts_aint_t i)
{
    *addp += i;
}

ERTS_GLB_INLINE erts_aint_t
erts_no_atomic_read_bor(erts_no_atomic_t *var, erts_aint_t mask)
{
    erts_aint_t old;
    old = *var;
    *var |= mask;
    return old;
}

ERTS_GLB_INLINE erts_aint_t
erts_no_atomic_read_band(erts_no_atomic_t *var, erts_aint_t mask)
{
    erts_aint_t old;
    old = *var;
    *var &= mask;
    return old;
}

ERTS_GLB_INLINE erts_aint_t
erts_no_atomic_xchg(erts_no_atomic_t *xchgp, erts_aint_t new)
{
    erts_aint_t old = *xchgp;
    *xchgp = new;
    return old;
}

ERTS_GLB_INLINE erts_aint_t
erts_no_atomic_cmpxchg(erts_no_atomic_t *xchgp,
		       erts_aint_t new,
		       erts_aint_t expected)
{
    erts_aint_t old = *xchgp;
    if (old == expected)
        *xchgp = new;
    return old;
}

ERTS_GLB_INLINE erts_aint_t
erts_no_atomic_read_bset(erts_no_atomic_t *var,
			 erts_aint_t mask,
			 erts_aint_t set)
{
    erts_aint_t old = *var;
    *var &= ~mask;
    *var |= (mask & set);
    return old;
}

/* atomic32 */

ERTS_GLB_INLINE void
erts_no_atomic32_set(erts_no_atomic32_t *var, erts_aint32_t i)
{
    *var = i;
}

ERTS_GLB_INLINE erts_aint32_t
erts_no_atomic32_read(erts_no_atomic32_t *var)
{
    return *var;
}

ERTS_GLB_INLINE erts_aint32_t
erts_no_atomic32_inc_read(erts_no_atomic32_t *incp)
{
    return ++(*incp);
}

ERTS_GLB_INLINE erts_aint32_t
erts_no_atomic32_dec_read(erts_no_atomic32_t *decp)
{
    return --(*decp);
}

ERTS_GLB_INLINE void
erts_no_atomic32_inc(erts_no_atomic32_t *incp)
{
    ++(*incp);
}

ERTS_GLB_INLINE void
erts_no_atomic32_dec(erts_no_atomic32_t *decp)
{
    --(*decp);
}

ERTS_GLB_INLINE erts_aint32_t
erts_no_atomic32_add_read(erts_no_atomic32_t *addp, erts_aint32_t i)
{
    return *addp += i;
}

ERTS_GLB_INLINE void
erts_no_atomic32_add(erts_no_atomic32_t *addp, erts_aint32_t i)
{
    *addp += i;
}

ERTS_GLB_INLINE erts_aint32_t
erts_no_atomic32_read_bor(erts_no_atomic32_t *var, erts_aint32_t mask)
{
    erts_aint32_t old;
    old = *var;
    *var |= mask;
    return old;
}

ERTS_GLB_INLINE erts_aint32_t
erts_no_atomic32_read_band(erts_no_atomic32_t *var, erts_aint32_t mask)
{
    erts_aint32_t old;
    old = *var;
    *var &= mask;
    return old;
}

ERTS_GLB_INLINE erts_aint32_t
erts_no_atomic32_xchg(erts_no_atomic32_t *xchgp, erts_aint32_t new)
{
    erts_aint32_t old = *xchgp;
    *xchgp = new;
    return old;
}

ERTS_GLB_INLINE erts_aint32_t
erts_no_atomic32_cmpxchg(erts_no_atomic32_t *xchgp,
			 erts_aint32_t new,
			 erts_aint32_t expected)
{
    erts_aint32_t old = *xchgp;
    if (old == expected)
        *xchgp = new;
    return old;
}

ERTS_GLB_INLINE erts_aint32_t
erts_no_atomic32_read_bset(erts_no_atomic32_t *var,
			   erts_aint32_t mask,
			   erts_aint32_t set)
{
    erts_aint32_t old = *var;
    *var &= ~mask;
    *var |= (mask & set);
    return old;
}

/* spinlock */

ERTS_GLB_INLINE void
erts_spinlock_init_x(erts_spinlock_t *lock, char *name, Eterm extra)
{
#ifdef USE_THREADS
    int res = ethr_spinlock_init(&lock->slck);
    if (res)
	erts_thr_fatal_error(res, "init spinlock");
#ifdef ERTS_ENABLE_LOCK_CHECK
    erts_lc_init_lock_x(&lock->lc, name, ERTS_LC_FLG_LT_SPINLOCK, extra);
#endif
#ifdef ERTS_ENABLE_LOCK_COUNT
    erts_lcnt_init_lock_x(&lock->lcnt, name, ERTS_LCNT_LT_SPINLOCK, extra);
#endif
#else
    (void)lock;
#endif
}

ERTS_GLB_INLINE void
erts_spinlock_init_x_opt(erts_spinlock_t *lock, char *name, Eterm extra,
			 Uint16 opt)
{
#ifdef USE_THREADS
    int res = ethr_spinlock_init(&lock->slck);
    if (res)
	erts_thr_fatal_error(res, "init spinlock");
#ifdef ERTS_ENABLE_LOCK_CHECK
    erts_lc_init_lock_x(&lock->lc, name, ERTS_LC_FLG_LT_SPINLOCK, extra);
#endif
#ifdef ERTS_ENABLE_LOCK_COUNT
    erts_lcnt_init_lock_x(&lock->lcnt, name, ERTS_LCNT_LT_SPINLOCK|opt, extra);
#endif
#else
    (void)lock;
#endif
}


ERTS_GLB_INLINE void
erts_spinlock_init(erts_spinlock_t *lock, char *name)
{
#ifdef USE_THREADS
    int res = ethr_spinlock_init(&lock->slck);
    if (res)
	erts_thr_fatal_error(res, "init spinlock");
#ifdef ERTS_ENABLE_LOCK_CHECK
    erts_lc_init_lock(&lock->lc, name, ERTS_LC_FLG_LT_SPINLOCK);
#endif
#ifdef ERTS_ENABLE_LOCK_COUNT
    erts_lcnt_init_lock(&lock->lcnt, name, ERTS_LCNT_LT_SPINLOCK);
#endif
#else
    (void)lock;
#endif
}

ERTS_GLB_INLINE void
erts_spinlock_destroy(erts_spinlock_t *lock)
{
#ifdef USE_THREADS
    int res;
#ifdef ERTS_ENABLE_LOCK_CHECK
    erts_lc_destroy_lock(&lock->lc);
#endif
#ifdef ERTS_ENABLE_LOCK_COUNT
    erts_lcnt_destroy_lock(&lock->lcnt);
#endif
    res = ethr_spinlock_destroy(&lock->slck);
    if (res != 0) {
#ifdef ERTS_THR_HAVE_BUSY_DESTROY_BUG
	if (res == EBUSY) {
	    char *warn = "Ignoring busy spinlock destroy. "
		"Most likely a bug in pthread implementation.";
	    erts_send_warning_to_logger_str_nogl(warn);
	}
	else
#endif
	    erts_thr_fatal_error(res, "destroy rwlock");
    }
#else
    (void)lock;
#endif
}

ERTS_GLB_INLINE void
erts_spin_unlock(erts_spinlock_t *lock)
{
#ifdef USE_THREADS
#ifdef ERTS_ENABLE_LOCK_CHECK
    erts_lc_unlock(&lock->lc);
#endif
#ifdef ERTS_ENABLE_LOCK_COUNT
    erts_lcnt_unlock(&lock->lcnt);
#endif
    ethr_spin_unlock(&lock->slck);
#else
    (void)lock;
#endif
}

ERTS_GLB_INLINE void
#ifdef ERTS_ENABLE_LOCK_COUNT
erts_spin_lock_x(erts_spinlock_t *lock, char *file, unsigned int line)
#else
erts_spin_lock(erts_spinlock_t *lock)
#endif
{
#ifdef USE_THREADS
#ifdef ERTS_ENABLE_LOCK_CHECK
    erts_lc_lock(&lock->lc);
#endif
#ifdef ERTS_ENABLE_LOCK_COUNT
    erts_lcnt_lock(&lock->lcnt);
#endif
    ethr_spin_lock(&lock->slck);
#ifdef ERTS_ENABLE_LOCK_COUNT
    erts_lcnt_lock_post_x(&lock->lcnt, file, line);
#endif
#else
    (void)lock;
#endif
}

ERTS_GLB_INLINE int
erts_lc_spinlock_is_locked(erts_spinlock_t *lock)
{
#if defined(USE_THREADS) && defined(ERTS_ENABLE_LOCK_CHECK)
    int res;
    erts_lc_lock_t lc = lock->lc;
    lc.flags = 0;
    erts_lc_have_locks(&res, &lc, 1);
    return res;
#else
    return 0;
#endif
}

/* rwspinlock */

ERTS_GLB_INLINE void
erts_rwlock_init_x(erts_rwlock_t *lock, char *name, Eterm extra)
{
#ifdef USE_THREADS
    int res = ethr_rwlock_init(&lock->rwlck);
    if (res)
	erts_thr_fatal_error(res, "init rwlock");
#ifdef ERTS_ENABLE_LOCK_CHECK
    erts_lc_init_lock_x(&lock->lc, name, ERTS_LC_FLG_LT_RWSPINLOCK, extra);
#endif
#ifdef ERTS_ENABLE_LOCK_COUNT
    erts_lcnt_init_lock_x(&lock->lcnt, name, ERTS_LCNT_LT_RWSPINLOCK, extra);
#endif
#else
    (void)lock;
#endif
}

ERTS_GLB_INLINE void
erts_rwlock_init(erts_rwlock_t *lock, char *name)
{
#ifdef USE_THREADS
    int res = ethr_rwlock_init(&lock->rwlck);
    if (res)
	erts_thr_fatal_error(res, "init rwlock");
#ifdef ERTS_ENABLE_LOCK_CHECK
    erts_lc_init_lock(&lock->lc, name, ERTS_LC_FLG_LT_RWSPINLOCK);
#endif
#ifdef ERTS_ENABLE_LOCK_COUNT
    erts_lcnt_init_lock(&lock->lcnt, name, ERTS_LCNT_LT_RWSPINLOCK);
#endif
#else
    (void)lock;
#endif
}

ERTS_GLB_INLINE void
erts_rwlock_destroy(erts_rwlock_t *lock)
{
#ifdef USE_THREADS
    int res;
#ifdef ERTS_ENABLE_LOCK_CHECK
    erts_lc_destroy_lock(&lock->lc);
#endif
#ifdef ERTS_ENABLE_LOCK_COUNT
    erts_lcnt_destroy_lock(&lock->lcnt);
#endif
    res = ethr_rwlock_destroy(&lock->rwlck);
    if (res != 0) {
#ifdef ERTS_THR_HAVE_BUSY_DESTROY_BUG
	if (res == EBUSY) {
	    char *warn = "Ignoring busy rwlock destroy. "
		"Most likely a bug in pthread implementation.";
	    erts_send_warning_to_logger_str_nogl(warn);
	}
	else
#endif
	    erts_thr_fatal_error(res, "destroy rwlock");
    }
#else
    (void)lock;
#endif
}

ERTS_GLB_INLINE void
erts_read_unlock(erts_rwlock_t *lock)
{
#ifdef USE_THREADS
#ifdef ERTS_ENABLE_LOCK_CHECK
    erts_lc_unlock_flg(&lock->lc, ERTS_LC_FLG_LO_READ);
#endif
#ifdef ERTS_ENABLE_LOCK_COUNT
    erts_lcnt_unlock_opt(&lock->lcnt, ERTS_LCNT_LO_READ);
#endif
    ethr_read_unlock(&lock->rwlck);
#else
    (void)lock;
#endif
}

ERTS_GLB_INLINE void
#ifdef ERTS_ENABLE_LOCK_COUNT
erts_read_lock_x(erts_rwlock_t *lock, char *file, unsigned int line)
#else
erts_read_lock(erts_rwlock_t *lock)
#endif
{
#ifdef USE_THREADS
#ifdef ERTS_ENABLE_LOCK_CHECK
    erts_lc_lock_flg(&lock->lc, ERTS_LC_FLG_LO_READ);
#endif
#ifdef ERTS_ENABLE_LOCK_COUNT
    erts_lcnt_lock_opt(&lock->lcnt, ERTS_LCNT_LO_READ);
#endif
    ethr_read_lock(&lock->rwlck);
#ifdef ERTS_ENABLE_LOCK_COUNT
    erts_lcnt_lock_post_x(&lock->lcnt, file, line);
#endif
#else
    (void)lock;
#endif
}

ERTS_GLB_INLINE void
erts_write_unlock(erts_rwlock_t *lock)
{
#ifdef USE_THREADS
#ifdef ERTS_ENABLE_LOCK_CHECK
    erts_lc_unlock_flg(&lock->lc, ERTS_LC_FLG_LO_READ_WRITE);
#endif
#ifdef ERTS_ENABLE_LOCK_COUNT
    erts_lcnt_unlock_opt(&lock->lcnt, ERTS_LCNT_LO_READ_WRITE);
#endif
    ethr_write_unlock(&lock->rwlck);
#else
    (void)lock;
#endif
}

ERTS_GLB_INLINE void
#ifdef ERTS_ENABLE_LOCK_COUNT
erts_write_lock_x(erts_rwlock_t *lock, char *file, unsigned int line)
#else
erts_write_lock(erts_rwlock_t *lock)
#endif
{
#ifdef USE_THREADS
#ifdef ERTS_ENABLE_LOCK_CHECK
    erts_lc_lock_flg(&lock->lc, ERTS_LC_FLG_LO_READ_WRITE);
#endif
#ifdef ERTS_ENABLE_LOCK_COUNT
    erts_lcnt_lock_opt(&lock->lcnt, ERTS_LCNT_LO_READ_WRITE);
#endif
    ethr_write_lock(&lock->rwlck);
#ifdef ERTS_ENABLE_LOCK_COUNT
    erts_lcnt_lock_post_x(&lock->lcnt, file, line);
#endif
#else
    (void)lock;
#endif
}

ERTS_GLB_INLINE int
erts_lc_rwlock_is_rlocked(erts_rwlock_t *lock)
{
#if defined(USE_THREADS) && defined(ERTS_ENABLE_LOCK_CHECK)
    int res;
    erts_lc_lock_t lc = lock->lc;
    lc.flags = ERTS_LC_FLG_LO_READ;
    erts_lc_have_locks(&res, &lc, 1);
    return res;
#else
    return 0;
#endif
}

ERTS_GLB_INLINE int
erts_lc_rwlock_is_rwlocked(erts_rwlock_t *lock)
{
#if defined(USE_THREADS) && defined(ERTS_ENABLE_LOCK_CHECK)
    int res;
    erts_lc_lock_t lc = lock->lc;
    lc.flags = ERTS_LC_FLG_LO_READ|ERTS_LC_FLG_LO_WRITE;
    erts_lc_have_locks(&res, &lc, 1);
    return res;
#else
    return 0;
#endif
}

ERTS_GLB_INLINE void
erts_tsd_key_create(erts_tsd_key_t *keyp)
{
#ifdef USE_THREADS
    int res = ethr_tsd_key_create(keyp);
    if (res)
	erts_thr_fatal_error(res, "create thread specific data key");
#endif
}

ERTS_GLB_INLINE void
erts_tsd_key_delete(erts_tsd_key_t key)
{
#ifdef USE_THREADS
    int res = ethr_tsd_key_delete(key);
    if (res)
	erts_thr_fatal_error(res, "delete thread specific data key");
#endif
}

ERTS_GLB_INLINE void
erts_tsd_set(erts_tsd_key_t key, void *value)
{
#ifdef USE_THREADS
    int res = ethr_tsd_set(key, value);
    if (res)
	erts_thr_fatal_error(res, "set thread specific data");
#endif
}

ERTS_GLB_INLINE void *
erts_tsd_get(erts_tsd_key_t key)
{
#ifdef USE_THREADS
    return ethr_tsd_get(key);
#else
    return NULL;
#endif
}

ERTS_GLB_INLINE erts_tse_t *erts_tse_fetch(void)
{
#ifdef USE_THREADS
    return (erts_tse_t *) ethr_get_ts_event();
#else
    return (erts_tse_t *) NULL;
#endif
}

ERTS_GLB_INLINE void erts_tse_return(erts_tse_t *ep)
{
#ifdef USE_THREADS
    ethr_leave_ts_event(ep);
#endif
}

ERTS_GLB_INLINE void erts_tse_set(erts_tse_t *ep)
{
#ifdef USE_THREADS
    ethr_event_set(&((ethr_ts_event *) ep)->event);
#endif
}

ERTS_GLB_INLINE void erts_tse_reset(erts_tse_t *ep)
{
#ifdef USE_THREADS
    ethr_event_reset(&((ethr_ts_event *) ep)->event);
#endif
}

ERTS_GLB_INLINE int erts_tse_wait(erts_tse_t *ep)
{
#ifdef USE_THREADS
    return ethr_event_wait(&((ethr_ts_event *) ep)->event);
#else
    return ENOTSUP;
#endif
}

ERTS_GLB_INLINE int erts_tse_swait(erts_tse_t *ep, int spincount)
{
#ifdef USE_THREADS
    return ethr_event_swait(&((ethr_ts_event *) ep)->event, spincount);
#else
    return ENOTSUP;
#endif
}

ERTS_GLB_INLINE int erts_tse_is_tmp(erts_tse_t *ep)
{
#ifdef USE_THREADS
    return (ep->iflgs & ETHR_TS_EV_TMP) == ETHR_TS_EV_TMP;
#else
    return 0;
#endif
}

ERTS_GLB_INLINE void erts_thr_set_main_status(int on, int no)
{
#ifdef USE_THREADS
    int res = ethr_set_main_thr_status(on, no);
    if (res != 0)
	erts_thr_fatal_error(res, "set thread main status");
#endif
}

ERTS_GLB_INLINE int erts_thr_get_main_status(void)
{
#ifdef USE_THREADS
    int main_status;
    int res = ethr_get_main_thr_status(&main_status);
    if (res != 0)
	erts_thr_fatal_error(res, "get thread main status");
    return main_status;
#else
    return 1;
#endif
}

ERTS_GLB_INLINE void erts_thr_yield(void)
{
#ifdef USE_THREADS
    int res = ETHR_YIELD();
    if (res != 0)
	erts_thr_fatal_error(res, "yield");
#endif    
}


#ifdef ETHR_HAVE_ETHR_SIG_FUNCS

ERTS_GLB_INLINE void
erts_thr_sigmask(int how, const sigset_t *set, sigset_t *oset)
{
#ifdef USE_THREADS
    int res = ethr_sigmask(how, set, oset);
    if (res)
	erts_thr_fatal_error(res, "get or set signal mask");
#endif
}

ERTS_GLB_INLINE void
erts_thr_sigwait(const sigset_t *set, int *sig)
{
#ifdef USE_THREADS
    int res;
    do {
	res = ethr_sigwait(set, sig);
    } while (res == EINTR);
    if (res)
	erts_thr_fatal_error(res, "to wait for signal");
#endif
}

#endif /* #ifdef HAVE_ETHR_SIG_FUNCS */

#endif /* #if ERTS_GLB_INLINE_INCL_FUNC_DEF */

#endif /* #ifndef ERL_THREAD_H__ */

#ifdef ERTS_UNDEF_DEPRECATED_ATOMICS

/* Deprecated functions to replace */

#undef erts_atomic_init
#undef erts_atomic_set
#undef erts_atomic_read
#undef erts_atomic_inctest
#undef erts_atomic_dectest
#undef erts_atomic_inc
#undef erts_atomic_dec
#undef erts_atomic_addtest
#undef erts_atomic_add
#undef erts_atomic_xchg
#undef erts_atomic_cmpxchg
#undef erts_atomic_bor
#undef erts_atomic_band

#undef erts_atomic32_init
#undef erts_atomic32_set
#undef erts_atomic32_read
#undef erts_atomic32_inctest
#undef erts_atomic32_dectest
#undef erts_atomic32_inc
#undef erts_atomic32_dec
#undef erts_atomic32_addtest
#undef erts_atomic32_add
#undef erts_atomic32_xchg
#undef erts_atomic32_cmpxchg
#undef erts_atomic32_bor
#undef erts_atomic32_band

#endif<|MERGE_RESOLUTION|>--- conflicted
+++ resolved
@@ -618,7 +618,6 @@
 
 #ifdef USE_THREADS
 
-<<<<<<< HEAD
 ERTS_GLB_INLINE erts_aint_t
 erts_atomic_read_bset_nob(erts_atomic_t *var,
 			  erts_aint_t mask,
@@ -690,7 +689,7 @@
     }									\
 } while (0)
 #endif
-=======
+
 ERTS_GLB_INLINE void
 erts_dw_atomic_set_dirty(erts_dw_atomic_t *var, erts_dw_aint_t *val);
 ERTS_GLB_INLINE void
@@ -703,7 +702,6 @@
 erts_atomic32_set_dirty(erts_atomic32_t *var, erts_aint32_t val);
 ERTS_GLB_INLINE erts_aint32_t
 erts_atomic32_read_dirty(erts_atomic32_t *var);
->>>>>>> 9ccc56b4
 
 /*
  * See "Documentation of atomics and memory barriers" at the top
@@ -946,7 +944,7 @@
 #define erts_atomic_cmpxchg_wb ethr_atomic_cmpxchg_wb
 
 #if ERTS_GLB_INLINE_INCL_FUNC_DEF
-<<<<<<< HEAD
+
 ERTS_GLB_INLINE erts_aint_t
 erts_atomic_read_bset_wb(erts_atomic_t *var,
 			 erts_aint_t mask,
@@ -957,7 +955,10 @@
 			    ethr_atomic_cmpxchg_wb,
 			    var, mask, set);
 }
-=======
+
+#endif
+
+#if ERTS_GLB_INLINE_INCL_FUNC_DEF
 
 ERTS_GLB_INLINE void
 erts_atomic_set_dirty(erts_atomic_t *var, erts_aint_t val)
@@ -973,7 +974,6 @@
     return *sint;
 }
 
->>>>>>> 9ccc56b4
 #endif
 
 /* 32-bit atomics */
@@ -1155,7 +1155,7 @@
 #define erts_atomic32_cmpxchg_wb ethr_atomic32_cmpxchg_wb
 
 #if ERTS_GLB_INLINE_INCL_FUNC_DEF
-<<<<<<< HEAD
+
 ERTS_GLB_INLINE erts_aint32_t
 erts_atomic32_read_bset_wb(erts_atomic32_t *var,
 			   erts_aint32_t mask,
@@ -1166,10 +1166,12 @@
 			    ethr_atomic32_cmpxchg_wb,
 			    var, mask, set);
 }
+
 #endif
 
 #undef ERTS_ATOMIC_BSET_IMPL__
-=======
+
+#if ERTS_GLB_INLINE_INCL_FUNC_DEF
 
 ERTS_GLB_INLINE void
 erts_atomic32_set_dirty(erts_atomic32_t *var, erts_aint32_t val)
@@ -1186,7 +1188,6 @@
 }
 
 #endif
->>>>>>> 9ccc56b4
 
 #else /* !USE_THREADS */
 
