--- conflicted
+++ resolved
@@ -6523,13 +6523,7 @@
 	locked = 0;
     }
 
-<<<<<<< HEAD
-    if (enqueue != ERTS_ENQUEUE_NOT)
-	add2runq(enqueue > 0 ? p : make_proxy_proc(NULL, p, enq_prio),
-		 n, enq_prio);
-=======
-    add2runq(enqueue, enq_prio, p, n, &proxy);
->>>>>>> 5d8a9872
+    add2runq(enqueue, enq_prio, p, n, NULL);
 
 cleanup:
 
