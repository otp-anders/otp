--- conflicted
+++ resolved
@@ -71,13 +71,8 @@
 
 release_tests_spec: make_emakefile
 	$(INSTALL_DIR) $(RELSYSDIR)
-<<<<<<< HEAD
 	$(INSTALL_DATA) parsetools.spec parsetools.cover $(EMAKEFILE) $(ERL_FILES) $(RELSYSDIR)
-	chmod -f -R u+w $(RELSYSDIR)
-=======
-	$(INSTALL_DATA) parsetools.spec $(EMAKEFILE) $(ERL_FILES) $(RELSYSDIR)
 	chmod -R u+w $(RELSYSDIR)
->>>>>>> 7ed11a88
 	# @tar cf - *_SUITE_data | (cd $(RELSYSDIR); tar xf -)
 
 release_docs_spec: