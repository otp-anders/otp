--- conflicted
+++ resolved
@@ -1,15 +1,9 @@
 %%--------------------------------------------------------------------
 %%
 %% %CopyrightBegin%
-<<<<<<< HEAD
-%%
-%% Copyright Ericsson AB 1997-2010. All Rights Reserved.
-%%
-=======
 %% 
 %% Copyright Ericsson AB 1997-2011. All Rights Reserved.
 %% 
->>>>>>> 44140365
 %% The contents of this file are subject to the Erlang Public License,
 %% Version 1.1, (the "License"); you may not use this file except in
 %% compliance with the License. You should have received a copy of the
