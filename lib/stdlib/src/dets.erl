--- conflicted
+++ resolved
@@ -97,13 +97,6 @@
 
 -include("dets.hrl").
 
-<<<<<<< HEAD
-=======
--type object()   :: tuple().
--type pattern()  :: atom() | tuple().
--type tab_name() :: term().
-
->>>>>>> b8f38a71
 %%% This is the implementation of the mnesia file storage. Each (non
 %%% ram-copy) table is maintained in a corresponding .DAT file. The
 %%% dat file is organized as a segmented linear hashlist. The head of
@@ -193,7 +186,7 @@
 -opaque object_cont() :: #dets_cont{}.
 -type pattern()   :: atom() | tuple().
 -opaque select_cont() :: #dets_cont{}.
--type tab_name()  :: atom() | reference().
+-type tab_name() :: term().
 -type type()      :: 'bag' | 'duplicate_bag' | 'set'.
 -type version()   :: 8 | 9 | 'default'.
 
