%%
%% %CopyrightBegin%
%%
%% Copyright Ericsson AB 1999-2016. All Rights Reserved.
%%
%% Licensed under the Apache License, Version 2.0 (the "License");
%% you may not use this file except in compliance with the License.
%% You may obtain a copy of the License at
%%
%%     http://www.apache.org/licenses/LICENSE-2.0
%%
%% Unless required by applicable law or agreed to in writing, software
%% distributed under the License is distributed on an "AS IS" BASIS,
%% WITHOUT WARRANTIES OR CONDITIONS OF ANY KIND, either express or implied.
%% See the License for the specific language governing permissions and
%% limitations under the License.
%%
%% %CopyrightEnd%
%%
-module(erl_lint_SUITE).

%-define(debug, true).

-ifdef(debug).
-define(line, put(line, ?LINE), ).
-define(config(X,Y), foo).
-define(datadir, "erl_lint_SUITE_data").
-define(privdir, "erl_lint_SUITE_priv").
-define(t, test_server).
-else.
-include_lib("test_server/include/test_server.hrl").
-define(datadir, ?config(data_dir, Conf)).
-define(privdir, ?config(priv_dir, Conf)).
-endif.

-export([all/0, suite/0,groups/0,init_per_suite/1, end_per_suite/1, 
	 init_per_group/2,end_per_group/2, 
	 init_per_testcase/2, end_per_testcase/2]).

-export([ 
	  unused_vars_warn_basic/1, 
	  unused_vars_warn_lc/1, 
	  unused_vars_warn_rec/1,
	  unused_vars_warn_fun/1, 
	  unused_vars_OTP_4858/1,
          unused_unsafe_vars_warn/1,
	  export_vars_warn/1,
	  shadow_vars/1,
	  unused_import/1,
	  unused_function/1,
	  unsafe_vars/1,unsafe_vars2/1,
	  unsafe_vars_try/1,
	  unsized_binary_in_bin_gen_pattern/1,
	  guard/1, otp_4886/1, otp_4988/1, otp_5091/1, otp_5276/1, otp_5338/1,
	  otp_5362/1, otp_5371/1, otp_7227/1, otp_5494/1, otp_5644/1, otp_5878/1,
	  otp_5917/1, otp_6585/1, otp_6885/1, otp_10436/1, otp_11254/1,
          otp_11772/1, otp_11771/1, otp_11872/1,
          export_all/1,
	  bif_clash/1,
	  behaviour_basic/1, behaviour_multiple/1, otp_11861/1,
	  otp_7550/1,
	  otp_8051/1,
	  format_warn/1,
	  on_load_successful/1, on_load_failing/1, 
	  too_many_arguments/1,
	  basic_errors/1,bin_syntax_errors/1,
          predef/1,
<<<<<<< HEAD
          maps/1,maps_type/1,otp_11851/1,otp_11879/1
=======
          maps/1,maps_type/1,otp_11851/1,otp_12195/1, otp_13230/1
>>>>>>> 72d6687a
        ]).

% Default timetrap timeout (set in init_per_testcase).
-define(default_timeout, ?t:minutes(1)).

init_per_testcase(_Case, Config) ->
    ?line Dog = ?t:timetrap(?default_timeout),
    [{watchdog, Dog} | Config].

end_per_testcase(_Case, _Config) ->
    Dog = ?config(watchdog, _Config),
    test_server:timetrap_cancel(Dog),
    ok.

suite() -> [{ct_hooks,[ts_install_cth]}].

all() -> 
    [{group, unused_vars_warn}, export_vars_warn,
     shadow_vars, unused_import, unused_function,
     unsafe_vars, unsafe_vars2, unsafe_vars_try, guard,
     unsized_binary_in_bin_gen_pattern,
     otp_4886, otp_4988, otp_5091, otp_5276, otp_5338,
     otp_5362, otp_5371, otp_7227, otp_5494, otp_5644,
     otp_5878, otp_5917, otp_6585, otp_6885, otp_10436, otp_11254,
     otp_11772, otp_11771, otp_11872, export_all,
     bif_clash, behaviour_basic, behaviour_multiple, otp_11861,
     otp_7550, otp_8051, format_warn, {group, on_load},
     too_many_arguments, basic_errors, bin_syntax_errors, predef,
<<<<<<< HEAD
     maps, maps_type, otp_11851, otp_11879].
=======
     maps, maps_type, otp_11851, otp_12195, otp_13230].
>>>>>>> 72d6687a

groups() -> 
    [{unused_vars_warn, [],
      [unused_vars_warn_basic, unused_vars_warn_lc,
       unused_vars_warn_rec, unused_vars_warn_fun,
       unused_vars_OTP_4858, unused_unsafe_vars_warn]},
     {on_load, [], [on_load_successful, on_load_failing]}].

init_per_suite(Config) ->
    Config.

end_per_suite(_Config) ->
    ok.

init_per_group(_GroupName, Config) ->
    Config.

end_per_group(_GroupName, Config) ->
    Config.



unused_vars_warn_basic(doc) ->
    "Warnings for unused variables in some simple cases.";
unused_vars_warn_basic(suite) -> [];
unused_vars_warn_basic(Config) when is_list(Config) ->
    Ts = [{basic1,
           <<"f(F) -> % F unused.
                ok.

            f(F, F) ->
                ok.

            g(_X) ->
                y.

            h(P) ->
                P.

            x(N) ->
                case a:b() of
                    [N|Y] -> % Y unused.
                        ok
                end.

            y(N, L) ->
                lists:map(fun(T) -> T*N end, L).

            z(N, L) -> % N unused
                lists:map(fun(N, T) -> T*N end, L).  % N shadowed.


            c(A) ->
                case A of
                    1 -> B = []; % B unused.
                    2 -> B = []; % B unused.
                    3 -> B = f, B
                end.
           ">>,
	   [warn_unused_vars],
	   {warnings,[{1,erl_lint,{unused_var,'F'}},
             {15,erl_lint,{unused_var,'Y'}},
             {22,erl_lint,{unused_var,'N'}},
             {23,erl_lint,{shadowed_var,'N','fun'}},
             {28,erl_lint,{unused_var,'B'}},
             {29,erl_lint,{unused_var,'B'}}]}},
          {basic2,
           <<"-record(r, {x,y}).
              f({X,Y}) -> {Z=X,Z=Y};
              f([H|T]) -> [Z=H|Z=T];
              f(#r{x=X,y=Y}) -> #r{x=A=X,y=A=Y}.
              g({M, F}) -> (Z=M):(Z=F)();
              g({M, F, Arg}) -> (Z=M):F(Z=Arg).
              h(X, Y) -> (Z=X) + (Z=Y).">>,
           [warn_unused_vars], []}],
    ?line [] = run(Config, Ts),
    ok.

unused_vars_warn_lc(doc) ->
    "Warnings for unused variables in list comprehensions.";
unused_vars_warn_lc(suite) -> [];
unused_vars_warn_lc(Config) when is_list(Config) ->
    Ts = [{lc1, 
           <<"bin([X]) ->
                  [A || <<A:X>> <- []]; % X used, not shadowed.
              bin({X}) ->
                  [X || <<X:X>> <- []]; % X used, and shadowed.
              bin({X,Y,Z}) ->
                  [{A,B} || <<A:X>> <- Z, <<B:Y>> <- Z];
              bin([X,Y,Z]) -> % Y unused.
                  [C || <<V:X>> <- Z, <<B:V>> <- Z, <<C:B>> <- Z].
           ">>, 
           [warn_unused_vars],
           {warnings, [{4,erl_lint,{shadowed_var,'X',generate}},
                       {7,erl_lint,{unused_var,'Y'}}]}},

          {lc2,
           <<"bin([X]) ->
                  [A || <<A:X>> <- []]; % X used, not shadowed.
              bin({X}) ->
                  [X || <<X:X>> <- []]; % X used, and shadowed.
              bin({X,Y,Z}) ->
                  [{A,B} || <<A:X>> <- Z, <<B:Y>> <- Z];
              bin([X,Y,Z]) -> % Y unused.
                  [C || <<V:X>> <- Z, <<B:V>> <- Z, <<C:B>> <- Z].
           ">>,
           [warn_unused_vars],
           {warnings,[{4,erl_lint,{shadowed_var,'X',generate}},
                      {7,erl_lint,{unused_var,'Y'}}]}},

          {lc3,
           <<"a([A]) ->
                  B = foo,
                  [{C,B} || {C,_} <- A];
              a({A}) ->
                  B = foo,
                  [C || {C,_} <- [B,A]];
              a({A,A}) ->
                  B = foo,
                  [C || {C,_} <- B, B < A].
           ">>,
           [warn_unused_vars],
           []},

          {lc4,
           <<"b(A) ->
                  B = foo, % B unused.
                  [C || {C,_} <- A].
           ">>,
           [warn_unused_vars],
           {warnings,[{2,erl_lint,{unused_var,'B'}}]}},

          {lc5,
           <<"c(A) ->
                  B = foo,
                  [C || {C,_} <- A],
                  B.
           ">>,
           [warn_unused_vars],
           []},

          {lc6,
           <<"d(A) ->
                  B = foo,
                  [{A,B} || {Id,_} <- A]. % Id unused.
           ">>,
           [warn_unused_vars],
           {warnings,[{3,erl_lint,{unused_var,'Id'}}]}},

          {lc7,
           <<"e(A) ->
                  B = foo, % B unused.
                  [B || B <- A]. % B shadowed.
           ">>,
           [warn_unused_vars],
           {warnings,[{2,erl_lint,{unused_var,'B'}},
                      {3,erl_lint,{shadowed_var,'B',generate}}]}},

          {lc8,
           <<"f(A) ->
                  B = foo,
                  [B || B <- A], % B shadowed.
                  B.
           ">>,
           [warn_unused_vars],
           {warnings,[{3,erl_lint,{shadowed_var,'B',generate}}]}},

          {lc9,
           <<"g(A) ->
                  B = foo, % B unused.
                  [A || B <- A]. % B shadowed, B unused.
           ">>,
           [warn_unused_vars],
           {warnings,[{2,erl_lint,{unused_var,'B'}},
                      {3,erl_lint,{unused_var,'B'}},
                      {3,erl_lint,{shadowed_var,'B',generate}}]}},

          {lc10,
           <<"h(A) ->
                  B = foo,
                  [A || B <- A], % B shadowed, B unused.
                  B.
           ">>,
           [warn_unused_vars],
           {warnings,[{3,erl_lint,{unused_var,'B'}},
                      {3,erl_lint,{shadowed_var,'B',generate}}]}},

          {lc11,
           <<"i(X) ->
                  [Z || Z <- X, % Z unused.
                        Z = X <- [foo]]. % X and Z shadowed. X unused!
           ">>,
           [warn_unused_vars],
           {warnings,[{2,erl_lint,{unused_var,'Z'}},
                      {3,erl_lint,{unused_var,'X'}},
                      {3,erl_lint,{shadowed_var,'X',generate}},
                      {3,erl_lint,{shadowed_var,'Z',generate}}]}},

          {lc12,
           <<"j({X}) ->
                  [Z || Z <- X, % Z unused.
                        Z <- X = [[1,2,3]], % Z shadowed. Z unused.
                        Z <- X, % Z shadowed. Z unused.
                        Z <- X]; % Z shadowed.
              j(X) ->
                  [foo || X <- X, % X shadowed.
                        X <-    % X shadowed. X unused.
                             X = 
                                 Y = [[1,2,3]], % Y unused.
                        X <- [], % X shadowed.
                        X <- X]. % X shadowed. X unused.
           ">>,
           [warn_unused_vars],
           {warnings,[{2,erl_lint,{unused_var,'Z'}},
                      {3,erl_lint,{unused_var,'Z'}},
                      {3,erl_lint,{shadowed_var,'Z',generate}},
                      {4,erl_lint,{unused_var,'Z'}},
                      {4,erl_lint,{shadowed_var,'Z',generate}},
                      {5,erl_lint,{shadowed_var,'Z',generate}},
                      {7,erl_lint,{shadowed_var,'X',generate}},
                      {8,erl_lint,{unused_var,'X'}},
                      {8,erl_lint,{shadowed_var,'X',generate}},
                      {10,erl_lint,{unused_var,'Y'}},
                      {11,erl_lint,{shadowed_var,'X',generate}},
                      {12,erl_lint,{unused_var,'X'}},
                      {12,erl_lint,{shadowed_var,'X',generate}}]}},

          {lc13,
           <<"k(X) ->
                  [Z || Z <- Y = X]; % Y unused.
              k(X) ->
                  [Z || Z <- X = Y = X]; % Y unused!
              k(X) ->
                  [Z || Z <- begin X = Y = X, Y end];
              k(X) ->
                  [{Y,W} || W <- Y = X]; % Y unbound
              k(X) ->
                  [Z || Z <- (Y = X), % Y unused.
                       Y > X]; % Y unbound.
              k(X) ->
                  [Y || Y = X > 3, Z = X]; % Z unused.
              k(X) ->
                  [Z || Y = X > 3, Z = X]. % Y unused.
           ">>,
           [warn_unused_vars],
           {error,[{8,erl_lint,{unbound_var,'Y'}},
                   {11,erl_lint,{unbound_var,'Y'}}],
                  [{2,erl_lint,{unused_var,'Y'}},
                   {4,erl_lint,{unused_var,'Y'}},
                   {8,erl_lint,{unused_var,'Y'}},
                   {10,erl_lint,{unused_var,'Y'}},
                   {13,erl_lint,{unused_var,'Z'}},
                   {15,erl_lint,{unused_var,'Y'}}]}},

          {lc14,
           <<"lc2() ->
                  Z = [[1],[2],[3]], 
                  [X || Z <- Z, % Z shadowed.
                        X <- Z].
           ">>,
           [warn_unused_vars],
           {warnings,[{3,erl_lint,{shadowed_var,'Z',generate}}]}},

          {lc15,
           <<"lc3() ->
                  Z = [1,2,3], 
                  [X || X <- Z, 
                        Z <- Z]. % Z shadowed. Z unused.
           ">>,
           [warn_unused_vars],
           {warnings,[{4,erl_lint,{unused_var,'Z'}},
                      {4,erl_lint,{shadowed_var,'Z',generate}}]}},

          {lc16,
           <<"bin(Z) ->
                  case bar of
                      true ->
                          U = 2;
                      false ->
                          true
                  end,
                  case bar of
                      true ->
                          X = 2;
                      false ->
                          X = 3
                  end,
                  case foo of
                      true ->
                          Y = 3; % Y unused.
                      false ->
                          4
                  end,
                  case foo of
                      1 ->
                          U; % U unsafe.
                      2 ->
                          [Z || <<U:X>> <- Z]; % (X exported.) U unused.
                      3 ->
                          [Z || <<U:X>> <- Z], % (X exported.) U unused.
                          U % U unsafe.
                  end.
           ">>,
           [warn_unused_vars],
           {error,[{22,erl_lint,{unsafe_var,'U',{'case',2}}},
                   {27,erl_lint,{unsafe_var,'U',{'case',2}}}],
            [{16,erl_lint,{unused_var,'Y'}},
     %  {24,erl_lint,{exported_var,'X',{'case',8}}},
             {24,erl_lint,{unused_var,'U'}},
     %  {26,erl_lint,{exported_var,'X',{'case',8}}},
             {26,erl_lint,{unused_var,'U'}}]}},

          {lc17,
           <<"bin(Z) ->
                  %% This used to pass erl_lint...
                  case bar of
                      true ->
                          U = 2;
                      false ->
                          true
                  end,
                  case bar of
                      true ->
                          X = 2;
                      false ->
                          X = 3
                  end,
                  case foo of
                      true ->
                          Y = 3; % Y unused.
                      false ->
                          4
                  end,
                  [Z || <<U:X>> <- Z], % (X exported.) U unused.
                  U. % U unsafe.
           ">>,
           [warn_unused_vars],
           {error,[{22,erl_lint,{unsafe_var,'U',{'case',3}}}],
            [{17,erl_lint,{unused_var,'Y'}},
     %  {21,erl_lint,{exported_var,'X',{'case',9}}},
             {21,erl_lint,{unused_var,'U'}}]}},

          {lc18,
           <<"bin(Z) ->
                  case bar of
                      true ->
                          U = 2;
                      false ->
                          true
                  end,
                  case bar of
                      true ->
                          X = 2;
                      false ->
                          X = 3
                  end,
                  case foo of
                      true ->
                          Y = 3;
                      false ->
                          4
                  end,
                  [B || <<U: % U unused
                          U>> <- X, <<B:Y>> <- Z]. % U unsafe. Y unsafe. 
                                                   % U shadowed. (X exported.)
           ">>,
           [warn_unused_vars],
           {error,[{21,erl_lint,{unsafe_var,'U',{'case',2}}},
                   {21,erl_lint,{unsafe_var,'Y',{'case',14}}}],
            [{20,erl_lint,{unused_var,'U'}}
     %       ,{21,erl_lint,{exported_var,'X',{'case',8}}}
     %       ,{21,erl_lint,{shadowed_var,'U',generate}}
            ]}},

          {lc19,
           <<"p({B,C}) ->
                  <<A:B,A:C>> = <<17:32>>;
              p(B) ->
                  <<A:B>> = <<17:32>>. % A unused.
           ">>,
           [warn_unused_vars],
           {warnings,[{4,erl_lint,{unused_var,'A'}}]}},

          {lc20,
           <<"c({I1,I2}) ->
                  if
                      <<I1:I2>> == <<>> ->
                          foo
                  end;
              c([C1,C2]) -> % C1 unused.
                  case foo of
                      <<C2:C2,
                        C3:C2>> -> % C3 unused.
                          bar
                  end.

           ">>,
           [warn_unused_vars],
           {warnings,[{6,erl_lint,{unused_var,'C1'}},
		      {7,sys_core_fold,no_clause_match},
                      {9,erl_lint,{unused_var,'C3'}}]}},

          {lc21,
           <<"t() ->
                  S = 8,
                  case <<3:8>> of
                      <<X:S>> ->
                          X;
                      <<S:X>> -> % X unbound
                          foo
                  end;
              t() ->
                  S = 8,
                  case <<3:8>> of
                      <<S:S>> ->
                          S;
                      <<Q:32>> -> % Q unused.
                          foo
                  end.
           ">>,
           [warn_unused_vars],
           {error,[{6,erl_lint,{unbound_var,'X'}}],
                  [{14,erl_lint,{unused_var,'Q'}}]}}

          ],
    ?line [] = run(Config, Ts),
    ok.


unused_vars_warn_rec(doc) ->
    "Warnings for unused variables in records.";
unused_vars_warn_rec(suite) -> [];
unused_vars_warn_rec(Config) when is_list(Config) ->
    Ts = [{rec1, % An example provided by Bjorn.
           <<"-record(edge,
                      {ltpr,
                       ltsu,
                       rtpr,
                       rtsu
                      }).

              f1(#edge{ltpr = A, ltsu = A}) ->
                  true;
              f1({Q, Q}) ->
                  true.

              f2(Edge, Etab) ->
                  case gb_trees:lookup(Edge, Etab) of
                      {value,#edge{ltpr=Same,ltsu=Same}} -> ok;
                      {value,_} -> error
                  end.

              bar(Edge, Etab) ->
                  case gb_trees:lookup(Edge, Etab) of
                      {Same,Same} -> ok;
                      {value,#edge{ltpr=Same}} -> ok; % Same unused.
                      {value,_} -> error
                  end.
           ">>,
           [warn_unused_vars],
           {warnings,[{22,erl_lint,{unused_var,'Same'}}]}},
          {rec2,
           <<"-record(r, {a,b}).
              f(X, Y) -> #r{a=[K || K <- Y], b=[K || K <- Y]}.
              g(X, Y) -> #r{a=lists:map(fun (K) -> K end, Y),
                            b=lists:map(fun (K) -> K end, Y)}.
              h(X, Y) -> #r{a=case Y of _ when is_list(Y) -> Y end,
                            b=case Y of _ when is_list(Y) -> Y end}.
              i(X, Y) -> #r{a=if is_list(Y) -> Y end, b=if is_list(Y) -> Y end}.
             ">>,
           [warn_unused_vars],
           {warnings,[{2,erl_lint,{unused_var,'X'}},
                      {3,erl_lint,{unused_var,'X'}},
                      {5,erl_lint,{unused_var,'X'}},
                      {7,erl_lint,{unused_var,'X'}}]}},
          {rec3,
           <<"-record(r, {a}).
              t() -> X = 1, #r{a=foo, a=bar, a=qux}.
             ">>,
           [warn_unused_vars],
           {error,[{2,erl_lint,{redefine_field,r,a}},
                   {2,erl_lint,{redefine_field,r,a}}],
                  [{2,erl_lint,{unused_var,'X'}}]}}],
    ?line [] = run(Config, Ts),
    ok.

unused_vars_warn_fun(doc) ->
    "Warnings for unused variables in funs.";
unused_vars_warn_fun(suite) -> [];
unused_vars_warn_fun(Config) when is_list(Config) ->
    Ts = [{fun1,
           <<"a({A,B}) -> % A unused.
                  fun(A) -> B end; % A shadowed. A unused.
              a([A,B]) ->
                  fun(<<A:B>>, % A shadowed. A unused.
                       <<Q:A>>) -> foo % Q unused.
                  end;
              a({A,B,C,D,E}) ->
                  fun(E) when C == <<A:A>>, <<17:B>> == D -> % E shadowed. E unused.
                          foo
                  end,
                  E;
              a([A,B,C,D,E]) -> % E unused.
                  fun() ->
                          (C == <<A:A>>) and (<<17:B>> == D)
                  end.
           ">>,
           [warn_unused_vars],
           {warnings,[{1,erl_lint,{unused_var,'A'}},
                  {2,erl_lint,{unused_var,'A'}},
                  {2,erl_lint,{shadowed_var,'A','fun'}},
                  {4,erl_lint,{unused_var,'A'}},
                  {4,erl_lint,{shadowed_var,'A','fun'}},
                  {5,erl_lint,{unused_var,'Q'}},
                  {8,erl_lint,{unused_var,'E'}},
                  {8,erl_lint,{shadowed_var,'E','fun'}},
		  {8,sys_core_fold,useless_building},
                  {12,erl_lint,{unused_var,'E'}}]}},

          {fun2,
           <<"u() ->
                  case foo of
                      true ->
                          U = 2;
                      false ->
                          true
                  end,
                  fun(U) -> foo end, % U unused.
                  U; % U unsafe.
              u() ->
                  case foo of
                      true ->
                          U = 2;
                      false ->
                          U = 3
                  end,
                  fun(U) -> foo end, % U shadowed. U unused.
                  U;
              u() ->
                  case foo of
                      true ->
                          U = 2; % U unused.
                      false ->
                          U = 3 % U unused.
                  end,
                  fun(U) -> foo end. % U shadowed. U unused.
           ">>,
           [warn_unused_vars],
           {error,[{9,erl_lint,{unsafe_var,'U',{'case',2}}}],
              [{8,erl_lint,{unused_var,'U'}},
               {17,erl_lint,{unused_var,'U'}},
               {17,erl_lint,{shadowed_var,'U','fun'}},
               {22,erl_lint,{unused_var,'U'}},
               {24,erl_lint,{unused_var,'U'}},
               {26,erl_lint,{unused_var,'U'}},
               {26,erl_lint,{shadowed_var,'U','fun'}}]}},
          {named_fun,
           <<"u() ->
                  fun U() -> foo end, % U unused.
                  U; % U unbound.
              u() ->
                  case foo of
                      true ->
                          U = 2;
                      false ->
                          true
                  end,
                  fun U() -> foo end, % U unused.
                  U; % U unsafe.
              u() ->
                  case foo of
                      true ->
                          U = 2;
                      false ->
                          U = 3
                  end,
                  fun U() -> foo end, % U shadowed. U unused.
                  U;
              u() ->
                  case foo of
                      true ->
                          U = 2; % U unused.
                      false ->
                          U = 3 % U unused.
                  end,
                  fun U() -> foo end; % U shadowed. U unused.
              u() ->
                  fun U(U) -> foo end; % U shadowed. U unused.
              u() ->
                  fun U(1) -> U; U(U) -> foo end; % U shadowed. U unused.
              u() ->
                  fun _(N) -> N + 1 end.  % Cover handling of '_' name.
           ">>,
           [warn_unused_vars],
           {error,[{3,erl_lint,{unbound_var,'U'}},
                   {12,erl_lint,{unsafe_var,'U',{'case',5}}}],
                  [{2,erl_lint,{unused_var,'U'}},
                   {11,erl_lint,{unused_var,'U'}},
                   {20,erl_lint,{unused_var,'U'}},
                   {20,erl_lint,{shadowed_var,'U','named fun'}},
                   {25,erl_lint,{unused_var,'U'}},
                   {27,erl_lint,{unused_var,'U'}},
                   {29,erl_lint,{unused_var,'U'}},
                   {29,erl_lint,{shadowed_var,'U','named fun'}},
                   {31,erl_lint,{unused_var,'U'}},
                   {31,erl_lint,{unused_var,'U'}},
                   {31,erl_lint,{shadowed_var,'U','fun'}},
                   {33,erl_lint,{unused_var,'U'}},
                   {33,erl_lint,{shadowed_var,'U','fun'}}]}}
          ],
    ?line [] = run(Config, Ts),
    ok.

unused_vars_OTP_4858(doc) ->
    "Bit syntax, binsize variable used in the same matching.";
unused_vars_OTP_4858(suite) -> [];
unused_vars_OTP_4858(Config) when is_list(Config) ->
    Ts = [{otp_4858,
           <<"objs(<<Size:4/unit:8, B:Size/binary>>) ->
                  B.

              fel(<<Size:4/unit:8, B:BadSize/binary>>) -> % BadSize unbound.
                  BadSize.                                % B, Size unused.

              r9c_highlight() -> % B, Rest unused.
                 <<Size, B:Size/binary,Rest/binary>> = <<2,\"AB\",3,\"CDE\">>.
           ">>,
           [warn_unused_vars],
           {error,[{4,erl_lint,{unbound_var,'BadSize'}}],
              [{4,erl_lint,{unused_var,'B'}},
               {4,erl_lint,{unused_var,'Size'}},
               {8,erl_lint,{unused_var,'B'}},
               {8,erl_lint,{unused_var,'Rest'}}]}}
         ],
    ?line [] = run(Config, Ts),
    ok.

unused_unsafe_vars_warn(Config) when is_list(Config) ->
    Ts = [{unused_unsafe1,
           <<"t1() ->
                  UnusedVar1 = unused1,
                  try
                      UnusedVar2 = unused2
                  catch
                      _:_ ->
                          ok
                  end,
                  ok.
           ">>,
           [warn_unused_vars],
           {warnings,[{2,erl_lint,{unused_var,'UnusedVar1'}},
                      {4,erl_lint,{unused_var,'UnusedVar2'}}]}},
          {unused_unsafe2,
           <<"t2() ->
                  try
                      X = 1
                  catch
                      _:_ -> ok
                  end.
           ">>,
           [warn_unused_vars],
           {warnings,[{3,erl_lint,{unused_var,'X'}}]}},
          {unused_unsafe2,
           <<"t3(X, Y) ->
                  X andalso Y.
           ">>,
           [warn_unused_vars],
           []},
          {unused_unsafe4,
           <<"t4() ->
                  _ = (catch X = X = 1),
                  _ = case ok of _ -> fun() -> ok end end,
                  fun (X) -> X end.
           ">>,
           [warn_unused_vars],
           []}],
    run(Config, Ts),
    ok.

export_vars_warn(doc) ->
    "Warnings for exported variables";
export_vars_warn(suite) -> [];
export_vars_warn(Config) when is_list(Config) ->
    Ts = [{exp1,
           <<"u() ->
                  case foo of
                      1 ->
                          A = 1,
                          B = 2,
                          W = 3, % W unused.
                          Z = 3; % Z unused.
                      2 ->
                          B = 2,
                          Z = 4 % Z unused.
                  end,
                  case bar of
                      true ->
                          A = 17, % A unsafe.
                          X = 3, % X unused.
                          U = 2,
                          U;
                      false ->
                          B = 19, % B exported.
                          U = 3; % U unused.
                      foo ->
                          X = 3,
                          X;
                      bar ->
                          X = 9, % X unused.
                          U = 14 % U unused.
                  end.
           ">>,
           [warn_unused_vars],
           {error,[{14,erl_lint,{unsafe_var,'A',{'case',2}}}],
                  [{6,erl_lint,{unused_var,'W'}},
                   {7,erl_lint,{unused_var,'Z'}},
                   {10,erl_lint,{unused_var,'Z'}},
                   {15,erl_lint,{unused_var,'X'}},
                   {19,erl_lint,{exported_var,'B',{'case',2}}},
                   {20,erl_lint,{unused_var,'U'}},
                   {25,erl_lint,{unused_var,'X'}},
                   {26,erl_lint,{unused_var,'U'}}]}},

          {exp2,
           <<"bin(A) ->
                  receive
                      M ->
                           X = M,
                           Y = M,
                           Z = M
                  end,
                  [B || <<B:X>> <- A], % X exported.
                  Y = B, % Y exported. B unbound.
                  [B || B <- Z]. % Z exported. B shadowed.
           ">>,
           [warn_export_vars],
           {error,[{9,erl_lint,{unbound_var,'B'}}],
                  [{8,erl_lint,{exported_var,'X',{'receive',2}}},
                   {9,erl_lint,{exported_var,'Y',{'receive',2}}},
                   {10,erl_lint,{exported_var,'Z',{'receive',2}}},
                   {10,erl_lint,{shadowed_var,'B',generate}}]}},

          {exp3,
           <<"bin(A) ->
                  receive
                      M ->
                           X = M,
                           Y = M,
                           Z = M
                  end,
                  [B || <<B:X>> <- A], % (X exported.)
                  Y = B, % Y exported. B unbound.
                  [B || B <- Z]. % (Z exported.) B shadowed.
           ">>,
           [],
           {error,[{9,erl_lint,{unbound_var,'B'}}],
                  [{9,erl_lint,{exported_var,'Y',{'receive',2}}},
                   {10,erl_lint,{shadowed_var,'B',generate}}]}},

          {exp4,
           <<"t(X) ->
                  if true -> Z = X end,
                  case X of
                      1 -> Z;
                      2 -> X
                  end,
                  Z = X.
           ">>,
           [],
           {warnings,[{7,erl_lint,{exported_var,'Z',{'if',2}}}]}}
         ],
    ?line [] = run(Config, Ts),
    ok.

shadow_vars(doc) ->
    "Shadowed variables are tested in other places, but here we test "
	"that the warning can be turned off.";
shadow_vars(suite) -> [];
shadow_vars(Config) when is_list(Config) ->
    Ts = [{shadow1,
	   <<"bin(A) ->
                  receive
                      M ->
                           X = M,
                           Y = M,
                           Z = M
                  end,
                  [B || <<B:X>> <- A],
                  Y = B,
                  [B || B <- Z]. % B shadowed.
           ">>,
	   [nowarn_shadow_vars],
	   {error,[{9,erl_lint,{unbound_var,'B'}}],
	    [{9,erl_lint,{exported_var,'Y',{'receive',2}}}]}},
          {shadow2,
           <<"t() ->
                  _ = (catch MS = MS = 1), % MS used unsafe
                  _ = case ok of _ -> fun() -> ok end end,
                  fun (MS) -> MS end. % MS not shadowed here
           ">>,
           [],
           []}],
    ?line [] = run(Config, Ts),
    ok.

unused_import(doc) ->
    "Test that the 'warn_unused_import' option works.";
unused_import(suite) -> [];
unused_import(Config) when is_list(Config) ->
    Ts = [{imp1,
	   <<"-import(lists, [map/2,foldl/3]).
              t(L) ->
                 map(fun(X) -> 2*X end, L).
           ">>,
	   [warn_unused_import],
	   {warnings,[{1,erl_lint,{unused_import,{{foldl,3},lists}}}]}}],
    ?line [] = run(Config, Ts),
    ok.

unused_function(doc) ->
    "Test warnings for unused functions.";
unused_function(suite) -> [];
unused_function(Config) when is_list(Config) ->
    Ts = [{func1,
	   <<"-export([t/1]).
              t(L) ->
                 lists:map(fun(X) -> 2*X end, L).

              fact(N) ->
                fact_1(N, 1).

              fact_1(1, P) -> P;
              fact_1(N, P) -> fact_1(N-1, P*N).
           ">>,
	   {[]},				%Tuple indicates no 'export_all'.
	   {warnings,[{5,erl_lint,{unused_function,{fact,1}}},
		      {8,erl_lint,{unused_function,{fact_1,2}}}]}},

	  %% Turn off warnings for unused functions.
	  {func2,
	   <<"-export([t/1]).
              t(L) ->
                 lists:map(fun(X) -> 2*X end, L).

              b(X) ->
                32*X.
           ">>,
	   {[nowarn_unused_function]},         %Tuple indicates no 'export_all'.
	   []},

	  %% Turn off warnings for unused functions using a -compile() directive.
	  {func3,
	   <<"-export([t/1]).
              -compile(nowarn_unused_function).

              t(L) ->
                 lists:map(fun(X) -> 2*X end, L).

              b(X) ->
                32*X.
           ">>,
	   {[]},		     %Tuple indicates no 'export_all'.
	   []}],

    ?line [] = run(Config, Ts),
    ok.
    
unsafe_vars(doc) ->
    "OTP-4671. Errors for unsafe variables";
unsafe_vars(suite) -> [];
unsafe_vars(Config) when is_list(Config) ->
    Ts = [{unsafe1,
           <<"t() ->
                 (X = true) orelse (Y = false),
                  Y.
           ">>,
           [warn_unused_vars],
           {error,[{3,erl_lint,{unsafe_var,'Y',{'orelse',2}}}],
            [{2,erl_lint,{unused_var,'X'}}]}},
          {unsafe2,
           <<"t2() ->
                  (X = true) orelse (Y = false),
                  X.
           ">>,
           [warn_unused_vars],
           {warnings,[{2,erl_lint,{unused_var,'Y'}}]}},
          {unsafe3,
           <<"t3() ->
                  (X = true) andalso (Y = false),
                  Y.
           ">>,
           [warn_unused_vars],
           {error,[{3,erl_lint,{unsafe_var,'Y',{'andalso',2}}}],
            [{2,erl_lint,{unused_var,'X'}}]}},
          {unsafe4,
           <<"t4() ->
                  (X = true) andalso (true = X),
                  X.
           ">>,
           [warn_unused_vars],
           []},
          {unsafe5,
           <<"t5() ->
                  Y = 3,
                  (X = true) andalso (X = true),
                  {X,Y}.
           ">>,
           [warn_unused_vars],
           []},
          {unsafe6,
           <<"t6() ->
                  X = true,
                  (X = true) andalso (true = X),
                  X.
           ">>,
           [warn_unused_vars],
           []},
          {unsafe7,
           <<"t7() ->
                  (if true -> X = 3; false -> true end) 
                      andalso (X > 2),
                  X.
           ">>,
           [warn_unused_vars],
           {errors,[{3,erl_lint,{unsafe_var,'X',{'if',2}}},
                    {4,erl_lint,{unsafe_var,'X',{'if',2}}}],
            []}},
          {unsafe8,
           <<"t8(X) ->
                  case X of _ -> catch _Y = 1 end,
                  _Y."
           >>,
           [],
           {errors,[{3,erl_lint,{unsafe_var,'_Y',{'catch',2}}}],
            []}},
           {unsafe9,
           <<"t9(X) ->
                  case X of
                      1 ->
                          catch A = 1, % unsafe only here
                          B = 1,
                          C = 1,
                          D = 1;
                      2 ->
                          A = 2,
                          % B not bound here
                          C = 2,
                          catch D = 2; % unsafe in two clauses
                      3 ->
                          A = 3,
                          B = 3,
                          C = 3,
                          catch D = 3; % unsafe in two clauses
                      4 ->
                          A = 4,
                          B = 4,
                          C = 4,
                          D = 4
                  end,
                  {A,B,C,D}."
           >>,
           [],
           {errors,[{24,erl_lint,{unsafe_var,'A',{'catch',4}}},
                    {24,erl_lint,{unsafe_var,'B',{'case',2}}},
                    {24,erl_lint,{unsafe_var,'D',{'case',2}}}],
            []}}
         ],
    ?line [] = run(Config, Ts),
    ok.

unsafe_vars2(doc) ->
    "OTP-4831, seq8202. No warn_unused_vars and unsafe variables";
unsafe_vars2(suite) -> [];
unsafe_vars2(Config) when is_list(Config) ->
    Ts = [{unsafe2_1,
           <<"foo(State) ->
                  case State of
                      true ->
                          if
                              false -> ok;
                              true ->  State1=State
                          end
                  end,
                  State1. % unsafe
           ">>,
           [warn_unused_vars],
           {errors,[{9,erl_lint,{unsafe_var,'State1',{'if',4}}}],[]}},
          {unsafe2_2,
           <<"foo(State) ->
                  case State of
                      true ->
                          if
                              false -> ok;
                              true ->  State1=State
                          end
                  end,
                  State1. % unsafe
           ">>,
           [],
           {errors,[{9,erl_lint,{unsafe_var,'State1',{'if',4}}}],[]}}
         ],
    ?line [] = run(Config, Ts),
    ok.

unsafe_vars_try(doc) ->
    "Errors for unsafe variables in try/catch constructs.";
unsafe_vars_try(suite) -> [];
unsafe_vars_try(Config) when is_list(Config) ->
    Ts = [{unsafe_try1,
	   <<"foo2() ->
                try self()
                catch
                  Class:Data -> Result={Class,Data}
                end,
                Result.
              foo3a() ->
                try self() of
                  R -> R
                catch
                  Class:Data -> Result={Class,Data}
                end,
                Result.
              foo3b() ->
                try self() of
                  Result -> ok
                catch
                  Class:Data -> {Class,Data}
                end,
                Result.
           ">>,
	   [],
	   {errors,[{6,erl_lint,{unsafe_var,'Result',{'try',2}}},
		    {13,erl_lint,{unsafe_var,'Result',{'try',8}}},
		    {20,erl_lint,{unsafe_var,'Result',{'try',15}}}],
	    []}},
	  {unsafe_try2,
	   <<"foo1a() ->
                Try = 
                  try self()
                  catch
                    Class:Data -> Rc={Class,Data}
                  after
                    Ra=ok
                  end,
                {Try,Rc,Ra}.
              foo1b() ->
                Try = 
                  try self() of
                    R -> R
                  catch
                    Class:Data -> Rc={Class,Data}
                  after
                    Ra=R
                  end,
                {Try,Rc,Ra}.
              foo2() ->
                Try = 
                  try self() of
                    R -> Ro=R
                  catch
                    Class:Data -> {Class,Data}
                  after
                    Ra=R
                  end,
                {Try,Ro,Ra}.
              foo3() ->
                Try = 
                  try self() of
                    R -> Ro=R
                  catch
                    Class:Data -> Rc={Class,Data}
                  after
                    Ra=R
                  end,
                {Try,R,Ro,Rc,Ra}.
           ">>,
	   [],
	   {errors,[{9,erl_lint,{unsafe_var,'Ra',{'try',3}}},
                    {9,erl_lint,{unsafe_var,'Rc',{'try',3}}},
		    {17,erl_lint,{unsafe_var,'R',{'try',12}}},
		    {19,erl_lint,{unsafe_var,'Ra',{'try',12}}},
		    {19,erl_lint,{unsafe_var,'Rc',{'try',12}}},
		    {27,erl_lint,{unsafe_var,'R',{'try',22}}},
		    {29,erl_lint,{unsafe_var,'Ra',{'try',22}}},
		    {29,erl_lint,{unsafe_var,'Ro',{'try',22}}},
		    {37,erl_lint,{unsafe_var,'R',{'try',32}}},
		    {39,erl_lint,{unsafe_var,'R',{'try',32}}},
		    {39,erl_lint,{unsafe_var,'Ra',{'try',32}}},
                    {39,erl_lint,{unsafe_var,'Rc',{'try',32}}},
                    {39,erl_lint,{unsafe_var,'Ro',{'try',32}}}],
	    []}},
	  {unsafe_try3,
	   <<"foo1(X) ->
                Try = 
                  try R=self()
                  catch
                    Class:Data -> Rc={X,R,Class,Data}
                  end,
                {X,Try,Rc}.
	      foo2(X) ->
                Try = 
                  try R=self() of
                    RR -> Ro={X,R,RR}
                  catch
                    Class:Data -> {X,R,RR,Ro,Class,Data}
                  end,
                {X,Try,R,RR,Ro,Class,Data}.
	      foo3(X) ->
                Try = 
                  try R=self() of
                    RR -> {X,R,RR}
                  catch
                    Class:Data -> {X,R,RR,Class,Data}
                  after
                    Ra={X,R,RR,Class,Data}
                  end,
                {X,Try,R,RR,Ra,Class,Data}.
           ">>,
	   [],
	   {errors,[{5,erl_lint,{unsafe_var,'R',{'try',3}}},
		    {7,erl_lint,{unsafe_var,'Rc',{'try',3}}},
		    {11,erl_lint,{unsafe_var,'R',{'try',10}}},
		    {13,erl_lint,{unbound_var,'RR'}},
		    {13,erl_lint,{unbound_var,'Ro'}},
		    {13,erl_lint,{unsafe_var,'R',{'try',10}}},
		    {15,erl_lint,{unsafe_var,'Class',{'try',10}}},
		    {15,erl_lint,{unsafe_var,'Data',{'try',10}}},
		    {15,erl_lint,{unsafe_var,'R',{'try',10}}},
		    {15,erl_lint,{unsafe_var,'RR',{'try',10}}},
		    {15,erl_lint,{unsafe_var,'Ro',{'try',10}}},
		    {19,erl_lint,{unsafe_var,'R',{'try',18}}},
		    {21,erl_lint,{unbound_var,'RR'}},
		    {21,erl_lint,{unsafe_var,'R',{'try',18}}},
		    {23,erl_lint,{unsafe_var,'Class',{'try',18}}},
		    {23,erl_lint,{unsafe_var,'Data',{'try',18}}},
		    {23,erl_lint,{unsafe_var,'R',{'try',18}}},
		    {23,erl_lint,{unsafe_var,'RR',{'try',18}}},
		    {25,erl_lint,{unsafe_var,'Class',{'try',18}}},
                    {25,erl_lint,{unsafe_var,'Data',{'try',18}}},
		    {25,erl_lint,{unsafe_var,'R',{'try',18}}},
		    {25,erl_lint,{unsafe_var,'RR',{'try',18}}},
		    {25,erl_lint,{unsafe_var,'Ra',{'try',18}}}],
	    []}},
	  {unsafe_try4,
	   <<"foo1(X) ->
                Try = 
                  try R=self() of
                    RR -> Ro={X,R,RR}
                  catch
                    Class:Data -> Rc={X,R,RR,Ro,Class,Data}
                  after
                    Ra={X,R,RR,Ro,Rc,Class,Data}
                  end,
                {X,Try,R,RR,Ro,Rc,Ra,Class,Data}.
           ">>,
	   [],
	   {errors,[{4,erl_lint,{unsafe_var,'R',{'try',3}}},
		    {6,erl_lint,{unbound_var,'RR'}},
		    {6,erl_lint,{unbound_var,'Ro'}},
		    {6,erl_lint,{unsafe_var,'R',{'try',3}}},
		    {8,erl_lint,{unsafe_var,'Class',{'try',3}}},
		    {8,erl_lint,{unsafe_var,'Data',{'try',3}}},
		    {8,erl_lint,{unsafe_var,'R',{'try',3}}},
		    {8,erl_lint,{unsafe_var,'RR',{'try',3}}},
		    {8,erl_lint,{unsafe_var,'Rc',{'try',3}}},
		    {8,erl_lint,{unsafe_var,'Ro',{'try',3}}},
		    {10,erl_lint,{unsafe_var,'Class',{'try',3}}},
                    {10,erl_lint,{unsafe_var,'Data',{'try',3}}},
		    {10,erl_lint,{unsafe_var,'R',{'try',3}}},
		    {10,erl_lint,{unsafe_var,'RR',{'try',3}}},
		    {10,erl_lint,{unsafe_var,'Ra',{'try',3}}},
		    {10,erl_lint,{unsafe_var,'Rc',{'try',3}}},
		    {10,erl_lint,{unsafe_var,'Ro',{'try',3}}}],
	    []}},
          {unsafe_try5,
           <<"bang() ->
                case 1 of
                  nil ->
                    Acc = 2;
                  _ ->
                    try
                      Acc = 3,
                      Acc
                    catch _:_ ->
                      ok
                    end
                end,
                Acc.
           ">>,
           [],
           {errors,[{13,erl_lint,{unsafe_var,'Acc',{'try',6}}}],[]}}],
        ?line [] = run(Config, Ts),
    ok.

unsized_binary_in_bin_gen_pattern(doc) ->
    "Unsized binary fields are forbidden in patterns of bit string generators";
unsized_binary_in_bin_gen_pattern(suite) -> [];
unsized_binary_in_bin_gen_pattern(Config) when is_list(Config) ->
    Ts = [{unsized_binary_in_bin_gen_pattern,
	   <<"t({bc,binary,Bin}) ->
		  << <<X,Tail/binary>> || <<X,Tail/binary>> <= Bin >>;
	      t({bc,bytes,Bin}) ->
		  << <<X,Tail/binary>> || <<X,Tail/bytes>> <= Bin >>;
	      t({bc,bits,Bin}) ->
		  << <<X,Tail/bits>> || <<X,Tail/bits>> <= Bin >>;
	      t({bc,bitstring,Bin}) ->
		  << <<X,Tail/bits>> || <<X,Tail/bitstring>> <= Bin >>;
	      t({lc,binary,Bin}) ->
		  [ {X,Tail} || <<X,Tail/binary>> <= Bin ];
	      t({lc,bytes,Bin}) ->
		  [ {X,Tail} || <<X,Tail/bytes>> <= Bin ];
	      t({lc,bits,Bin}) ->
		  [ {X,Tail} || <<X,Tail/bits>> <= Bin ];
	      t({lc,bitstring,Bin}) ->
		  [ {X,Tail} || <<X,Tail/bitstring>> <= Bin ].">>,
	   [],
	   {errors,
	    [{2,erl_lint,unsized_binary_in_bin_gen_pattern},
	     {4,erl_lint,unsized_binary_in_bin_gen_pattern},
	     {6,erl_lint,unsized_binary_in_bin_gen_pattern},
	     {8,erl_lint,unsized_binary_in_bin_gen_pattern},
	     {10,erl_lint,unsized_binary_in_bin_gen_pattern},
	     {12,erl_lint,unsized_binary_in_bin_gen_pattern},
	     {14,erl_lint,unsized_binary_in_bin_gen_pattern},
	     {16,erl_lint,unsized_binary_in_bin_gen_pattern}],
	     []}}],
    [] = run(Config, Ts),
    ok.

guard(doc) ->
    "OTP-4670. Guards, is_record in particular.";
guard(suite) -> [];
guard(Config) when is_list(Config) ->
    %% Well, these could be plain code...
    Ts = [{guard1,
           <<"-record(apa, {}).
              t(A) when atom(A) ->
                  atom;
              t(A) when binary(A) ->
                  binary;
              t(A) when constant(A) ->
                  constant;
              t(A) when float(A) ->
                  float;
              t(A) when function(A) ->
                  function;
              t(A) when integer(A) ->
                  integer;
              t(A) when is_atom(A) ->
                  is_atom;
              t(A) when is_binary(A) ->
                  is_binary;
              t(A) when is_constant(A) ->
                  is_constant;
              t(A) when is_float(A) ->
                  is_float;
              t(A) when is_function(A) ->
                  is_function;
              t(A) when is_integer(A) ->
                  is_integer;
              t(A) when is_list(A) ->
                  is_list;
              t(A) when is_number(A) ->
                  is_number;
              t(A) when is_pid(A) ->
                  is_pid;
              t(A) when is_port(A) ->
                  is_port;
              t(A) when is_record(A, apa) ->
                  is_record;
              t(A) when is_record(A, apa, 1) ->
                  is_record;
              t(A) when is_reference(A) ->
                  is_reference;
              t(A) when is_tuple(A) ->
                  is_tuple;
              t(A) when list(A) ->
                  list;
              t(A) when number(A) ->
                  number;
              t(A) when pid(A) ->
                  pid;
              t(A) when port(A) ->
                  port;
              t(A) when record(A, apa) ->
                  record;
              t(A) when reference(A) ->
                  reference;
              t(A) when tuple(A) ->
                  tuple.
           ">>,
           [nowarn_obsolete_guard],
           {errors,
	    [{6,erl_lint,illegal_guard_expr},{18,erl_lint,illegal_guard_expr}],
	    []}},
          {guard2,
           <<"-record(apa,{}).
              t1(A) when atom(A), atom(A) ->
                  atom;
              t1(A) when binary(A), binary(A) ->
                  binary;
              t1(A) when constant(A), constant(A) ->
                  constant;
              t1(A) when float(A), float(A) ->
                  float;
              t1(A) when function(A), function(A) ->
                  function;
              t1(A) when integer(A), integer(A) ->
                  integer;
              t1(A) when is_atom(A), is_atom(A) ->
                  is_atom;
              t1(A) when is_binary(A), is_binary(A) ->
                  is_binary;
              t1(A) when is_constant(A), is_constant(A) ->
                  is_constant;
              t1(A) when is_float(A), is_float(A) ->
                  is_float;
              t1(A) when is_function(A), is_function(A) ->
                  is_function;
              t1(A) when is_integer(A), is_integer(A) ->
                  is_integer;
              t1(A) when is_list(A), is_list(A) ->
                  is_list;
              t1(A) when is_number(A), is_number(A) ->
                  is_number;
              t1(A) when is_pid(A), is_pid(A) ->
                  is_pid;
              t1(A) when is_port(A), is_port(A) ->
                  is_port;
              t1(A) when is_record(A, apa), is_record(A, apa) ->
                  is_record;
              t1(A) when is_record(A, apa, 1), is_record(A, apa, 1) ->
                  is_record;
              t1(A) when is_reference(A), is_reference(A) ->
                  is_reference;
              t1(A) when is_tuple(A), is_tuple(A) ->
                  is_tuple;
              t1(A) when list(A), list(A) ->
                  list;
              t1(A) when number(A), number(A) ->
                  number;
              t1(A) when pid(A), pid(A) ->
                  pid;
              t1(A) when port(A), port(A) ->
                  port;
              t1(A) when record(A, apa), record(A, apa) ->
                  record;
              t1(A) when reference(A), reference(A) ->
                  reference;
              t1(A) when tuple(A), tuple(A) ->
                  tuple.
           ">>,
           [nowarn_obsolete_guard],
	   {errors,[{6,erl_lint,illegal_guard_expr},
		    {6,erl_lint,illegal_guard_expr},
		    {18,erl_lint,illegal_guard_expr},
		    {18,erl_lint,illegal_guard_expr}],
	    []}},
          {guard3,
           <<"-record(apa,{}).
              t2(A) when atom(A); atom(A) ->
                  atom;
              t2(A) when binary(A); binary(A) ->
                  binary;
              t2(A) when float(A); float(A) ->
                  float;
              t2(A) when function(A); function(A) ->
                  function;
              t2(A) when integer(A); integer(A) ->
                  integer;
              t2(A) when is_atom(A); is_atom(A) ->
                  is_atom;
              t2(A) when is_binary(A); is_binary(A) ->
                  is_binary;
              t2(A) when is_float(A); is_float(A) ->
                  is_float;
              t2(A) when is_function(A); is_function(A) ->
                  is_function;
              t2(A) when is_integer(A); is_integer(A) ->
                  is_integer;
              t2(A) when is_list(A); is_list(A) ->
                  is_list;
              t2(A) when is_number(A); is_number(A) ->
                  is_number;
              t2(A) when is_pid(A); is_pid(A) ->
                  is_pid;
              t2(A) when is_port(A); is_port(A) ->
                  is_port;
              t2(A) when is_record(A, apa); is_record(A, apa) ->
                  is_record;
              t2(A) when is_record(A, gurka, 1); is_record(A, gurka, 1) ->
                  is_record;
              t2(A) when is_reference(A); is_reference(A) ->
                  is_reference;
              t2(A) when is_tuple(A); is_tuple(A) ->
                  is_tuple;
              t2(A) when list(A); list(A) ->
                  list;
              t2(A) when number(A); number(A) ->
                  number;
              t2(A) when pid(A); pid(A) ->
                  pid;
              t2(A) when port(A); port(A) ->
                  port;
              t2(A) when record(A, apa); record(A, apa) ->
                  record;
              t2(A) when reference(A); reference(A) ->
                  reference;
              t2(A) when tuple(A); tuple(A) ->
                  tuple.
           ">>,
           [nowarn_obsolete_guard],
	   []},
          {guard4,
           <<"-record(apa, {}).
              t3(A) when float(A) or float(A) -> % coercing... (badarg)
                  float;
              t3(A) when is_atom(A) or is_atom(A) ->
                  is_atom;
              t3(A) when is_binary(A) or is_binary(A) ->
                  is_binary;
              t3(A) when is_float(A) or is_float(A) ->
                  is_float;
              t3(A) when is_function(A) or is_function(A) ->
                  is_function;
              t3(A) when is_integer(A) or is_integer(A) ->
                  is_integer;
              t3(A) when is_list(A) or is_list(A) ->
                  is_list;
              t3(A) when is_number(A) or is_number(A) ->
                  is_number;
              t3(A) when is_pid(A) or is_pid(A) ->
                  is_pid;
              t3(A) when is_port(A) or is_port(A) ->
                  is_port;
              t3(A) when is_record(A, apa) or is_record(A, apa) ->
                  is_record;
              t3(A) when is_record(A, apa, 1) or is_record(A, apa, 1) ->
                  is_record;
              t3(A) when is_reference(A) or is_reference(A) ->
                  is_reference;
              t3(A) when is_tuple(A) or is_tuple(A) ->
                  is_tuple.
           ">>,
           [nowarn_obsolete_guard],
           []}],
    ?line [] = run(Config, Ts),
    Ts1 = [{guard5,
            <<"-record(apa, {}).
               t3(A) when record(A, {apa}) ->
                   foo;
               t3(A) when is_record(A, {apa}) ->
                   foo;
               t3(A) when erlang:is_record(A, {apa}) ->
                   foo;
               t3(A) when is_record(A, {apa}, 1) ->
                   foo;
               t3(A) when erlang:is_record(A, {apa}, 1) ->
                   foo;
               t3(A) when is_record(A, apa, []) ->
                   foo;
               t3(A) when erlang:is_record(A, apa, []) ->
                   foo;
               t3(A) when record(A, apa) ->
                   foo;
               t3(A) when is_record(A, apa) ->
                   foo;
               t3(A) when erlang:is_record(A, apa) ->
                   foo.
            ">>,
            [warn_unused_vars, nowarn_obsolete_guard],
            {errors,[{2,erl_lint,illegal_guard_expr},
		     {4,erl_lint,illegal_guard_expr},
		     {6,erl_lint,illegal_guard_expr},
		     {8,erl_lint,illegal_guard_expr},
		     {10,erl_lint,illegal_guard_expr},
		     {12,erl_lint,illegal_guard_expr},
		     {14,erl_lint,illegal_guard_expr}],
	     []}},
           {guard6,
            <<"-record(apa,{a=a,b=foo:bar()}).
              apa() ->
                 [X || X <- [], #apa{a = a} == {r,X,foo}];
              apa() ->
                 [X || X <- [], #apa{b = b} == {r,X,foo}];
              apa() ->
                 [X || X <- [], #ful{a = a} == {r,X,foo}].
            ">>,
            [],
            {errors,[{7,erl_lint,{undefined_record,ful}}],
             []}},
           {guard7,
            <<"-record(apa,{}).
               t() ->
               [X || X <- [1,#apa{},3], (3+is_record(X, apa)) or 
                                        (is_record(X, apa)*2)].
            ">>,
            [],
            []},
	   {guard8,
	    <<"t(A) when erlang:is_foobar(A) -> ok;
	      t(A) when A ! ok -> ok;
	      t(A) when A ++ [x] -> ok."
	    >>,
	    [],
	    {errors,[{1,erl_lint,illegal_guard_expr},
		     {2,erl_lint,illegal_guard_expr},
		     {3,erl_lint,illegal_guard_expr}],[]}},
           {guard9,
            <<"t(X, Y) when erlang:'andalso'(X, Y) -> ok;
               t(X, Y) when erlang:'orelse'(X, Y) -> ok.
            ">>,
            [],
            {errors,[{1,erl_lint,illegal_guard_expr},
                     {2,erl_lint,illegal_guard_expr}],
             []}}
	  ],
    ?line [] = run(Config, Ts1),
    ok.

otp_4886(doc) ->
    "OTP-4886. Calling is_record with given record name.";
otp_4886(suite) -> [];
otp_4886(Config) when is_list(Config) ->
    Ts = [{otp_4886,
           <<"t() ->
                  X = {foo},
                  is_record(X, foo),
                  erlang:is_record(X, foo),
                  {erlang,is_record}(X, foo),
                  %% Note: is_record/3 does not verify that the record is defined,
                  %% so the following lines should give no errors.
                  is_record(X, foo, 1),
                  erlang:is_record(X, foo, 1),
                  {erlang,is_record}(X, foo, 1).
             ">>,
           [],
           {errors,[{3,erl_lint,{undefined_record,foo}},
                    {4,erl_lint,{undefined_record,foo}},
                    {5,erl_lint,{undefined_record,foo}}],
            []}}],
    ?line [] = run(Config, Ts),
    ok.

otp_4988(doc) ->
    "OTP-4988. Error when in-lining non-existent functions.";
otp_4988(suite) -> [];
otp_4988(Config) when is_list(Config) ->
    Ts = [{otp_4988,
           <<"-compile({inline, [{f,3},{f,4},{f,2},{f,a},{1,foo}]}).
              -compile({inline, {g,1}}).
              -compile({inline, {g,12}}).
              -compile(inline).
              -compile({inline_size,100}).

              f(A, B) ->
                  {g(A), B}.

              g(A) ->
                  {A}.
             ">>,
           [],
           {errors,[{1,erl_lint,{bad_inline,{1,foo}}},
                    {1,erl_lint,{bad_inline,{f,3}}},
                    {1,erl_lint,{bad_inline,{f,4}}},
                    {1,erl_lint,{bad_inline,{f,a}}},
                    {3,erl_lint,{bad_inline,{g,12}}}],
            []}}],
    ?line [] = run(Config, Ts),
    ok.

otp_5091(doc) ->
    "OTP-5091. Patterns and the bit syntax: invalid warnings.";
otp_5091(suite) -> [];
otp_5091(Config) when is_list(Config) ->
    Ts = [{otp_5091_1,
           <<"t() ->
                 [{Type, Value} || <<Type:16, _Len:16, 
                                    Value:_Len/binary>> <- []].
             ">>,
           [],
           []},
          {otp_5091_2,
           <<"t() ->
                 %% This one has always been handled OK:
                 <<Type:16, _Len:16, 
                      Value:_Len/binary>> = <<18:16, 9:16, \"123456789\">>,
                 {Type, Value}.
             ">>,
           [],
           []},
          {otp_5091_3,
           <<"t() ->
                 fun(<<Type:16, _Len:16, Value:_Len/binary>>) ->
                     {Type, Value}
                 end.
             ">>,
           [],
           []},
          {otp_5091_4,
           <<"t() ->
                 L = 8,
                 F = fun(<<A:L,B:A>>) -> B end,
                 F(<<16:8, 7:16>>).
             ">>,
           [],
           []},
          {otp_5091_5,
           <<"t() ->
                 L = 8,
                 F = fun(<<L: % L shadowed.
                            L,
                           B:
                            L>>) -> B end,
                 F(<<16:8, 7:16>>).
             ">>,
           [],
           {warnings,[{3,erl_lint,{shadowed_var,'L','fun'}}]}},
          {otp_5091_6,
           <<"t(A) ->
                 (fun(<<L:16,M:L,N:M>>) -> ok end)(A).
             ">>,
           [],
           {warnings,[{2,erl_lint,{unused_var,'N'}}]}},
          {otp_5091_7,
           <<"t() ->
                  U = 8, 
                  (fun(<<U: % U shadowed.
                          U>>) -> U end)(<<32:8>>).
             ">>,
           [],
           {warnings,[{3,erl_lint,{shadowed_var,'U','fun'}}]}},
          {otp_5091_8,
           <<"t() ->
                  [X || <<A:8,
                          B:A>> <- [],
                        <<X:8>> <- [B]].
             ">>,
           [],
           []},
          {otp_5091_9,
           <<"t() ->
                  L = 8,
                  F = fun(<<L: % Shadow.
                           L,
                           L:
                           L,
                           L:
                           L
                           >>) ->
                              L
                      end,
                  F(<<16:8, 8:16, 32:8>>).
             ">>,
           [],
           {warnings,[{3,erl_lint,{shadowed_var,'L','fun'}}]}},
          {otp_5091_10,
           <<"t() ->
                L = 8, <<A:L,B:A>> = <<16:8, 7:16>>, B.
             ">>,
           [],
           []},
          {otp_5091_11,
           <<"t() ->
                fun(<<L:16,L:L,L:L>>) -> ok end.
             ">>,
           [],
           []},
          {otp_5091_12,
           <<"t([A,B]) ->
                 fun(<<A:B>>, % A shadowed and unused
                     <<Q:A>>) -> foo % Q unused. 'outer' A is used.
                 end.
             ">>,
           [],
           {warnings,[{2,erl_lint,{unused_var,'A'}},
                      {2,erl_lint,{shadowed_var,'A','fun'}},
                      {3,erl_lint,{unused_var,'Q'}}]}},
          {otp_5091_13,
           <<"t([A,B]) -> % A unused, B unused
                 fun({A,B}, % A shadowed, B unused, B shadowed
                     {Q,A}) -> foo % Q unused. 'inner' A is used
                 end.
             ">>,
           [],
           {warnings,[{1,erl_lint,{unused_var,'A'}},
                      {1,erl_lint,{unused_var,'B'}},
                      {2,erl_lint,{unused_var,'B'}},
                      {2,erl_lint,{shadowed_var,'A','fun'}},
                      {2,erl_lint,{shadowed_var,'B','fun'}},
                      {3,erl_lint,{unused_var,'Q'}}]}},
          {otp_5091_14,
           <<"t() ->
                 A = 4,
                 fun(<<A: % shadowed, unused
                       A>>) -> 2 end.
             ">>,
           [],
           {warnings,[{3,erl_lint,{unused_var,'A'}},
                      {3,erl_lint,{shadowed_var,'A','fun'}}]}},
          {otp_5091_15,
           <<"t() ->
                 A = 4, % unused
                 fun(<<A:8, % shadowed
                       16:A>>) -> 2 end.
             ">>,
           [],
           {warnings,[{2,erl_lint,{unused_var,'A'}},
                      {3,erl_lint,{shadowed_var,'A','fun'}}]}},
          {otp_5091_16,
           <<"t() ->
                 A = 4,
                 fun(<<8:A, % 
                       A:8>>) -> 7 end. % shadowed, unused
             ">>,
           [],
           {warnings,[{4,erl_lint,{unused_var,'A'}},
                      {4,erl_lint,{shadowed_var,'A','fun'}}]}},
          {otp_5091_17,
           <<"t() ->
                 L = 16,
                 fun(<<L: % shadow
                       L>>, % 'outer' L
                     <<L: % shadow and match
                       L>>) -> % 'outer' L
                         a
                 end.
             ">>,
           [],
           {warnings,[{3,erl_lint,{shadowed_var,'L','fun'}}]}},
          {otp_5091_18,
           <<"t() ->
                 L = 4,      % L unused
                 fun({L,     % L shadowed
                      L},
                     {L,
                      L}) ->
                         a
                 end.
             ">>,
           [],
           {warnings,[{2,erl_lint,{unused_var,'L'}},
                      {3,erl_lint,{shadowed_var,'L','fun'}}]}},
          {otp_5091_19,
           <<"t() ->
                 L = 4,
                 [L || <<L: % shadowed
                         L, 
                         L:
                         L>> <- []].
             ">>,
           [],
           {warnings,[{3,erl_lint,{shadowed_var,'L',generate}}]}},
          {otp_5091_20,
           <<"t() ->
                 L = 4, % L unused.
                 [1 || L <- []]. % L unused, L shadowed.
             ">>,
           [],
           {warnings,[{2,erl_lint,{unused_var,'L'}},
                      {3,erl_lint,{unused_var,'L'}},
                      {3,erl_lint,{shadowed_var,'L',generate}}]}},
          {otp_5091_21,
           <<"t() ->
                 L = 4,
                 [1 || L <- [L]]. % L shadowed. L unused.
             ">>,
           [],
           {warnings,[{3,erl_lint,{unused_var,'L'}},
                      {3,erl_lint,{shadowed_var,'L',generate}}]}},
          {otp_5091_22,
           <<"t() ->
                 L = 4, % unused
                 fun(L) -> L end. % shadowed
             ">>,
           [],
           {warnings,[{2,erl_lint,{unused_var,'L'}},
                      {3,erl_lint,{shadowed_var,'L','fun'}}]}},
          {otp_5091_23,
           <<"t([A,A]) -> a.">>, [], []},
          {otp_5091_24,
           <<"t({A,A}) -> a.">>, [], []},
          {otp_5091_25,
           <<"-record(r, {f1,f2}).
              t(#r{f1 = A, f2 = A}) -> a.">>, [], []}],

    ?line [] = run(Config, Ts),
    ok.

otp_5276(doc) ->
    "OTP-5276. Check the 'deprecated' attributed.";
otp_5276(suite) -> [];
otp_5276(Config) when is_list(Config) ->
    Ts = [{otp_5276_1,
          <<"-deprecated([{frutt,0,next_version}]).
             -deprecated([{does_not_exist,1}]).
             -deprecated('foo bar').
             -deprecated(module).
             -deprecated([{f,'_'}]).
             -deprecated([{t,0}]).
             -deprecated([{t,'_',eventually}]).
             -deprecated([{'_','_',never}]).
             -deprecated([{{badly,formed},1}]).
             -deprecated([{'_','_',next_major_release}]).
             -deprecated([{atom_to_list,1}]).
             -export([t/0]).
             frutt() -> ok.
             t() -> ok.
            ">>,
           {[]},
           {error,[{1,erl_lint,{bad_deprecated,{frutt,0}}},
                   {2,erl_lint,{bad_deprecated,{does_not_exist,1}}},
                   {3,erl_lint,{invalid_deprecated,'foo bar'}},
                   {5,erl_lint,{bad_deprecated,{f,'_'}}},
                   {8,erl_lint,{invalid_deprecated,{'_','_',never}}},
                   {9,erl_lint,{invalid_deprecated,{{badly,formed},1}}},
		   {11,erl_lint,{bad_deprecated,{atom_to_list,1}}}],
            [{13,erl_lint,{unused_function,{frutt,0}}}]}}],
    ?line [] = run(Config, Ts),
    ok.

otp_5917(doc) ->
    "OTP-5917. Check the 'deprecated' attributed.";
otp_5917(suite) -> [];
otp_5917(Config) when is_list(Config) ->
    Ts = [{otp_5917_1,
          <<"-compile(export_all).

             -deprecated({t,0}).

             t() ->
                 foo.
            ">>,
           {[]},
           []}],
    ?line [] = run(Config, Ts),
    ok.

otp_6585(doc) ->
    "OTP-6585. Check the deprecated guards list/1, pid/1, ....";
otp_6585(suite) -> [];
otp_6585(Config) when is_list(Config) ->
    Ts = [{otp_6585_1,
          <<"-compile(export_all).

             -record(r, {}).

             f(A) when list(A) -> list;
             f(R) when record(R, r) -> rec;
             f(P) when pid(P) -> pid.

             t() ->
                 f([]).
            ">>,
           [warn_obsolete_guard],
           {warnings,[{5,erl_lint,{obsolete_guard,{list,1}}},
                      {6,erl_lint,{obsolete_guard,{record,2}}},
                      {7,erl_lint,{obsolete_guard,{pid,1}}}]}}],
    ?line [] = run(Config, Ts),
    ok.

otp_5338(doc) ->
    "OTP-5338. Bad warning in record initialization.";
otp_5338(suite) -> [];
otp_5338(Config) when is_list(Config) ->
    %% OTP-5878: variables like X are no longer allowed in initialisations
    Ts = [{otp_5338,
          <<"-record(c, {a = <<X:7/binary-unit:8>>}).
              t() ->
                  X = <<\"hejsans\">>,
                  #c{}.
            ">>,
           [],
           {error,[{1,erl_lint,{unbound_var,'X'}}],
                  [{3,erl_lint,{unused_var,'X'}}]}}],
    ?line [] = run(Config, Ts),
    ok.

otp_5362(doc) ->
    "OTP-5362. deprecated_function, "
    "{nowarn_unused_funtion,FAs}, 'better' line numbers.";
otp_5362(suite) -> [];
otp_5362(Config) when is_list(Config) ->
    Ts = [{otp_5362_1,
          <<"-include_lib(\"stdlib/include/qlc.hrl\").

             -file(?FILE, 1000).

             t() ->
                 qlc:q([X || X <- [],
                             begin A = 3, true end]).
            ">>,
           {[warn_unused_vars]},
           {warnings,[{1002,erl_lint,{unused_function,{t,0}}},
                      {1004,erl_lint,{unused_var,'A'}}]}},

          {otp_5362_2,
          <<"-export([inline/0]).

             -import(lists, [a/1,b/1]). % b/1 is not used

             -compile([{inline,{inl,7}}]).    % undefined
             -compile([{inline,[{inl,17}]}]). % undefined
             -compile([{inline,{inl,1}}]).    % OK

             foop() ->   % unused function
                 a([]),  % used import, OK
                 fipp(). % undefined

             inline() ->
                 inl(foo).

             inl(_) ->
                 true.

             not_used() ->      % unused function
                 true.

             -compile({nowarn_unused_function,[{and_not_used,2}]}). % unknown 
             and_not_used(_) -> % unused function
                 foo.

             -compile({nowarn_unused_function,{unused_function,2}}).
             unused_function(_, _) ->
                 ok.
           ">>,
          {[warn_unused_vars, warn_unused_import]},
           {error,[{5,erl_lint,{bad_inline,{inl,7}}},
                   {6,erl_lint,{bad_inline,{inl,17}}},
                   {11,erl_lint,{undefined_function,{fipp,0}}},
                   {22,erl_lint,{bad_nowarn_unused_function,{and_not_used,2}}}],
            [{3,erl_lint,{unused_import,{{b,1},lists}}},
             {9,erl_lint,{unused_function,{foop,0}}},
             {19,erl_lint,{unused_function,{not_used,0}}},
             {23,erl_lint,{unused_function,{and_not_used,1}}}]}},

          {otp_5362_3,
           <<"-record(a, {x,
                          x}).
              -record(a, {x,
                          X}). % erl_parse
              -record(a, [x,
                          x]). % erl_parse
              -record(ok, {a,b}).

              -record(r, {a = #ok{}, 
                          b = (#ok{})#ok.a}).

              t() ->
                  {#a{},
                   #nix{},
                   #ok{nix = []},
                   #ok{Var = 4}, 
                   #r{}
                  }.
           ">>,
           {[nowarn_unused_function]},
           {errors2, [{4,erl_parse,"bad record field"},
                      {5,erl_parse,"bad record declaration"}],
                     [{2,erl_lint,{redefine_field,a,x}},
                      {14,erl_lint,{undefined_record,nix}},
                      {15,erl_lint,{undefined_field,ok,nix}},
                      {16,erl_lint,{field_name_is_variable,ok,'Var'}}]}},

	  %% Nowarn_bif_clash has changed behaviour as local functions
	  %% nowdays supersede auto-imported BIFs, why nowarn_bif_clash in itself generates an error
	  %% (OTP-8579) /PaN
          {otp_5362_4,
           <<"-compile(nowarn_deprecated_function).
              -compile(nowarn_bif_clash).
              spawn(A) ->
                  erlang:hash(A, 3000),
                  spawn(A).
           ">>,
           {[nowarn_unused_function, 
             warn_deprecated_function,
             warn_bif_clash]},
           {error,
            [{5,erl_lint,{call_to_redefined_old_bif,{spawn,1}}}],
	    [{4,erl_lint,{deprecated,{erlang,hash,2},{erlang,phash2,2},
			  "in a future release"}}]}},

          {otp_5362_5,
           <<"-compile(nowarn_deprecated_function).
              -compile(nowarn_bif_clash).
              spawn(A) ->
                  erlang:hash(A, 3000),
                  spawn(A).
           ">>,
           {[nowarn_unused_function]},
	   {errors,
            [{2,erl_lint,disallowed_nowarn_bif_clash}],[]}},

          %% The special nowarn_X are not affected by general warn_X.
          {otp_5362_6,
           <<"-compile({nowarn_deprecated_function,{erlang,hash,2}}).
              -compile({nowarn_bif_clash,{spawn,1}}).
              spawn(A) ->
                  erlang:hash(A, 3000),
                  spawn(A).
           ">>,
           {[nowarn_unused_function, 
             warn_deprecated_function, 
             warn_bif_clash]},
           {errors,
            [{2,erl_lint,disallowed_nowarn_bif_clash}],[]}},

          {otp_5362_7,
           <<"-export([spawn/1]).
              -compile({nowarn_deprecated_function,{erlang,hash,2}}).
              -compile({nowarn_bif_clash,{spawn,1}}).
              -compile({nowarn_bif_clash,{spawn,2}}). % bad
              -compile([{nowarn_deprecated_function, 
                                [{erlang,hash,-1},{3,hash,-1}]}, % 2 bad
                     {nowarn_deprecated_function, {{a,b,c},hash,-1}}]). % bad
              spawn(A) ->
                  erlang:hash(A, 3000),
                  spawn(A).
           ">>,
           {[nowarn_unused_function]},
           {error,[{3,erl_lint,disallowed_nowarn_bif_clash},
		   {4,erl_lint,disallowed_nowarn_bif_clash},
		   {4,erl_lint,{bad_nowarn_bif_clash,{spawn,2}}}],
            [{5,erl_lint,{bad_nowarn_deprecated_function,{3,hash,-1}}},
             {5,erl_lint,{bad_nowarn_deprecated_function,{erlang,hash,-1}}},
             {5,erl_lint,{bad_nowarn_deprecated_function,{{a,b,c},hash,-1}}}]}
           },

          {otp_5362_8,
           <<"-export([spawn/1]).
              -compile(warn_deprecated_function).
              -compile(warn_bif_clash).
              spawn(A) ->
                  erlang:hash(A, 3000),
                  spawn(A).
           ">>,
           {[nowarn_unused_function,
             {nowarn_bif_clash,{spawn,1}}]}, % has no effect
           {warnings,
            [{5,erl_lint,{deprecated,{erlang,hash,2},{erlang,phash2,2},
			  "in a future release"}}]}},

          {otp_5362_9,
           <<"-include_lib(\"stdlib/include/qlc.hrl\").
              -record(a, {x = qlc:q([{X,Y} || {X} <- [],{Y} <- [],X =:= Y])}).
              -export([t/0]).              
              t() -> #a{}.
          ">>,
           {[]},
           []},

          {otp_5362_10,
           <<"-compile({nowarn_deprecated_function,{erlang,hash,2}}).
              -compile({nowarn_bif_clash,{spawn,1}}).
              -import(x,[spawn/1]).
              spin(A) ->
                  erlang:hash(A, 3000),
                  spawn(A).
           ">>,
           {[nowarn_unused_function,
             warn_deprecated_function,
             warn_bif_clash]},
           {errors,
            [{2,erl_lint,disallowed_nowarn_bif_clash}],[]}},

	  {call_deprecated_function,
	   <<"t(X) -> erlang:hash(X, 2000).">>,
	   [],
	   {warnings,
            [{1,erl_lint,{deprecated,{erlang,hash,2},
			  {erlang,phash2,2},"in a future release"}}]}},

	  {call_removed_function,
	   <<"t(X) -> regexp:match(X).">>,
	   [],
	   {warnings,
            [{1,erl_lint,{removed,{regexp,match,1},
			  "removed in R15; use the re module instead"}}]}}

	 ],

    ?line [] = run(Config, Ts),
    ok.

otp_5371(doc) ->
    "OTP-5371. Aliases for bit syntax expressions are no longer allowed.";
otp_5371(suite) -> [];
otp_5371(Config) when is_list(Config) ->
    Ts = [{otp_5371_1,
           <<"t(<<A:8>> = <<B:8>>) ->
                  {A,B}.
             ">>,
	   [],
	   {errors,[{1,erl_lint,illegal_bin_pattern}],[]}},
	  {otp_5371_2,
           <<"x([<<A:8>>] = [<<B:8>>]) ->
                  {A,B}.
              y({a,<<A:8>>} = {b,<<B:8>>}) ->
                  {A,B}.
             ">>,
	   [],
	   {errors,[{1,erl_lint,illegal_bin_pattern},
		    {3,erl_lint,illegal_bin_pattern}],[]}},
	  {otp_5371_3,
           <<"-record(foo, {a,b,c}).
              -record(bar, {x,y,z}).
              -record(buzz, {x,y}).
              a(#foo{a = <<X:8>>} = #bar{x = <<Y:8>>}) ->
                  {X,Y}.
              b(#foo{b = <<X:8>>} = #foo{b = <<Y:4,Z:4>>}) ->
                  {X,Y,Z}.
              c(#foo{a = <<X:8>>} = #buzz{x = <<Y:8>>}) ->
                  {X,Y}.
              d(#foo{a=x,b = <<X:8>>} = #buzz{y = <<Y:8>>}) ->
                  {X,Y}.
              e(#foo{a=x,b = <<X:8>>} = #buzz{x=glurf,y = <<Y:8>>}) ->
                  {X,Y}.
             ">>,
	   [],
	   {errors,[{4,erl_lint,illegal_bin_pattern},
		    {6,erl_lint,illegal_bin_pattern},
		    {8,erl_lint,illegal_bin_pattern},
		    {10,erl_lint,illegal_bin_pattern},
		    {12,erl_lint,illegal_bin_pattern}],[]}},
	  {otp_5371_4,
           <<"-record(foo, {a,b,c}).
              -record(bar, {x,y,z}).
              -record(buzz, {x,y}).
              a(#foo{a = <<X:8>>,b=x} = #foo{b = <<Y:8>>}) ->
                  {X,Y}.
              b(#foo{a = <<X:8>>} = #bar{y = <<Y:4,Z:4>>}) ->
                  {X,Y,Z}.
              c(#foo{a = <<X:8>>} = #buzz{y = <<Y:8>>}) ->
                  {X,Y}.
             ">>,
	   [],
	   {warnings,[{4,v3_core,nomatch},
		      {6,v3_core,nomatch},
		      {8,v3_core,nomatch}]}}
	 ],
    ?line [] = run(Config, Ts),
    ok.

otp_7227(doc) -> "OTP_7227. Some aliases for bit syntax expressions were still allowed.";
otp_7227(Config) when is_list(Config) ->
    Ts = [{otp_7227_1,
           <<"t([<<A:8>> = {C,D} = <<B:8>>]) ->
                  {A,B,C,D}.
             ">>,
	   [],
	   {errors,[{1,erl_lint,illegal_bin_pattern}],[]}},
	  {otp_7227_2,
           <<"t([(<<A:8>> = {C,D}) = <<B:8>>]) ->
                  {A,B,C,D}.
             ">>,
	   [],
	   {errors,[{1,erl_lint,illegal_bin_pattern}],[]}},
	  {otp_7227_3,
           <<"t([(<<A:8>> = {C,D}) = (<<B:8>> = <<C:8>>)]) ->
                  {A,B,C,D}.
             ">>,
	   [],
	   {errors,[{1,erl_lint,illegal_bin_pattern},
		    {1,erl_lint,illegal_bin_pattern},
		    {1,erl_lint,illegal_bin_pattern}],[]}},
	  {otp_7227_4,
           <<"t(Val) ->
                  <<A:8>> = <<B:8>> = Val,
                  {A,B}.
             ">>,
	   [],
	   {errors,[{2,erl_lint,illegal_bin_pattern}],[]}},
	  {otp_7227_5,
           <<"t(Val) ->
                  <<A:8>> = X = <<B:8>> = Val,
                  {A,B,X}.
             ">>,
	   [],
	   {errors,[{2,erl_lint,illegal_bin_pattern}],[]}},
	  {otp_7227_6,
           <<"t(X, Y) ->
                  <<A:8>> = <<X:4,Y:4>>,
                  A.
             ">>,
	   [],
	   []},
	  {otp_7227_7,
           <<"t(Val) ->
                  (<<A:8>> = X) = (<<B:8>> = <<A:4,B:4>>) = Val,
                  {A,B,X}.
             ">>,
	   [],
	   {errors,[{2,erl_lint,illegal_bin_pattern},
		    {2,erl_lint,illegal_bin_pattern},
		    {2,erl_lint,illegal_bin_pattern}],[]}},
	  {otp_7227_8,
           <<"t(Val) ->
                  (<<A:8>> = X) = (Y = <<B:8>>) = Val,
                  {A,B,X,Y}.
             ">>,
	   [],
	   {errors,[{2,erl_lint,illegal_bin_pattern}],[]}},
	  {otp_7227_9,
           <<"t(Val) ->
                  (Z = <<A:8>> = X) = (Y = <<B:8>> = W) = Val,
                  {A,B,X,Y,Z,W}.
             ">>,
	   [],
	   {errors,[{2,erl_lint,illegal_bin_pattern}],[]}}
	 ],
    ?line [] = run(Config, Ts),
    ok.

otp_5494(doc) ->
    "OTP-5494. Warnings for functions exported more than once.";
otp_5494(suite) -> [];
otp_5494(Config) when is_list(Config) ->
    Ts = [{otp_5494_1,
           <<"-export([t/0]).
              -export([t/0]).
              t() -> a.
             ">>,
           [],
           {warnings,[{2,erl_lint,{duplicated_export,{t,0}}}]}}],
    ?line [] = run(Config, Ts),
    ok.

otp_5644(doc) ->
    "OTP-5644. M:F/A in record initialization.";
otp_5644(suite) -> [];
otp_5644(Config) when is_list(Config) ->
    %% This test is a no-op. Although {function,mfa,i,1} was
    %% transformed into {function,Line,i,1} by copy_expr, the module
    %% was never checked (Line is the line number).
    %% (OTP-5878: somewhat modified.)
    Ts = [{otp_5644,
          <<"-record(c, {a = fun ?MODULE:i/1(17)}).
              t() ->
                  #c{}.

              i(X) ->
                  X.
            ">>,
           [],
           []}],
    ?line [] = run(Config, Ts),
    ok.

otp_5878(doc) ->
    "OTP-5878. Record declaration: forward references, introduced variables.";
otp_5878(suite) -> [];
otp_5878(Config) when is_list(Config) ->
    Ts = [{otp_5878_10,
          <<"-record(rec1, {a = #rec2{}}).
             -record(rec2, {a = #rec1{}}).
             t() ->#rec1{}.
            ">>,
           [warn_unused_record],
           {error,[{1,erl_lint,{undefined_record,rec2}}],
                  [{2,erl_lint,{unused_record,rec2}}]}},

          {otp_5878_20,
           <<"-record(r1, {a = begin A = 4, {A,B} end}). % B unbound
              -record(r2, {e = begin A = 3, #r1{} end}).
              t() -> #r2{}.
             ">>,
           [warn_unused_record],
           {error,[{1,erl_lint,{unbound_var,'B'}},
                   {1,erl_lint,{variable_in_record_def,'A'}},
                   {2,erl_lint,{variable_in_record_def,'A'}}],
            [{1,erl_lint,{unused_record,r1}}]}},

          {otp_5878_30,
           <<"-record(r1, {t = case foo of _ -> 3 end}).
              -record(r2, {a = case foo of A -> A; _ -> 3 end}).
              -record(r3, {a = case foo of A -> A end}).
              -record(r4, {a = fun _AllowedFunName() -> allowed end}).
              t() -> {#r1{},#r2{},#r3{},#r4{}}.
             ">>,
           [warn_unused_record],
           {errors,[{2,erl_lint,{variable_in_record_def,'A'}},
                    {3,erl_lint,{variable_in_record_def,'A'}}],
            []}},

          {otp_5878_40,
           <<"-record(r1, {foo = A}). % A unbound
              -record(r2, {a = fun(X) -> X end(3)}).
              -record(r3, {a = [X || X <- [1,2,3]]}).
              t() -> {#r1{},#r2{},#r3{}}.
             ">>,
           [warn_unused_record],
           {errors,[{1,erl_lint,{unbound_var,'A'}}],[]}},

          {otp_5878_50,
           <<"-record(r1, {a = {A, % A unbound
                                A}}). % A unbound
              -record(r2, {a = begin case foo of 
                                         A -> A
                                     end,
                                     A
                                end}).
              -record(r3, {a = fun(X) ->
                                       case foo of
                                           A -> A
                                       end
                               end
                          }).
              -record(r4, {a = case foo of
                                   foo ->
                                       case foo of
                                           A -> A
                                       end;
                                   _ -> 
                                       bar
                               end}).
              t() -> {#r1{},#r2{},#r3{},#r4{}}.
             ">>,
           [warn_unused_record],
           {error,[{1,erl_lint,{unbound_var,'A'}},
                   {2,erl_lint,{unbound_var,'A'}},
                   {4,erl_lint,{variable_in_record_def,'A'}},
                   {17,erl_lint,{variable_in_record_def,'A'}}],
            [{8,erl_lint,{unused_var,'X'}}]}},

          {otp_5878_60,
           <<"-record(r1, {a = fun(NotShadowing) -> NotShadowing end}).
              t() ->
                  NotShadowing = 17,
                  {#r1{}, NotShadowing}.
             ">>,
           [warn_unused_record],
           []},

          {otp_5878_70,
           <<"-record(r1, {a = fun(<<X:8>>) -> X end,
                           b = case <<17:8>> of
                                   <<_:Y>> -> Y;
                                   <<Y:8>> -> 
                                       Y
                               end}).
              t() -> #r1{}.
             ">>,
           [warn_unused_record],
           {errors,[{3,erl_lint,{unbound_var,'Y'}},
                    {4,erl_lint,{variable_in_record_def,'Y'}}],
            []}},

          {otp_5878_80,
           <<"-record(r, {a = [X || {A,Y} <- [{1,2},V={3,4}],
                                    begin Z = [1,2,3], true end,
                                    X <- Z ++ [A,Y]]}).
              t() ->#r{}.
             ">>,
           [warn_unused_record],
           {warnings,[{1,erl_lint,{unused_var,'V'}}]}},

          {otp_5878_90,
           <<"-record(r, {a = foo()}). % unused

              t() -> ok.
             ">>,
           [warn_unused_record],
           {error,[{1,erl_lint,{undefined_function,{foo,0}}}],
            [{1,erl_lint,{unused_record,r}}]}}

         ],
    ?line [] = run(Config, Ts),

    Abstr = <<"-module(lint_test, [A, B]).
            ">>,
    {errors,[{1,erl_lint,pmod_unsupported}],[]} =
        run_test2(Config, Abstr, [warn_unused_record]),

    QLC1 = <<"-module(lint_test).
              -include_lib(\"stdlib/include/qlc.hrl\").
              -export([t/0]).
              -record(r1, {a = qlc:e(qlc:q([X || X <- [1,2,3]]))}).
              -record(r2, {a = qlc:q([X || X <- [1,2,3]])}).
              -record(r3, {a = qlc:q([X || {A,Y} <- [{1,2},V={3,4}],
                                           begin Z = [1,2,3], true end,
                                           X <- Z ++ [A,Y]])}).
              t() -> {#r1{},#r2{},#r3{}}.
             ">>,
    ?line {error,[{8,qlc,{used_generator_variable,'A'}},
                  {8,qlc,{used_generator_variable,'Y'}},
                  {8,qlc,{used_generator_variable,'Z'}}],
           [{6,erl_lint,{unused_var,'V'}}]} = 
        run_test2(Config, QLC1, [warn_unused_record]),

    Ill1 = <<"-module(lint_test).
              -export([t/0]).
              -record(r, {a = true}).
              -record(r1, {a,b}).
              -record(r2, {a = #r1{a = true}}).
              -record(r3, {a = A}). % A is unbound
              -record(r4, {a = dict:new()}).

              t() ->
                  case x() of
                      _ when (#r{})#r.a ->
                          a; 
                      _ when (#r4{})#r.a -> % illegal
                          b;
                      _ when (#r3{q = 5})#r.a -> % no warning for unbound A
                          q;
                      _ when (#r{q = 5})#r.a ->
                          a; 
                      _ when (((#r{a = #r2{}})#r.a)#r2.a)#r1.a ->
                          b;
                      _ when #r{a = dict:new()} -> % illegal
                          c; 
                      _ when l() > 3 -> % illegal, does not use l/0...
                          d;
                      _ ->
                          w
                  end.

              l() ->
                  foo.

              x() ->
                  bar.
              ">>,
   
    ?line {errors,[{6,erl_lint,{unbound_var,'A'}},
                   {13,erl_lint,illegal_guard_expr},
                   {15,erl_lint,{undefined_field,r3,q}},
                   {17,erl_lint,{undefined_field,r,q}},
                   {21,erl_lint,illegal_guard_expr},
                   {23,erl_lint,{illegal_guard_local_call,{l,0}}}],
           []} = 
        run_test2(Config, Ill1, [warn_unused_record]),

    Ill2 = <<"-module(lint_test).
              -export([t/0]).
              t() ->
                  case x() of
                      _ when l() 
                             or
                             l() ->
                          foo
                  end.
             ">>,
    ?line {errors,[{4,erl_lint,{undefined_function,{x,0}}},
                   {5,erl_lint,illegal_guard_expr},
                   {7,erl_lint,illegal_guard_expr}],
           []} = 
        run_test2(Config, Ill2, [warn_unused_record]),
    
    Ill3 = <<"t() -> ok.">>,
    ?line {errors,[{1,erl_lint,undefined_module}],[]} = 
        run_test2(Config, Ill3, [warn_unused_record]),

    Usage1 = <<"-module(lint_test).
                -export([t/0]).
                -record(u1, {a}).
                -record(u2, {a = #u1{}}).
                -record(u3, {a}). % unused
                -record(u4, {a = #u3{}}). % unused

                t() ->
                    {#u2{}}.
               ">>,
    ?line {warnings,[{5,erl_lint,{unused_record,u3}},
                     {6,erl_lint,{unused_record,u4}}]} = 
        run_test2(Config, Usage1, [warn_unused_record]),

    Usage2 = <<"-module(lint_test).
                -export([t/0]).
                -record(u1, {a}).
                -record(u2, {a = #u1{}}).
                -file(\"some_file.hrl\", 1).
                -record(u3, {a}). % unused, but on other file
                -record(u4, {a = #u3{}}). % -\"-

                t() ->
                    {#u2{}}.
               ">>,
    ?line [] = run_test2(Config, Usage2, [warn_unused_record]),

    %% This a completely different story...
    %% The linter checks if qlc.hrl hasn't been included
    QLC2 = <<"-module(lint_test).
              -import(qlc, [q/2]).
              -export([t/0]).

              t() ->
                  H1 = qlc:q([X || X <- [1,2]]),
                  H2 = qlc:q([X || X <- [1,2]], []),
                  H3 = q([X || X <- [1,2]], []),
                  {H1,H2,H3}.
             ">>,
    ?line {warnings,[{6,erl_lint,{missing_qlc_hrl,1}},
                     {7,erl_lint,{missing_qlc_hrl,2}},
                     {8,erl_lint,{missing_qlc_hrl,2}}]} = 
        run_test2(Config, QLC2, [warn_unused_record]),

    %% Records that are used by types are not unused.
    %% (Thanks to Fredrik Thulin and Kostis Sagonas.)
    UsedByType = <<"-module(t).
                    -export([foo/1]).
                    -record(sipurl,  {host :: string()}).
                    -record(keylist, {list = [] :: [_]}).
                    -type sip_headers() :: #keylist{}.
                    -record(request, {uri :: #sipurl{}, header :: sip_headers()}).

                    foo(#request{}) -> ok.
                  ">>,
    ?line [] = run_test2(Config, UsedByType, [warn_unused_record]),

    ok.

otp_6885(doc) ->
    "OTP-6885. Binary fields in bit syntax matching is now only allowed at the end.";
otp_6885(suite) -> [];
otp_6885(Config) when is_list(Config) ->
    Ts = <<"-module(otp_6885).
            -export([t/1]).
            t(<<_/binary,I>>) -> I;
            t(<<X/binary,I:X>>) -> I;
	    t(<<B/binary,T/binary>>) -> {B,T}.

            build(A, B) ->
               <<A/binary,B/binary>>.

            foo(<<\"abc\"/binary>>) ->
               ok;
            foo(<<\"abc\":13/integer>>) ->
               ok;
            foo(<<\"abc\"/float>>) ->
               ok;
            foo(<<\"abc\":19>>) ->
               ok;
            foo(<<\"abc\"/utf8>>) ->
               ok;
            foo(<<\"abc\"/utf16>>) ->
               ok;
            foo(<<\"abc\"/utf32>>) ->
               ok.

           ">>,
    ?line {errors,[{3,erl_lint,unsized_binary_not_at_end},
		   {4,erl_lint,unsized_binary_not_at_end},
		   {5,erl_lint,unsized_binary_not_at_end},
		   {10,erl_lint,typed_literal_string},
		   {12,erl_lint,typed_literal_string},
		   {14,erl_lint,typed_literal_string},
		   {16,erl_lint,typed_literal_string}],
	   []} = run_test2(Config, Ts, []),
    ok.

otp_10436(doc) ->
    "OTP-6885. Warnings for opaque types.";
otp_10436(suite) -> [];
otp_10436(Config) when is_list(Config) ->
    Ts = <<"-module(otp_10436).
            -export_type([t1/0]).
            -opaque t1() :: {i, integer()}.
            -opaque t2() :: {a, atom()}.
         ">>,
    {warnings,[{4,erl_lint,{not_exported_opaque,{t2,0}}},
               {4,erl_lint,{unused_type,{t2,0}}}]} =
        run_test2(Config, Ts, []),
    Ts2 = <<"-module(otp_10436_2).
             -export_type([t1/0, t2/0]).
             -opaque t1() :: term().
             -opaque t2() :: any().
         ">>,
    {warnings,[{3,erl_lint,{underspecified_opaque,{t1,0}}},
               {4,erl_lint,{underspecified_opaque,{t2,0}}}]} =
        run_test2(Config, Ts2, []),
    ok.

otp_11254(doc) ->
    "OTP-11254. M:F/A could crash the linter.";
otp_11254(suite) -> [];
otp_11254(Config) when is_list(Config) ->
    Ts = <<"-module(p2).
            -export([manifest/2]).
            manifest(Module, Name) ->
              fun Module:Nine/1.
         ">>,
    {error,[{4,erl_lint,{unbound_var,'Nine'}}],
     [{3,erl_lint,{unused_var,'Name'}}]} =
        run_test2(Config, Ts, []),
    ok.

otp_11772(doc) ->
    "OTP-11772. Reintroduce errors for redefined builtin types.";
otp_11772(suite) -> [];
otp_11772(Config) when is_list(Config) ->
    Ts = <<"
            -module(newly).

            -compile(export_all).

            %% Built-in:
            -type node() :: node().
            -type mfa() :: tuple().
            -type gb_tree() :: mfa(). % Allowed since Erlang/OTP 17.0
            -type digraph() :: [_].   % Allowed since Erlang/OTP 17.0

            -type t() :: mfa() | digraph() | gb_tree() | node().

            -spec t() -> t().

            t() ->
                1.
         ">>,
    {errors,[{7,erl_lint,{builtin_type,{node,0}}},
             {8,erl_lint,{builtin_type,{mfa,0}}}],
     []} = run_test2(Config, Ts, []),
    ok.

otp_11771(doc) ->
    "OTP-11771. Do not allow redefinition of the types arity(_) &c..";
otp_11771(suite) -> [];
otp_11771(Config) when is_list(Config) ->
    Ts = <<"
            -module(newly).

            -compile(export_all).

            %% No longer allowed in 17.0:
            -type arity() :: atom().
            -type bitstring() :: list().
            -type iodata() :: integer().
            -type boolean() :: iodata().

            -type t() :: arity() | bitstring() | iodata() | boolean().

            -spec t() -> t().

            t() ->
                1.
         ">>,
    {errors,[{7,erl_lint,{builtin_type,{arity,0}}},
             {8,erl_lint,{builtin_type,{bitstring,0}}},
             {9,erl_lint,{builtin_type,{iodata,0}}},
             {10,erl_lint,{builtin_type,{boolean,0}}}],
     []} = run_test2(Config, Ts, []),
    ok.

otp_11872(doc) ->
    "OTP-11872. The type map() undefined when exported.";
otp_11872(suite) -> [];
otp_11872(Config) when is_list(Config) ->
    Ts = <<"
            -module(map).

            -compile(export_all).

            -export_type([map/0, product/0]).

            -opaque map() :: dict().

            -spec t() -> map().

            t() ->
                1.
         ">>,
    {error,[{6,erl_lint,{undefined_type,{product,0}}},
            {8,erl_lint,{undefined_type,{dict,0}}}],
           [{8,erl_lint,{new_builtin_type,{map,0}}}]} =
        run_test2(Config, Ts, []),
    ok.

export_all(doc) ->
    "OTP-7392. Warning for export_all.";
export_all(Config) when is_list(Config) ->
    Ts = <<"-module(export_all_module).
            -compile([export_all]).

            id(I) -> I.
           ">>,
    ?line [] = run_test2(Config, Ts, []),
    ?line {warnings,[{2,erl_lint,export_all}]} =
	run_test2(Config, Ts, [warn_export_all]),
    ok.

bif_clash(doc) ->
    "Test warnings for functions that clash with BIFs.";
bif_clash(suite) -> [];
bif_clash(Config) when is_list(Config) ->
    Ts = [{clash1,
           <<"t(X) ->
                  size(X).

              %% No warning for the following calls, since they
              %% are unambigous.
              b(X) ->
                  erlang:size(X).

              c(X) ->
                  ?MODULE:size(X).

              size({N,_}) ->
                N.
             ">>,
           [],
	   {errors,[{2,erl_lint,{call_to_redefined_old_bif,{size,1}}}],[]}},

	  %% Verify that warnings can not be turned off in the old way.
	  {clash2,
           <<"-export([t/1,size/1]).
              t(X) ->
                  size(X).

              size({N,_}) ->
                N.

              %% My own abs/1 function works on lists too. From R14 this really works.
              abs([H|T]) when $a =< H, H =< $z -> [H-($a-$A)|abs(T)];
              abs([H|T]) -> [H|abs(T)];
              abs([]) -> [];
              abs(X) -> erlang:abs(X).
             ">>,
	   {[nowarn_unused_function,nowarn_bif_clash]},
	   {errors,[{erl_lint,disallowed_nowarn_bif_clash}],[]}},
	  %% As long as noone calls an overridden BIF, it's totally OK
	  {clash3,
           <<"-export([size/1]).
              size({N,_}) ->
                N;
              size(X) ->
                erlang:size(X).
             ">>,
	   [],
	   []},
	  %% But this is totally wrong - meaning of the program changed in R14, so this is an error
	  {clash4,
           <<"-export([size/1]).
              size({N,_}) ->
                N;
              size(X) ->
                size(X).
             ">>,
	   [],
	   {errors,[{5,erl_lint,{call_to_redefined_old_bif,{size,1}}}],[]}},
	  %% For a post R14 bif, its only a warning
	  {clash5,
           <<"-export([binary_part/2]).
              binary_part({B,_},{X,Y}) ->
                binary_part(B,{X,Y});
              binary_part(B,{X,Y}) ->
                binary:part(B,X,Y).
             ">>,
	   [],
	   {warnings,[{3,erl_lint,{call_to_redefined_bif,{binary_part,2}}}]}},
	  %% If you really mean to call yourself here, you can "unimport" size/1
	  {clash6,
           <<"-export([size/1]).
              -compile({no_auto_import,[size/1]}).
              size([]) ->
                0;
              size({N,_}) ->
                N;
              size([_|T]) ->
                1+size(T).
             ">>,
	   [],
	   []},
	  %% Same for the post R14 autoimport warning
	  {clash7,
           <<"-export([binary_part/2]).
              -compile({no_auto_import,[binary_part/2]}).
              binary_part({B,_},{X,Y}) ->
                binary_part(B,{X,Y});
              binary_part(B,{X,Y}) ->
                binary:part(B,X,Y).
             ">>,
	   [],
	   []},
          %% but this doesn't mean the local function is allowed in a guard...
	  {clash8,
           <<"-export([x/1]).
              -compile({no_auto_import,[binary_part/2]}).
              x(X) when binary_part(X,{1,2}) =:= <<1,2>> ->
                 hej.
              binary_part({B,_},{X,Y}) ->
                binary_part(B,{X,Y});
              binary_part(B,{X,Y}) ->
                binary:part(B,X,Y).
             ">>,
	   [],
	   {errors,[{3,erl_lint,{illegal_guard_local_call,{binary_part,2}}}],[]}},
          %% no_auto_import is not like nowarn_bif_clash, it actually removes the autoimport
	  {clash9,
           <<"-export([x/1]).
              -compile({no_auto_import,[binary_part/2]}).
              x(X) ->
                 binary_part(X,{1,2}) =:= <<1,2>>.
             ">>,
	   [],
	   {errors,[{4,erl_lint,{undefined_function,{binary_part,2}}}],[]}},
          %% but we could import it again...
	  {clash10,
           <<"-export([x/1]).
              -compile({no_auto_import,[binary_part/2]}).
              -import(erlang,[binary_part/2]).
              x(X) ->
                 binary_part(X,{1,2}) =:= <<1,2>>.
             ">>,
	   [],
	   []},
          %% and actually use it in a guard...
	  {clash11,
           <<"-export([x/1]).
              -compile({no_auto_import,[binary_part/2]}).
              -import(erlang,[binary_part/2]).
              x(X) when binary_part(X,{0,1}) =:= <<0>> ->
                 binary_part(X,{1,2}) =:= <<1,2>>.
             ">>,
	   [],
	   []},
          %% but for non-obvious historical reasons, imported functions cannot be used in
	  %% fun construction without the module name...
	  {clash12,
           <<"-export([x/1]).
              -compile({no_auto_import,[binary_part/2]}).
              -import(erlang,[binary_part/2]).
              x(X) when binary_part(X,{0,1}) =:= <<0>> ->
                 binary_part(X,{1,2}) =:= fun binary_part/2.
             ">>,
	   [],
	   {errors,[{5,erl_lint,{undefined_function,{binary_part,2}}}],[]}},
          %% Not from erlang and not from anywhere else
	  {clash13,
           <<"-export([x/1]).
              -compile({no_auto_import,[binary_part/2]}).
              -import(x,[binary_part/2]).
              x(X) ->
                 binary_part(X,{1,2}) =:= fun binary_part/2.
             ">>,
	   [],
	   {errors,[{5,erl_lint,{undefined_function,{binary_part,2}}}],[]}},
	  %% ...while real auto-import is OK.
	  {clash14,
           <<"-export([x/1]).
              x(X) when binary_part(X,{0,1}) =:= <<0>> ->
                 binary_part(X,{1,2}) =:= fun binary_part/2.
             ">>,
	   [],
	   []},
          %% Import directive clashing with old bif is an error, regardless of if it's called or not
	  {clash15,
           <<"-export([x/1]).
              -import(x,[abs/1]).
              x(X) ->
                 binary_part(X,{1,2}).
             ">>,
	   [],
	   {errors,[{2,erl_lint,{redefine_old_bif_import,{abs,1}}}],[]}},
	  %% For a new BIF, it's only a warning
	  {clash16,
           <<"-export([x/1]).
              -import(x,[binary_part/3]).
              x(X) ->
                 abs(X).
             ">>,
	   [],
	   {warnings,[{2,erl_lint,{redefine_bif_import,{binary_part,3}}}]}},
	  %% And, you cannot redefine already imported things that aren't auto-imported
	  {clash17,
           <<"-export([x/1]).
              -import(x,[binary_port/3]).
              -import(y,[binary_port/3]).
              x(X) ->
                 abs(X).
             ">>,
	   [],
	   {errors,[{3,erl_lint,{redefine_import,{{binary_port,3},x}}}],[]}},
	  %% Not with local functions either
	  {clash18,
           <<"-export([x/1]).
              -import(x,[binary_port/3]).
              binary_port(A,B,C) ->
                 binary_part(A,B,C).
              x(X) ->
                 abs(X).
             ">>,
	   [],
	   {errors,[{3,erl_lint,{define_import,{binary_port,3}}}],[]}},
	  %% Like clash8: Dont accept a guard if it's explicitly module-name called either
	  {clash19,
           <<"-export([binary_port/3]).
              -compile({no_auto_import,[binary_part/3]}).
              -import(x,[binary_part/3]).
              binary_port(A,B,C) when x:binary_part(A,B,C) ->
                 binary_part(A,B,C+1).
             ">>,
	   [],
	   {errors,[{4,erl_lint,illegal_guard_expr}],[]}},
	  %% Not with local functions either
	  {clash20,
           <<"-export([binary_port/3]).
              -import(x,[binary_part/3]).
              binary_port(A,B,C) ->
                 binary_part(A,B,C).
             ">>,
	   [warn_unused_import],
	   {warnings,[{2,erl_lint,{redefine_bif_import,{binary_part,3}}}]}},
	  %% Don't accept call to a guard BIF if there is a local definition
	  %% or an import with the same name. Note: is_record/2 is an
	  %% exception, since it is more of syntatic sugar than a real BIF.
	  {clash21,
           <<"-export([is_list/1]).
              -import(x, [is_tuple/1]).
              -record(r, {a,b}).
              x(T) when is_tuple(T) -> ok;
              x(T) when is_list(T) -> ok.
              y(T) when is_tuple(T) =:= true -> ok;
              y(T) when is_list(T) =:= true -> ok;
              y(T) when is_record(T, r, 3) -> ok;
              y(T) when is_record(T, r, 3) =:= true -> ok;
              y(T) when is_record(T, r) =:= true -> ok.
              is_list(_) ->
                ok.
              is_record(_, _) ->
                ok.
              is_record(_, _, _) ->
                ok.
             ">>,
	   [{no_auto_import,[{is_tuple,1}]}],
	   {errors,[{4,erl_lint,{illegal_guard_local_call,{is_tuple,1}}},
		    {5,erl_lint,{illegal_guard_local_call,{is_list,1}}},
		    {6,erl_lint,{illegal_guard_local_call,{is_tuple,1}}},
		    {7,erl_lint,{illegal_guard_local_call,{is_list,1}}},
		    {8,erl_lint,{illegal_guard_local_call,{is_record,3}}},
		    {9,erl_lint,{illegal_guard_local_call,{is_record,3}}}],[]}},
	  %% We can also suppress all auto imports at once
	  {clash22,
          <<"-export([size/1, binary_part/2]).
             -compile(no_auto_import).
             size([]) ->
               0;
             size({N,_}) ->
               N;
             size([_|T]) ->
               1+size(T).
             binary_part({B,_},{X,Y}) ->
               binary_part(B,{X,Y});
             binary_part(B,{X,Y}) ->
               binary:part(B,X,Y).
            ">>,
	   [],
	   []}
	 ],

    ?line [] = run(Config, Ts),
    ok.

behaviour_basic(doc) ->
    "Basic tests with one behaviour.";
behaviour_basic(suite) -> [];
behaviour_basic(Config) when is_list(Config) ->
    Ts = [{behaviour1,
           <<"-behaviour(application).
             ">>,
           [],
	   {warnings,[{1,erl_lint,{undefined_behaviour_func,{start,2},application}},
		      {1,erl_lint,{undefined_behaviour_func,{stop,1},application}}]}},

	  {behaviour2,
           <<"-behaviour(application).
              -export([stop/1]).
              stop(_) -> ok.
             ">>,
           [],
	   {warnings,[{1,erl_lint,{undefined_behaviour_func,{start,2},application}}]}},
	  
	  {behaviour3,
           <<"-behavior(application).  %% Test American spelling.
              -export([start/2,stop/1]).
              start(_, _) -> ok.
              stop(_) -> ok.
             ">>,
           [],
           []},

          {behaviour4,
           <<"-behavior(application).  %% Test callbacks with export_all
              -compile(export_all).
              stop(_) -> ok.
             ">>,
           [],
           {warnings,[{1,erl_lint,{undefined_behaviour_func,{start,2},application}}]}}
	 ],
    ?line [] = run(Config, Ts),
    ok.

behaviour_multiple(doc) ->
    "Basic tests with multiple behaviours.";
behaviour_multiple(suite) -> [];
behaviour_multiple(Config) when is_list(Config) ->
    Ts = [{behaviour1,
           <<"-behaviour(application).
              -behaviour(supervisor).
             ">>,
           [],
	   {warnings,[{1,erl_lint,{undefined_behaviour_func,{start,2},application}},
		      {1,erl_lint,{undefined_behaviour_func,{stop,1},application}},
		      {2,erl_lint,{undefined_behaviour_func,{init,1},supervisor}}]}},

	  {behaviour2,
           <<"-behaviour(application).
              -behaviour(supervisor).
              -export([start/2,stop/1,init/1]).
              start(_, _) -> ok.
              stop(_) -> ok.
              init(_) -> ok.
             ">>,
           [],
	   []},

	  {american_behavior2,
           <<"-behavior(application).
              -behavior(supervisor).
              -export([start/2,stop/1,init/1]).
              start(_, _) -> ok.
              stop(_) -> ok.
              init(_) -> ok.
             ">>,
           [],
	   []},

	  {behaviour3,
           <<"-behaviour(gen_server).
              -behaviour(supervisor).
              -export([handle_call/3,handle_cast/2,handle_info/2]).
              handle_call(_, _, _) -> ok.
              handle_cast(_, _) -> ok.
              handle_info(_, _) -> ok.
             ">>,
           [],
	   {warnings,[{1,erl_lint,
		       {undefined_behaviour_func,{code_change,3},gen_server}},
		      {1,erl_lint,{undefined_behaviour_func,{init,1},gen_server}},
		      {1,erl_lint,{undefined_behaviour_func,{terminate,2},gen_server}},
		      {2,erl_lint,{undefined_behaviour_func,{init,1},supervisor}},
		      {2,
		       erl_lint,
		       {conflicting_behaviours,{init,1},supervisor,1,gen_server}}]}},
	  {american_behavior3,
           <<"-behavior(gen_server).
              -behavior(supervisor).
              -export([handle_call/3,handle_cast/2,handle_info/2]).
              handle_call(_, _, _) -> ok.
              handle_cast(_, _) -> ok.
              handle_info(_, _) -> ok.
             ">>,
           [],
	   {warnings,[{1,erl_lint,
		       {undefined_behaviour_func,{code_change,3},gen_server}},
		      {1,erl_lint,{undefined_behaviour_func,{init,1},gen_server}},
		      {1,erl_lint,{undefined_behaviour_func,{terminate,2},gen_server}},
		      {2,erl_lint,{undefined_behaviour_func,{init,1},supervisor}},
		      {2,
		       erl_lint,
		       {conflicting_behaviours,{init,1},supervisor,1,gen_server}}]}},

	  {behaviour4,
           <<"-behaviour(gen_server).
              -behaviour(gen_fsm).
              -behaviour(supervisor).
              -export([init/1,handle_call/3,handle_cast/2,
                       handle_info/2,handle_info/3,
                       handle_event/3,handle_sync_event/4,
                       code_change/3,code_change/4,
                       terminate/2,terminate/3,terminate/4]).
              init(_) -> ok.
              handle_call(_, _, _) -> ok.
              handle_event(_, _, _) -> ok.
              handle_sync_event(_, _, _, _) -> ok.
              handle_cast(_, _) -> ok.
              handle_info(_, _) -> ok.
              handle_info(_, _, _) -> ok.
              code_change(_, _, _) -> ok.
              code_change(_, _, _, _) -> ok.
              terminate(_, _) -> ok.
              terminate(_, _, _) -> ok.
              terminate(_, _, _, _) -> ok.
             ">>,
           [],
	   {warnings,[{2,
		       erl_lint,
		       {conflicting_behaviours,{init,1},gen_fsm,1,gen_server}},
		      {3,
		       erl_lint,
		       {conflicting_behaviours,{init,1},supervisor,1,gen_server}}]}}
	 ],
    ?line [] = run(Config, Ts),
    ok.

otp_11861(doc) ->
    "OTP-11861. behaviour_info() and -callback.";
otp_11861(suite) -> [];
otp_11861(Conf) when is_list(Conf) ->
    CallbackFiles = [callback1, callback2, callback3,
                     bad_behaviour1, bad_behaviour2],
    lists:foreach(fun(M) ->
                          F = filename:join(?datadir, M),
                          Opts = [{outdir,?privdir}, return],
                          {ok, M, []} = compile:file(F, Opts)
                  end, CallbackFiles),
    CodePath = code:get_path(),
    true = code:add_path(?privdir),
    Ts = [{otp_11861_1,
           <<"
              -export([b1/1]).
              -behaviour(callback1).
              -behaviour(callback2).

              -spec b1(atom()) -> integer().
              b1(A) when is_atom(A)->
                  3.
             ">>,
           [],
           %% b2/1 is optional in both modules
           {warnings,[{4,erl_lint,
                       {conflicting_behaviours,{b1,1},callback2,3,callback1}}]}},
          {otp_11861_2,
           <<"
              -export([b2/1]).
              -behaviour(callback1).
              -behaviour(callback2).

              -spec b2(integer()) -> atom().
              b2(I) when is_integer(I)->
                  a.
             ">>,
           [],
           %% b2/1 is optional in callback2, but not in callback1
           {warnings,[{3,erl_lint,{undefined_behaviour_func,{b1,1},callback1}},
                      {4,erl_lint,
                       {conflicting_behaviours,{b2,1},callback2,3,callback1}}]}},
          {otp_11861_3,
           <<"
              -callback b(_) -> atom().
              -optional_callbacks({b1,1}). % non-existing and ignored
             ">>,
           [],
           []},
          {otp_11861_4,
           <<"
              -callback b(_) -> atom().
              -optional_callbacks([{b1,1}]). % non-existing
             ">>,
           [],
           %% No behaviour-info(), but callback.
           {errors,[{3,erl_lint,{undefined_callback,{lint_test,b1,1}}}],[]}},
          {otp_11861_5,
           <<"
              -optional_callbacks([{b1,1}]). % non-existing
             ">>,
           [],
           %% No behaviour-info() and no callback: warning anyway
           {errors,[{2,erl_lint,{undefined_callback,{lint_test,b1,1}}}],[]}},
          {otp_11861_6,
           <<"
              -optional_callbacks([b1/1]). % non-existing
              behaviour_info(callbacks) -> [{b1,1}].
             ">>,
           [],
           %% behaviour-info() and no callback: warning anyway
           {errors,[{2,erl_lint,{undefined_callback,{lint_test,b1,1}}}],[]}},
          {otp_11861_7,
           <<"
              -optional_callbacks([b1/1]). % non-existing
              -callback b(_) -> atom().
              behaviour_info(callbacks) -> [{b1,1}].
             ">>,
           [],
           %% behaviour-info() callback: warning
           {errors,[{2,erl_lint,{undefined_callback,{lint_test,b1,1}}},
                    {3,erl_lint,{behaviour_info,{lint_test,b,1}}}],
            []}},
          {otp_11861_8,
           <<"
              -callback b(_) -> atom().
              -optional_callbacks([b/1, {b, 1}]).
             ">>,
           [],
           {errors,[{3,erl_lint,{redefine_optional_callback,{b,1}}}],[]}},
          {otp_11861_9,
           <<"
              -behaviour(gen_server).
              -export([handle_call/3,handle_cast/2,handle_info/2,
                       code_change/3, init/1, terminate/2]).
              handle_call(_, _, _) -> ok.
              handle_cast(_, _) -> ok.
              handle_info(_, _) -> ok.
              code_change(_, _, _) -> ok.
              init(_) -> ok.
              terminate(_, _) -> ok.
             ">>,
           [],
           []},
          {otp_11861_9,
           <<"
              -behaviour(gen_server).
              -export([handle_call/3,handle_cast/2,handle_info/2,
                       code_change/3, init/1, terminate/2, format_status/2]).
              handle_call(_, _, _) -> ok.
              handle_cast(_, _) -> ok.
              handle_info(_, _) -> ok.
              code_change(_, _, _) -> ok.
              init(_) -> ok.
              terminate(_, _) -> ok.
              format_status(_, _) -> ok. % optional callback
             ">>,
           [],
           %% Nothing...
           []},
          {otp_11861_10,
           <<"
              -optional_callbacks([{b1,1,bad}]). % badly formed and ignored
              behaviour_info(callbacks) -> [{b1,1}].
             ">>,
           [],
           []},
          {otp_11861_11,
           <<"
              -behaviour(bad_behaviour1).
             ">>,
           [],
           {warnings,[{2,erl_lint,
                       {ill_defined_behaviour_callbacks,bad_behaviour1}}]}},
          {otp_11861_12,
           <<"
              -behaviour(non_existing_behaviour).
             ">>,
           [],
           {warnings,[{2,erl_lint,
                       {undefined_behaviour,non_existing_behaviour}}]}},
          {otp_11861_13,
           <<"
              -behaviour(bad_behaviour_none).
             ">>,
           [],
           {warnings,[{2,erl_lint,{undefined_behaviour,bad_behaviour_none}}]}},
          {otp_11861_14,
           <<"
              -callback b(_) -> atom().
             ">>,
           [],
           []},
          {otp_11861_15,
           <<"
              -optional_callbacks([{b1,1,bad}]). % badly formed
              -callback b(_) -> atom().
             ">>,
           [],
           []},
          {otp_11861_16,
           <<"
              -callback b(_) -> atom().
              -callback b(_) -> atom().
             ">>,
           [],
           {errors,[{3,erl_lint,{redefine_callback,{b,1}}}],[]}},
          {otp_11861_17,
           <<"
              -behaviour(bad_behaviour2).
             ">>,
           [],
           {warnings,[{2,erl_lint,{undefined_behaviour_callbacks,
                                   bad_behaviour2}}]}},
          {otp_11861_18,
           <<"
              -export([f1/1]).
              -behaviour(callback3).
              f1(_) -> ok.
             ">>,
           [],
           []}
	 ],
    ?line [] = run(Conf, Ts),
    true = code:set_path(CodePath),
    ok.

otp_7550(doc) ->
    "Test that the new utf8/utf16/utf32 types do not allow size or unit specifiers.";
otp_7550(Config) when is_list(Config) ->
    Ts = [{otp_7550,
           <<"f8(A) ->
                  <<A:8/utf8>>.
              g8(A) ->
                  <<A:8/utf8-unit:1>>.
              h8(A) ->
                  <<A/utf8-unit:1>>.

              f16(A) ->
                  <<A:8/utf16>>.
              g16(A) ->
                  <<A:8/utf16-unit:1>>.
              h16(A) ->
                  <<A/utf16-unit:1>>.

              f32(A) ->
                  <<A:8/utf32>>.
              g32(A) ->
                  <<A:8/utf32-unit:1>>.
              h32(A) ->
                  <<A/utf32-unit:1>>.
             ">>,
           [],
           {errors,[{2,erl_lint,utf_bittype_size_or_unit},
		    {4,erl_lint,utf_bittype_size_or_unit},
		    {6,erl_lint,utf_bittype_size_or_unit},
		    {9,erl_lint,utf_bittype_size_or_unit},
		    {11,erl_lint,utf_bittype_size_or_unit},
		    {13,erl_lint,utf_bittype_size_or_unit},
		    {16,erl_lint,utf_bittype_size_or_unit},
		    {18,erl_lint,utf_bittype_size_or_unit},
		    {20,erl_lint,utf_bittype_size_or_unit}
		   ],
            []}}],
    ?line [] = run(Config, Ts),
    ok.
    

otp_8051(doc) ->
    "Bugfix: -opaque with invalid type.";
otp_8051(Config) when is_list(Config) ->
    Ts = [{otp_8051,
           <<"-opaque foo() :: bar().
              -export_type([foo/0]).
             ">>,
           [],
           {errors,[{1,erl_lint,{undefined_type,{bar,0}}}],[]}}],
    ?line [] = run(Config, Ts),
    ok.

format_warn(doc) ->
    "Check that format warnings are generated.";
format_warn(suite) -> [];
format_warn(Config) when is_list(Config) ->
    L1 = 14,
    L2 = 4,
    format_level(1, L1, Config),
    format_level(2, L1+L2, Config),
    format_level(3, L1+L2, Config),             %there is no level 3
    ok.

format_level(Level, Count, Config) ->
    ?line W = get_compilation_result(Config, "format",
                                     [{warn_format, Level}]),
    %% Pick out the 'format' warnings.
    ?line FW = lists:filter(fun({_Line, erl_lint, {format_error, _}}) -> true;
                               (_) -> false
                            end,
                            W),
    ?line case length(FW) of
              Count ->
                  ok;
              Other ->
                  ?t:format("Expected ~w warning(s); got ~w", [Count,Other]),
                  fail()
          end,
    ok.

%% Test the -on_load(Name/0) directive.


on_load_successful(Config) when is_list(Config) ->
    Ts = [{on_load_1,
	   %% Exported on_load function.
	   <<"-export([do_on_load/0]).
             -on_load(do_on_load/0).
             do_on_load() -> ok.
             ">>,
	   {[]},				%Tuple indicates no 'export_all'.
	   []},

	  {on_load_2,
	   %% Local on_load function.
	   <<"-on_load(do_on_load/0).
             do_on_load() -> ok.
             ">>,
	   {[]},				%Tuple indicates no 'export_all'.
	   []},

	  {on_load_3,
	   %% Local on_load function, calling other local functions.
	   <<"-on_load(do_on_load/0).
             do_on_load() -> foo().
             foo() -> bar(5) + 42.
             bar(N) -> 2*N.
             ">>,
	   {[]},				%Tuple indicates no 'export_all'.
	   []}
	 ],
    ?line [] = run(Config, Ts),
    ok.

on_load_failing(Config) when is_list(Config) ->
    Ts = [{on_load_1,
	   %% Badly formed.
	   <<"-on_load(atom).
             ">>,
	   {[]},				%Tuple indicates no 'export_all'.
	   {errors,
	    [{1,erl_lint,{bad_on_load,atom}}],[]}},

	  {on_load_2,
	   %% Badly formed.
	   <<"-on_load({42,0}).
             ">>,
	   {[]},				%Tuple indicates no 'export_all'.
	   {errors,
	    [{1,erl_lint,{bad_on_load,{42,0}}}],[]}},

	  {on_load_3,
	   %% Multiple on_load attributes.
	   <<"-on_load(foo/0).
              -on_load(bar/0).
              foo() -> ok.
              bar() -> ok.
             ">>,
	   {[]},				%Tuple indicates no 'export_all'.
	   {errors,
	    [{2,erl_lint,multiple_on_loads}],[]}},

	  {on_load_4,
	   %% Wrong arity.
	   <<"-on_load(foo/1).
              foo(_) -> ok.
             ">>,
	   {[]},				%Tuple indicates no 'export_all'.
	   {errors,
	    [{1,erl_lint,{bad_on_load_arity,{foo,1}}}],[]}},

	  {on_load_5,
	   %% Non-existing function.
	   <<"-on_load(non_existing/0).
             ">>,
	   {[]},				%Tuple indicates no 'export_all'.
	   {errors,
	    [{1,erl_lint,{undefined_on_load,{non_existing,0}}}],[]}}
	 ],
    ?line [] = run(Config, Ts),
    ok.

too_many_arguments(doc) ->
    "Test that too many arguments is not accepted.";
too_many_arguments(suite) -> [];
too_many_arguments(Config) when is_list(Config) ->
    Ts = [{too_many_1,
	   <<"f(_,_,_,_,_,_,_,_,_,_,_,_,_,_,_,_,_,_,_,_,_,_,_,_,_,_,_,_,_,_,_,_,_,_,_,_,_,_,_,_,_,_,_,_,_,_,_,_,_,_,_,_,_,_,_,_,_,_,_,_,_,_,_,_,_,_,_,_,_,_,_,_,_,_,_,_,_,_,_,_,_,_,_,_,_,_,_,_,_,_,_,_,_,_,_,_,_,_,_,_,_,_,_,_,_,_,_,_,_,_,_,_,_,_,_,_,_,_,_,_,_,_,_,_,_,_,_,_,_,_,_,_,_,_,_,_,_,_,_,_,_,_,_,_,_,_,_,_,_,_,_,_,_,_,_,_,_,_,_,_,_,_,_,_,_,_,_,_,_,_,_,_,_,_,_,_,_,_,_,_,_,_,_,_,_,_,_,_,_,_,_,_,_,_,_,_,_,_,_,_,_,_,_,_,_,_,_,_,_,_,_,_,_,_,_,_,_,_,_,_,_,_,_,_,_,_,_,_,_,_,_,_,_,_,_,_,_,_,_,_,_,_,_,_,_,_,_,_,_,_,_,_,_,_,_,_) -> ok.">>,
	   [],
	   {errors,
	    [{1,erl_lint,{too_many_arguments,256}}],[]}}
	 ],
	  
    ?line [] = run(Config, Ts),
    ok.


%% Test some basic errors to improve coverage.
basic_errors(Config) ->
    Ts = [{redefine_module,
	   <<"-module(redefine_module).">>,
	   [],
	   {errors,[{1,erl_lint,redefine_module}],[]}},

	  {attr_after_function,
	   <<"f() -> ok.
               -attr(x).">>,
	   [],
	   {errors,[{2,erl_lint,{attribute,attr}}],[]}},

	  {redefine_function,
	   <<"f() -> ok.
              f() -> ok.">>,
	   [],
	   {errors,[{2,erl_lint,{redefine_function,{f,0}}}],[]}},

	  {redefine_record,
	   <<"-record(r, {a}).
              -record(r, {a}).
	      f(#r{}) -> ok.">>,
	   [],
	   {errors,[{2,erl_lint,{redefine_record,r}}],[]}},

	  {illegal_record_info,
	   <<"f1() -> record_info(42, record).
	      f2() -> record_info(shoe_size, record).">>,
	   [],
	   {errors,[{1,erl_lint,illegal_record_info},
		    {2,erl_lint,illegal_record_info}],[]}},

	  {illegal_expr,
	   <<"f() -> a:b.">>,
	   [],
	   {errors,[{1,erl_lint,illegal_expr}],[]}},

	  {illegal_pattern,
	   <<"f(A+B) -> ok.">>,
	   [],
	   {errors,[{1,erl_lint,illegal_pattern}],[]}}
	 ],
    [] = run(Config, Ts),
    ok.

%% Test binary syntax errors
bin_syntax_errors(Config) ->
    Ts = [{bin_syntax_errors,
	   <<"t(<<X:bad_size>>) -> X;
	      t(<<_:(x ! y)/integer>>) -> ok;
              t(<<X:all/integer>>) -> X;
              t(<<X/bad_type>>) -> X;
	      t(<<X/unit:8>>) -> X;
	      t(<<X:7/float>>) -> X;
	      t(<< <<_:8>> >>) -> ok;
	      t(<<(x ! y):8/integer>>) -> ok;
              t(X) ->
                {<<X/binary-integer>>,<<X/signed-unsigned-integer>>,
                 <<X/little-big>>,<<X/unit:4-unit:8>>}.
	    ">>,
	   [],
	   {error,[{1,erl_lint,illegal_bitsize},
		   {2,erl_lint,illegal_bitsize},
		   {3,erl_lint,illegal_bitsize},
		   {4,erl_lint,{undefined_bittype,bad_type}},
		   {5,erl_lint,bittype_unit},
		   {7,erl_lint,illegal_pattern},
		   {8,erl_lint,illegal_pattern},
		   {10,erl_lint,{bittype_mismatch,integer,binary,"type"}},
		   {10,erl_lint,{bittype_mismatch,unsigned,signed,"sign"}},
		   {11,erl_lint,{bittype_mismatch,8,4,"unit"}},
		   {11,erl_lint,{bittype_mismatch,big,little,"endianness"}}
		  ],
	    [{6,erl_lint,{bad_bitsize,"float"}}]}}
	 ],
    [] = run(Config, Ts),
    ok.

predef(doc) ->
    "OTP-10342: No longer predefined types: array(), digraph(), and so on";
predef(suite) -> [];
predef(Config) when is_list(Config) ->
    W = get_compilation_result(Config, "predef", []),
    [] = W,
    %% dict(), digraph() and so on were removed in Erlang/OTP 18.0.
    E2 = get_compilation_result(Config, "predef2", []),
    Tag = undefined_type,
    {[{7,erl_lint,{Tag,{array,0}}},
      {12,erl_lint,{Tag,{dict,0}}},
      {17,erl_lint,{Tag,{digraph,0}}},
      {27,erl_lint,{Tag,{gb_set,0}}},
      {32,erl_lint,{Tag,{gb_tree,0}}},
      {37,erl_lint,{Tag,{queue,0}}},
      {42,erl_lint,{Tag,{set,0}}},
      {47,erl_lint,{Tag,{tid,0}}}],[]} = E2,
    ok.

maps(Config) ->
    %% TODO: test key patterns, not done because map patterns are going to be
    %% changed a lot.
    Ts = [{illegal_map_construction,
           <<"t() ->
                  #{ a := b,
                     c => d,
                     e := f
                  }#{ a := b,
                      c => d,
                      e := f };
              t() when is_map(#{ a := b,
                                 c => d
                              }#{ a := b,
                                  c => d,
                                  e := f }) ->
                  ok.
            ">>,
           [],
           {errors,[{2,erl_lint,illegal_map_construction},
                    {4,erl_lint,illegal_map_construction},
                    {8,erl_lint,illegal_map_construction}],
            []}},
          {illegal_pattern,
           <<"t(#{ a := A,
                   c => d,
                   e := F,
                   g := 1 + 1,
                   h := _,
                   i := (_X = _Y),
                   j := (x ! y),
		   <<0:300>> := 33}) ->
                  {A,F}.
            ">>,
           [],
           {errors,[{2,erl_lint,illegal_pattern},
                    {7,erl_lint,illegal_pattern}],
            []}},
          {error_in_illegal_map_construction,
           <<"t() -> #{ a := X }.">>,
           [],
	   {errors,[{1,erl_lint,illegal_map_construction},
                    {1,erl_lint,{unbound_var,'X'}}],
            []}},
	  {legal_map_construction,
	   <<"t(V) -> #{ a => 1,
			#{a=>V} => 2,
			#{{a,V}=>V} => 2,
			#{ \"hi\" => wazzup, hi => ho } => yep,
			[try a catch _:_ -> b end] => nope,
			ok => 1.0,
			[3+3] => nope,
			1.0 => yep,
			{3.0+3} => nope,
			{yep} => yep,
			[case a of a -> a end] => nope
		      }.
	   ">>,
	   [],
	   []},
	   {errors_in_map_keys_pattern,
	   <<"t(#{ a := 2,
	           #{} := A,
	           #{ 3 => 33 } := hi,
	           #{ 3 := 33 } := hi,
	           #{ hi => 54, \"hello\" => 45 } := hi,
		   #{ V => 33 } := hi }) ->
	       A.
	   ">>,
	   [],
	   {errors,[{4,erl_lint,illegal_map_construction},
                    {6,erl_lint,illegal_map_key}],[]}},
          {unused_vars_with_empty_maps,
           <<"t(Foo, Bar, Baz) -> {#{},#{}}.">>,
           [warn_unused_variables],
           {warnings,[{1,erl_lint,{unused_var,'Bar'}},
                      {1,erl_lint,{unused_var,'Baz'}},
                      {1,erl_lint,{unused_var,'Foo'}}]}}],
    [] = run(Config, Ts),
    ok.

maps_type(Config) when is_list(Config) ->
    Ts = [
	{maps_type1,
	 <<"
	-type m() :: #{a => integer()}.
	-spec t1(#{k=>term()}) -> {term(), map()}.

	t1(#{k:=V}=M) -> {V,M}.

	-spec t2(m()) -> integer().

	t2(#{a:=V}) -> V.
	">>,
	[],
	[]},
	{maps_type2,
	 <<"
            %% Built-in var arity map type:
	    -type map() :: tuple().
	    -type a() :: map().

	    -spec t(a()) -> a().
	    t(M) -> M.
	 ">>,
	 [],
	 {warnings,[{3,erl_lint,{new_builtin_type,{map,0}}}]}}],
    [] = run(Config, Ts),
    ok.

otp_11851(doc) ->
    "OTP-11851: More atoms can be used as type names + bug fixes.";
otp_11851(Config) when is_list(Config) ->
    Ts = [
	{otp_11851_1,
	 <<"-export([t/0]).
            -type range(A, B) :: A | B.

            -type union(A) :: A.

            -type product() :: integer().

            -type tuple(A) :: A.

            -type map(A) :: A.

            -type record() :: a | b.

            -type integer(A) :: A.

            -type atom(A) :: A.

            -type binary(A, B) :: A | B.

            -type 'fun'() :: integer().

            -type 'fun'(X) :: X.

            -type 'fun'(X, Y) :: X | Y.

            -type all() :: range(atom(), integer()) | union(pid()) | product()
                         | tuple(reference()) | map(function()) | record()
                         | integer(atom()) | atom(integer())
                         | binary(pid(), tuple()) | 'fun'(port())
                         | 'fun'() | 'fun'(<<>>, 'none').

            -spec t() -> all().

            t() ->
                a.
	">>,
	[],
	[]},
	{otp_11851_2,
	 <<"-export([a/1, b/1, t/0]).

            -callback b(_) -> integer().

            -callback ?MODULE:a(_) -> integer().

            a(_) -> 3.

            b(_) -> a.

            t()-> a.
	">>,
	[],
	{errors,[{5,erl_lint,{bad_callback,{lint_test,a,1}}}],[]}},
	{otp_11851_3,
	 <<"-export([a/1]).

            -spec a(_A) -> boolean() when
                  _ :: atom(),
                  _A :: integer().

            a(_) -> true.
	">>,
	[],
	{errors,[{4,erl_parse,"bad type variable"}],[]}},
	{otp_11851_4,
	 <<"
            -spec a(_) -> ok.
            -spec a(_) -> ok.

            -spec ?MODULE:a(_) -> ok.
            -spec ?MODULE:a(_) -> ok.
	">>,
	[],
         {errors,[{3,erl_lint,{redefine_spec,{a,1}}},
                  {5,erl_lint,{redefine_spec,{lint_test,a,1}}},
                  {6,erl_lint,{redefine_spec,{lint_test,a,1}}},
                  {6,erl_lint,{spec_fun_undefined,{a,1}}}],
          []}}
          ],
    [] = run(Config, Ts),
    ok.

otp_11879(doc) ->
    "OTP-11879: The -spec f/a :: (As) -> B; syntax removed, "
    "and is_subtype/2 deprecated";
otp_11879(_Config) ->
    Fs = [{attribute,0,file,{"file.erl",0}},
          {attribute,0,module,m},
          {attribute,1,spec,
           {{f,1},
            [{type,2,'fun',[{type,3,product,[{var,4,'V1'},
                                             {var,5,'V1'}]},
                            {type,6,integer,[]}]}]}},
          {attribute,20,callback,
           {{cb,21},
            [{type,22,'fun',[{type,23,product,[{var,24,'V1'},
                                               {var,25,'V1'}]},
                             {type,6,integer,[]}]}]}}],
    {error,[{"file.erl",
             [{1,erl_lint,{spec_fun_undefined,{f,1}}},
              {2,erl_lint,spec_wrong_arity},
              {22,erl_lint,callback_wrong_arity}]}],
     []} = compile:forms(Fs, [return,report]),
    ok.

otp_13230(doc) ->
    "OTP-13230: -deprecated without -module";
otp_13230(Config) when is_list(Config) ->
    Abstr = <<"-deprecated([{frutt,0,next_version}]).">>,
    {errors,[{1,erl_lint,undefined_module},
             {1,erl_lint,{bad_deprecated,{frutt,0}}}],
     []} = run_test2(Config, Abstr, []),
    ok.

run(Config, Tests) ->
    F = fun({N,P,Ws,E}, BadL) ->
                case catch run_test(Config, P, Ws) of
                    E -> 
                        BadL;
                    Bad -> 
                        ?t:format("~nTest ~p failed. Expected~n  ~p~n"
                                  "but got~n  ~p~n", [N, E, Bad]),
			fail()
                end
        end,
    lists:foldl(F, [], Tests).

%% Compiles a test file and returns the list of warnings/errors.

get_compilation_result(Conf, Filename, Warnings) ->
    ?line DataDir = ?datadir,
    ?line File = filename:join(DataDir, Filename),
    {ok,Bin} = file:read_file(File++".erl"),
    FileS = binary_to_list(Bin),
    {match,[{Start,Length}|_]} = re:run(FileS, "-module.*\\n"),
    Test = lists:nthtail(Start+Length, FileS),
    case run_test(Conf, Test, Warnings) of
        {warnings, Ws} -> Ws;
        {errors,Es,Ws} -> {Es,Ws};
        [] -> []
    end.

%% Compiles a test module and returns the list of errors and warnings.

run_test(Conf, Test0, Warnings0) ->
    Test = list_to_binary(["-module(lint_test). ", Test0]),
    run_test2(Conf, Test, Warnings0).

run_test2(Conf, Test, Warnings0) ->
    Filename = "lint_test.erl",
    DataDir = ?privdir,
    File = filename:join(DataDir, Filename),
    Opts = case Warnings0 of
               {Warnings} ->		%Hairy trick to not add export_all.
                   [return|Warnings];
               Warnings ->
                   [export_all,return|Warnings]
           end,
    ok = file:write_file(File, Test),

    %% We will use the 'binary' option so that the compiler will not
    %% compare the module name to the output file name. Also, there
    %% is no reason to produce an output file since we are only
    %% interested in the errors and warnings.

    %% Print warnings, call erl_lint:format_error/1. (But note that
    %% the compiler will ignore failing calls to erl_lint:format_error/1.)
    compile:file(File, [binary,report|Opts]),

    case compile:file(File, [binary|Opts]) of
        {ok, _M, Code, Ws} when is_binary(Code) ->
	    warnings(File, Ws);
        {error, [{File,Es}], []} ->
	    {errors, call_format_error(Es), []};
        {error, [{File,Es}], [{File,Ws}]} ->
	    {error, call_format_error(Es), call_format_error(Ws)};
        {error, [{File,Es1},{File,Es2}], []} ->
	    {errors2, Es1, Es2}
    end.

warnings(File, Ws) ->
    case lists:append([W || {F, W} <- Ws, F =:= File]) of
        [] ->
	    [];
        L ->
	    {warnings, call_format_error(L)}
    end.

call_format_error(L) ->
    %% Smoke test of format_error/1 to make sure that no crashes
    %% slip through.
    _ = [Mod:format_error(Term) || {_,Mod,Term} <- L],
    L.

fail() ->
    io:format("failed~n"),
    ?t:fail().<|MERGE_RESOLUTION|>--- conflicted
+++ resolved
@@ -65,11 +65,7 @@
 	  too_many_arguments/1,
 	  basic_errors/1,bin_syntax_errors/1,
           predef/1,
-<<<<<<< HEAD
-          maps/1,maps_type/1,otp_11851/1,otp_11879/1
-=======
-          maps/1,maps_type/1,otp_11851/1,otp_12195/1, otp_13230/1
->>>>>>> 72d6687a
+          maps/1,maps_type/1,otp_11851/1,otp_11879/1,otp_13230/1
         ]).
 
 % Default timetrap timeout (set in init_per_testcase).
@@ -98,11 +94,7 @@
      bif_clash, behaviour_basic, behaviour_multiple, otp_11861,
      otp_7550, otp_8051, format_warn, {group, on_load},
      too_many_arguments, basic_errors, bin_syntax_errors, predef,
-<<<<<<< HEAD
-     maps, maps_type, otp_11851, otp_11879].
-=======
-     maps, maps_type, otp_11851, otp_12195, otp_13230].
->>>>>>> 72d6687a
+     maps, maps_type, otp_11851, otp_11879, otp_13230].
 
 groups() -> 
     [{unused_vars_warn, [],
