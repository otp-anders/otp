%%
%% %CopyrightBegin%
%%
%% Copyright Ericsson AB 1996-2011. All Rights Reserved.
%%
%% The contents of this file are subject to the Erlang Public License,
%% Version 1.1, (the "License"); you may not use this file except in
%% compliance with the License. You should have received a copy of the
%% Erlang Public License along with this software. If not, it can be
%% retrieved online at http://www.erlang.org/.
%%
%% Software distributed under the License is distributed on an "AS IS"
%% basis, WITHOUT WARRANTY OF ANY KIND, either express or implied. See
%% the License for the specific language governing rights and limitations
%% under the License.
%%
%% %CopyrightEnd%
%%
-module(gen_event_SUITE).

-include_lib("test_server/include/test_server.hrl").

-export([all/0, suite/0,groups/0,init_per_suite/1, end_per_suite/1, 
	 init_per_group/2,end_per_group/2]).
-export([start/1, add_handler/1, add_sup_handler/1,
	 delete_handler/1, swap_handler/1, swap_sup_handler/1,
	 notify/1, sync_notify/1, call/1, info/1, hibernate/1,
	 call_format_status/1, call_format_status_anon/1,
         error_format_status/1]).

<<<<<<< HEAD
suite() -> [{ct_hooks,[ts_install_cth]}].

all() -> 
    [start, {group, test_all}, hibernate,
     call_format_status, error_format_status].

groups() -> 
    [{test_all, [],
      [add_handler, add_sup_handler, delete_handler,
       swap_handler, swap_sup_handler, notify, sync_notify,
       call, info]}].

init_per_suite(Config) ->
    Config.

end_per_suite(_Config) ->
    ok.

init_per_group(_GroupName, Config) ->
    Config.

end_per_group(_GroupName, Config) ->
    Config.

=======
all(suite) -> {req, [stdlib], [start, test_all, hibernate,
			       call_format_status, call_format_status_anon,
                               error_format_status]}.
>>>>>>> 95ed86fc

%% --------------------------------------
%% Start an event manager.
%% --------------------------------------

start(doc) -> [];
start(suite) -> [];
start(Config) when is_list(Config) ->
    OldFl = process_flag(trap_exit, true),

    ?line {ok, Pid0} = gen_event:start(), %anonymous
    ?line [] = gen_event:which_handlers(Pid0),
    ?line ok = gen_event:stop(Pid0),

    ?line {ok, Pid1} = gen_event:start_link(), %anonymous
    ?line [] = gen_event:which_handlers(Pid1),
    ?line ok = gen_event:stop(Pid1),

    ?line {ok, Pid2} = gen_event:start({local, my_dummy_name}),
    ?line [] = gen_event:which_handlers(my_dummy_name),
    ?line [] = gen_event:which_handlers(Pid2),
    ?line ok = gen_event:stop(my_dummy_name),

    ?line {ok, Pid3} = gen_event:start_link({local, my_dummy_name}),
    ?line [] = gen_event:which_handlers(my_dummy_name),
    ?line [] = gen_event:which_handlers(Pid3),
    ?line ok = gen_event:stop(my_dummy_name),

    ?line {ok, Pid4} = gen_event:start_link({global, my_dummy_name}),
    ?line [] = gen_event:which_handlers({global, my_dummy_name}),
    ?line [] = gen_event:which_handlers(Pid4),
    ?line ok = gen_event:stop({global, my_dummy_name}),

    ?line {ok, _} = gen_event:start_link({local, my_dummy_name}),
    ?line {error, {already_started, _}} =
	gen_event:start_link({local, my_dummy_name}),
    ?line {error, {already_started, _}} =
	gen_event:start({local, my_dummy_name}),
    ?line ok = gen_event:stop(my_dummy_name),

    ?line {ok, Pid5} = gen_event:start_link({global, my_dummy_name}),
    ?line {error, {already_started, _}} =
	gen_event:start_link({global, my_dummy_name}),
    ?line {error, {already_started, _}} =
	gen_event:start({global, my_dummy_name}),

    exit(Pid5, shutdown),
    receive
	{'EXIT', Pid5, shutdown} -> ok
    after 10000 ->
	    ?t:fail(exit_gen_event)
    end,

    ?t:messages_get(),
    process_flag(trap_exit, OldFl),
    ok.


hibernate(suite) -> [];
hibernate(Config) when is_list(Config) ->
    ?line {ok,Pid} = gen_event:start({local, my_dummy_handler}),
    ?line ok = gen_event:add_handler(my_dummy_handler, dummy_h, [self()]),
    ?line [dummy_h] = gen_event:which_handlers(my_dummy_handler),
    ?line true = gen_event:call(my_dummy_handler, dummy_h, hibernate),
    ?line receive after 1000 -> ok end,
    ?line {current_function,{erlang,hibernate,3}} = erlang:process_info(Pid,current_function),
    ?line Pid ! wake,
    ?line receive after 1000 -> ok end,
    ?line true = ({current_function,{erlang,hibernate,3}} =/= 
		  erlang:process_info(Pid,current_function)),    
    ?line later = gen_event:call(my_dummy_handler, dummy_h, hibernate_later),
    ?line true = ({current_function,{erlang,hibernate,3}} =/= 
		  erlang:process_info(Pid,current_function)),    
    ?line receive after 2000 -> ok end,
    ?line {current_function,{erlang,hibernate,3}} = erlang:process_info(Pid,current_function),
    ?line Pid ! wake,
    ?line receive after 1000 -> ok end,
    ?line true = ({current_function,{erlang,hibernate,3}} =/= 
		  erlang:process_info(Pid,current_function)),    
    ?line gen_event:notify(my_dummy_handler,hibernate),
    ?line receive after 1000 -> ok end,
    ?line {current_function,{erlang,hibernate,3}} = erlang:process_info(Pid,current_function),
    ?line gen_event:notify(my_dummy_handler,wakeup),
    ?line receive after 1000 -> ok end,
    ?line true = ({current_function,{erlang,hibernate,3}} =/= 
		  erlang:process_info(Pid,current_function)),    
    ?line gen_event:notify(my_dummy_handler,hibernate),
    ?line receive after 1000 -> ok end,
    ?line {current_function,{erlang,hibernate,3}} = erlang:process_info(Pid,current_function),
    ?line gen_event:sync_notify(my_dummy_handler,wakeup),
    ?line true = ({current_function,{erlang,hibernate,3}} =/= 
		  erlang:process_info(Pid,current_function)),    
    ?line ok = gen_event:sync_notify(my_dummy_handler,hibernate),
    ?line receive after 1000 -> ok end,
    ?line {current_function,{erlang,hibernate,3}} = erlang:process_info(Pid,current_function),
    ?line Pid ! wake,
    ?line receive after 1000 -> ok end,
    ?line true = ({current_function,{erlang,hibernate,3}} =/= 
		  erlang:process_info(Pid,current_function)),
    ?line ok = gen_event:add_handler(my_dummy_handler, dummy1_h, [self()]),
    ?line [_,_] = gen_event:which_handlers(my_dummy_handler),
    ?line gen_event:notify(my_dummy_handler,hibernate),
    ?line receive after 1000 -> ok end,
    ?line {current_function,{erlang,hibernate,3}} = erlang:process_info(Pid,current_function),
    ?line gen_event:notify(my_dummy_handler,wakeup),
    ?line receive after 1000 -> ok end,
    ?line {current_function,{erlang,hibernate,3}} = erlang:process_info(Pid,current_function),
    ?line Pid ! wake,
    ?line receive after 1000 -> ok end,
    ?line true = ({current_function,{erlang,hibernate,3}} =/= 
		  erlang:process_info(Pid,current_function)),
    ?line Pid ! gnurf,
    ?line receive after 1000 -> ok end,
    ?line {current_function,{erlang,hibernate,3}} = erlang:process_info(Pid,current_function),
    ?line Pid ! sleep,
    ?line receive after 1000 -> ok end,
    ?line {current_function,{erlang,hibernate,3}} = erlang:process_info(Pid,current_function),
    ?line Pid ! wake,
    ?line receive after 1000 -> ok end,
    ?line true = ({current_function,{erlang,hibernate,3}} =/= 
		  erlang:process_info(Pid,current_function)),
    ?line ok = gen_event:stop(my_dummy_handler),
    ?line {ok,Pid2} = gen_event:start({local, my_dummy_handler}),
    ?line ok = gen_event:add_handler(my_dummy_handler, dummy_h, [self(),hibernate]),
    ?line receive after 1000 -> ok end,
    ?line {current_function,{erlang,hibernate,3}} = erlang:process_info(Pid2,current_function),
    ?line sys:suspend(my_dummy_handler),
    ?line receive after 1000 -> ok end,
    ?line {current_function,{erlang,hibernate,3}} = erlang:process_info(Pid2,current_function),
    ?line sys:resume(my_dummy_handler),
    ?line receive after 1000 -> ok end,
    ?line {current_function,{erlang,hibernate,3}} = erlang:process_info(Pid2,current_function),
    ?line Pid2 ! wake,
    ?line receive after 1000 -> ok end,
    ?line true = ({current_function,{erlang,hibernate,3}} =/= 
		  erlang:process_info(Pid2,current_function)),
   

    ?line ok = gen_event:stop(my_dummy_handler),

    ok.



add_handler(doc) -> [];
add_handler(suite) -> [];
add_handler(Config) when is_list(Config) ->
    ?line {ok,_} = gen_event:start({local, my_dummy_handler}),
    ?line {error, my_error} =
	gen_event:add_handler(my_dummy_handler, dummy_h, make_error),
    ?line [] = gen_event:which_handlers(my_dummy_handler),
    ?line ok = gen_event:add_handler(my_dummy_handler, dummy_h, [self()]),
    ?line [dummy_h] = gen_event:which_handlers(my_dummy_handler),

    ?line {error, my_error} =
	gen_event:add_handler(my_dummy_handler, {dummy_h, self()}, make_error),
    ?line [dummy_h] = gen_event:which_handlers(my_dummy_handler),
    ?line ok = gen_event:add_handler(my_dummy_handler, {dummy_h,self()},
				     [self()]),
    Self = self(),
    ?line [{dummy_h, Self}, dummy_h] =
	gen_event:which_handlers(my_dummy_handler),
    ?line ok = gen_event:stop(my_dummy_handler),
    ok.

add_sup_handler(doc) -> [];
add_sup_handler(suite) -> [];
add_sup_handler(Config) when is_list(Config) ->
    ?line {ok,Pid} = gen_event:start({local, my_dummy_handler}),
    ?line {error, my_error} =
	gen_event:add_sup_handler(my_dummy_handler, dummy_h, make_error),
    ?line [] = gen_event:which_handlers(my_dummy_handler),
    ?line ok = gen_event:add_sup_handler(my_dummy_handler, dummy_h, [self()]),
    ?line [dummy_h] = gen_event:which_handlers(my_dummy_handler),
    ?line exit(Pid, sup_died),
    ?t:sleep(1000),
    ?line [] = gen_event:which_handlers(my_dummy_handler),

    ?line ok = gen_event:add_sup_handler(my_dummy_handler, dummy_h, [self()]),
    ?line [dummy_h] = gen_event:which_handlers(my_dummy_handler),

    ?line {error, my_error} =
	gen_event:add_handler(my_dummy_handler, {dummy_h, self()}, make_error),
    ?line [dummy_h] = gen_event:which_handlers(my_dummy_handler),
    ?line ok = gen_event:add_sup_handler(my_dummy_handler, {dummy_h,self()},
					 [self()]),
    Self = self(),
    ?line [{dummy_h, Self}, dummy_h] =
	gen_event:which_handlers(my_dummy_handler),
    ?line ok = gen_event:stop(my_dummy_handler),

    ?line receive
	      {gen_event_EXIT, dummy_h, shutdown} ->
		  ok
	  after 1000 ->
		  ?t:fail({no,{gen_event_EXIT, dummy_h, shutdown}})
	  end,

    ?line receive
	      {gen_event_EXIT, {dummy_h,Self}, shutdown} ->
		  ok
	  after 1000 ->
		  ?t:fail({no,{gen_event_EXIT, {dummy_h,Self},
					shutdown}})
	  end,
    ok.

delete_handler(doc) -> [];
delete_handler(suite) -> [];
delete_handler(Config) when is_list(Config) ->
    ?line {ok,_} = gen_event:start({local, my_dummy_handler}),
    ?line ok = gen_event:add_handler(my_dummy_handler, dummy_h, [self()]),
    ?line {error, module_not_found} =
	gen_event:delete_handler(my_dummy_handler, duuuuuuuuumy, []),
    ?line return_hej =
	gen_event:delete_handler(my_dummy_handler, dummy_h, return_hej),
    ?line [] = gen_event:which_handlers(my_dummy_handler),
    ?line ok = gen_event:add_handler(my_dummy_handler, dummy_h, [self()]),
    ?line ok =
	gen_event:delete_handler(my_dummy_handler, dummy_h, []),
    ?line [] = gen_event:which_handlers(my_dummy_handler),

    ?line ok = gen_event:add_handler(my_dummy_handler, {dummy_h,1}, [self()]),
    ?line ok = gen_event:add_handler(my_dummy_handler, {dummy_h,2}, [self()]),
    ?line {error, module_not_found} =
	gen_event:delete_handler(my_dummy_handler, {duuuuuuuuumy,1}, []),
    ?line return_hej =
	gen_event:delete_handler(my_dummy_handler, {dummy_h,1}, return_hej),
    ?line return_hej =
	gen_event:delete_handler(my_dummy_handler, {dummy_h,2}, return_hej),
    ?line [] = gen_event:which_handlers(my_dummy_handler),
    ?line ok = gen_event:add_handler(my_dummy_handler, {dummy_h,2}, [self()]),
    ?line ok =
	gen_event:delete_handler(my_dummy_handler, {dummy_h,2}, []),
    ?line [] = gen_event:which_handlers(my_dummy_handler),

    ?line ok = gen_event:stop(my_dummy_handler),
    ok.

swap_handler(doc) -> [];
swap_handler(suite) -> [];
swap_handler(Config) when is_list(Config) ->
    ?line {ok,_} = gen_event:start({local, my_dummy_handler}),
    ?line ok = gen_event:add_handler(my_dummy_handler, dummy_h, [self()]),
    ?line {error, non_existing} =
	gen_event:swap_handler(my_dummy_handler, {faulty_h, swap},
			       {dummy1_h, []}),
    ?line ok =
	gen_event:swap_handler(my_dummy_handler, {dummy_h, swap},
			       {dummy1_h, swap}),
    ?line [dummy1_h] = gen_event:which_handlers(my_dummy_handler),

    ?line ok = gen_event:delete_handler(my_dummy_handler, dummy1_h, []),

    ?line ok = gen_event:add_handler(my_dummy_handler, {dummy_h,3}, [self()]),
    ?line {error, non_existing} =
	gen_event:swap_handler(my_dummy_handler, {faulty_h, swap},
			       {dummy1_h, []}),
    ?line ok =
	gen_event:swap_handler(my_dummy_handler, {{dummy_h,3}, swap},
			       {{dummy1_h,4}, swap}),
    ?line [{dummy1_h,4}] = gen_event:which_handlers(my_dummy_handler),

    ?line ok = gen_event:delete_handler(my_dummy_handler, {dummy1_h,4}, []),

    ?line ok = gen_event:stop(my_dummy_handler),
    ok.
	
swap_sup_handler(doc) -> [];
swap_sup_handler(suite) -> [];
swap_sup_handler(Config) when is_list(Config) ->
    ?line {ok,_} = gen_event:start({local, my_dummy_handler}),
    ?line ok = gen_event:add_sup_handler(my_dummy_handler, dummy_h, [self()]),
    ?line {error, non_existing} =
	gen_event:swap_handler(my_dummy_handler, {faulty_h, swap},
			       {dummy1_h, []}),
    ?line ok =
	gen_event:swap_handler(my_dummy_handler, {dummy_h, swap},
			       {dummy1_h, swap}),
    ?line [dummy1_h] = gen_event:which_handlers(my_dummy_handler),

    ?line ok = gen_event:delete_handler(my_dummy_handler, dummy1_h, []),
    ?line receive
	      {gen_event_EXIT, dummy1_h, normal} ->
		  ok
	  after 1000 ->
		  ?t:fail({no,{gen_event_EXIT, dummy1_h, normal}})
	  end,

    ?line ok = gen_event:add_sup_handler(my_dummy_handler, {dummy_h,3},
					 [self()]),
    ?line {error, non_existing} =
	gen_event:swap_sup_handler(my_dummy_handler, {faulty_h, swap},
				   {dummy1_h, []}),
    ?line ok =
	gen_event:swap_sup_handler(my_dummy_handler, {{dummy_h,3}, swap},
				   {{dummy1_h,4}, swap}),
    ?line [{dummy1_h,4}] = gen_event:which_handlers(my_dummy_handler),

    ?line ok = gen_event:delete_handler(my_dummy_handler, {dummy1_h,4}, []),
    ?line receive
	      {gen_event_EXIT, {dummy1_h,4}, normal} ->
		  ok
	  after 1000 ->
		  ?t:fail({no,{gen_event_EXIT, {dummy1_h,4}, normal}})
	  end,

    ?line ok = gen_event:stop(my_dummy_handler),
    ok.
	
notify(doc) -> [];
notify(suite) -> [];
notify(Config) when is_list(Config) ->
    ?line {ok,_} = gen_event:start({local, my_dummy_handler}),
    ?line ok = gen_event:add_handler(my_dummy_handler, dummy_h, [self()]),
    Event = {event, self()},
    ?line [dummy_h] = gen_event:which_handlers(my_dummy_handler),
    ?line ok = gen_event:notify(my_dummy_handler, Event),
    ?line receive
	      {dummy_h, Event} ->
		  ok
	  end,
    ?line ok = gen_event:notify(my_dummy_handler, {swap_event,dummy1_h,swap}),
    ?t:sleep(1000),
    ?line [dummy1_h] = gen_event:which_handlers(my_dummy_handler),
    ?line ok = gen_event:notify(my_dummy_handler, Event),
    ?line receive
	      {dummy1_h, Event} ->
		  ok
	  end,
    ?line ok = gen_event:notify(my_dummy_handler, delete_event),
    ?line receive
	      {dummy1_h, removed} ->
		  ok
	  end,
    ?line [] = gen_event:which_handlers(my_dummy_handler),
    ?line ok = gen_event:add_handler(my_dummy_handler, dummy_h, [self()]),

    ?line ok = gen_event:notify(my_dummy_handler, error_event),
    ?line receive
	      {dummy_h, returned_error} ->
		  ok
	  end,
    ?line [] = gen_event:which_handlers(my_dummy_handler),

    %% Handler with id, {Mod,Id}

    ?line ok = gen_event:add_handler(my_dummy_handler, {dummy_h,5}, [self()]),
    ?line [{dummy_h,5}] = gen_event:which_handlers(my_dummy_handler),
    ?line ok = gen_event:notify(my_dummy_handler, Event),
    ?line receive
	      {dummy_h, Event} ->
		  ok
	  end,
    ?line ok = gen_event:notify(my_dummy_handler,
				{swap_event, {dummy1_h, 9}, swap}),
    ?t:sleep(1000),
    ?line [{dummy1_h,9}] = gen_event:which_handlers(my_dummy_handler),
    ?line ok = gen_event:notify(my_dummy_handler, Event),
    ?line receive
	      {dummy1_h, Event} ->
		  ok
	  end,
    ?line ok = gen_event:notify(my_dummy_handler, delete_event),
    ?line receive
	      {dummy1_h, removed} ->
		  ok
	  end,
    ?line [] = gen_event:which_handlers(my_dummy_handler),
    ?line ok = gen_event:add_handler(my_dummy_handler, {dummy_h,a}, [self()]),

    ?line ok = gen_event:notify(my_dummy_handler, error_event),
    ?line receive
	      {dummy_h, returned_error} ->
		  ok
	  end,
    ?line [] = gen_event:which_handlers(my_dummy_handler),

    %% Supervised handler.

    ?line ok = gen_event:add_sup_handler(my_dummy_handler, dummy_h, [self()]),
    ?line [dummy_h] = gen_event:which_handlers(my_dummy_handler),
    ?line ok = gen_event:notify(my_dummy_handler, Event),
    ?line receive
	      {dummy_h, Event} ->
		  ok
	  end,

    ?line ok = gen_event:notify(my_dummy_handler, do_crash),
    ?line receive
	      {gen_event_EXIT, dummy_h, {'EXIT',_}} ->
		  ok
	  end,

    ?line ok = gen_event:add_sup_handler(my_dummy_handler, dummy_h, [self()]),
    ?line ok = gen_event:notify(my_dummy_handler, {swap_event,dummy1_h,swap}),
    ?t:sleep(1000),
    ?line [dummy1_h] = gen_event:which_handlers(my_dummy_handler),

    ?line ok = gen_event:notify(my_dummy_handler, do_crash),
    ?line receive
	      {gen_event_EXIT, dummy1_h, {'EXIT',_}} ->
		  ok
	  end,

    ?line ok = gen_event:add_sup_handler(my_dummy_handler, dummy_h, [self()]),
    ?line ok = gen_event:notify(my_dummy_handler, {swap_event,dummy1_h,swap}),
    ?t:sleep(1000),
    ?line [dummy1_h] = gen_event:which_handlers(my_dummy_handler),

    ?line ok = gen_event:notify(my_dummy_handler, delete_event),
    ?line receive
	      {dummy1_h, removed} ->
		  ok
	  end,

    ?line receive
	      {gen_event_EXIT, dummy1_h, normal} ->
		  ok
	  end,

    ?line [] = gen_event:which_handlers(my_dummy_handler),

    ?line ok = gen_event:stop(my_dummy_handler),
    ok.

sync_notify(doc) -> [];
sync_notify(suite) -> [];
sync_notify(Config) when is_list(Config) ->
    ?line {ok,_} = gen_event:start({local, my_dummy_handler}),
    ?line ok = gen_event:add_handler(my_dummy_handler, dummy_h, [self()]),
    Event = {event, self()},
    ?line [dummy_h] = gen_event:which_handlers(my_dummy_handler),
    ?line ok = gen_event:sync_notify(my_dummy_handler, Event),
    ?line receive
	      {dummy_h, Event} ->
		  ok
	  end,
    ?line ok = gen_event:sync_notify(my_dummy_handler,
				     {swap_event, dummy1_h, swap}),
    ?t:sleep(1000),
    ?line [dummy1_h] = gen_event:which_handlers(my_dummy_handler),
    ?line ok = gen_event:sync_notify(my_dummy_handler, Event),
    ?line receive
	      {dummy1_h, Event} ->
		  ok
	  end,
    ?line ok = gen_event:sync_notify(my_dummy_handler, delete_event),
    ?line receive
	      {dummy1_h, removed} ->
		  ok
	  end,
    ?line [] = gen_event:which_handlers(my_dummy_handler),
    ?line ok = gen_event:add_handler(my_dummy_handler, dummy_h, [self()]),

    ?line ok = gen_event:sync_notify(my_dummy_handler, error_event),
    ?line receive
	      {dummy_h, returned_error} ->
		  ok
	  end,
    ?line [] = gen_event:which_handlers(my_dummy_handler),

    %% Handler with id, {Mod,Id}

    ?line ok = gen_event:add_handler(my_dummy_handler, {dummy_h,5}, [self()]),
    ?line [{dummy_h,5}] = gen_event:which_handlers(my_dummy_handler),
    ?line ok = gen_event:sync_notify(my_dummy_handler, Event),
    ?line receive
	      {dummy_h, Event} ->
		  ok
	  end,
    ?line ok = gen_event:sync_notify(my_dummy_handler,
				     {swap_event, {dummy1_h, 9}, swap}),
    ?t:sleep(1000),
    ?line [{dummy1_h,9}] = gen_event:which_handlers(my_dummy_handler),
    ?line ok = gen_event:sync_notify(my_dummy_handler, Event),
    ?line receive
	      {dummy1_h, Event} ->
		  ok
	  end,
    ?line ok = gen_event:sync_notify(my_dummy_handler, delete_event),
    ?line receive
	      {dummy1_h, removed} ->
		  ok
	  end,
    ?line [] = gen_event:which_handlers(my_dummy_handler),
    ?line ok = gen_event:add_handler(my_dummy_handler, {dummy_h,a}, [self()]),

    ?line ok = gen_event:sync_notify(my_dummy_handler, error_event),
    ?line receive
	      {dummy_h, returned_error} ->
		  ok
	  end,
    ?line [] = gen_event:which_handlers(my_dummy_handler),

    %% Supervised handler.

    ?line ok = gen_event:add_sup_handler(my_dummy_handler, dummy_h, [self()]),
    ?line [dummy_h] = gen_event:which_handlers(my_dummy_handler),
    ?line ok = gen_event:sync_notify(my_dummy_handler, Event),
    ?line receive
	      {dummy_h, Event} ->
		  ok
	  end,

    ?line ok = gen_event:sync_notify(my_dummy_handler, do_crash),
    ?line receive
	      {gen_event_EXIT, dummy_h, {'EXIT',_}} ->
		  ok
	  end,

    ?line ok = gen_event:add_sup_handler(my_dummy_handler, dummy_h, [self()]),
    ?line ok = gen_event:sync_notify(my_dummy_handler,
				     {swap_event,dummy1_h,swap}),
    ?t:sleep(1000),
    ?line [dummy1_h] = gen_event:which_handlers(my_dummy_handler),

    ?line ok = gen_event:sync_notify(my_dummy_handler, do_crash),
    ?line receive
	      {gen_event_EXIT, dummy1_h, {'EXIT',_}} ->
		  ok
	  end,

    ?line ok = gen_event:add_sup_handler(my_dummy_handler, dummy_h, [self()]),
    ?line ok = gen_event:sync_notify(my_dummy_handler,
				     {swap_event,dummy1_h,swap}),
    ?t:sleep(1000),
    ?line [dummy1_h] = gen_event:which_handlers(my_dummy_handler),

    ?line ok = gen_event:sync_notify(my_dummy_handler, delete_event),
    ?line receive
	      {dummy1_h, removed} ->
		  ok
	  end,

    ?line receive
	      {gen_event_EXIT, dummy1_h, normal} ->
		  ok
	  end,

    ?line [] = gen_event:which_handlers(my_dummy_handler),

    ?line ok = gen_event:stop(my_dummy_handler),
    ok.

call(doc) -> [];
call(suite) -> [];
call(Config) when is_list(Config) ->
    ?line {ok,_} = gen_event:start({local, my_dummy_handler}),
    ?line ok = gen_event:add_handler(my_dummy_handler, dummy_h, [self()]),
    ?line ok = gen_event:add_handler(my_dummy_handler, {dummy_h, 1}, [self()]),
    ?line [{dummy_h, 1}, dummy_h] = gen_event:which_handlers(my_dummy_handler),
    ?line {'EXIT',_} = (catch gen_event:call(non_exist, dummy_h, hejsan)),
    ?line {error, bad_module} =
	gen_event:call(my_dummy_handler, bad_h, hejsan),
    ?line {ok, hejhopp} = gen_event:call(my_dummy_handler, dummy_h, hejsan),
    ?line {ok, hejhopp} = gen_event:call(my_dummy_handler, {dummy_h, 1},
					 hejsan),
    ?line {ok, hejhopp} = gen_event:call(my_dummy_handler, dummy_h, hejsan,
					 10000),
    ?line {'EXIT', {timeout, _}} =
	(catch gen_event:call(my_dummy_handler, dummy_h, hejsan, 0)),
    flush(),
    ?line ok = gen_event:delete_handler(my_dummy_handler, {dummy_h, 1}, []),
    ?line {ok, swapped} = gen_event:call(my_dummy_handler, dummy_h,
					 {swap_call,dummy1_h,swap}),
    ?line [dummy1_h] = gen_event:which_handlers(my_dummy_handler),
    ?line {error, bad_module} =
	gen_event:call(my_dummy_handler, dummy_h, hejsan),
    ?line ok = gen_event:call(my_dummy_handler, dummy1_h, delete_call),
    ?line receive
	      {dummy1_h, removed} ->
		  ok
	  end,
    ?line [] = gen_event:which_handlers(my_dummy_handler),
    ?line ok = gen_event:add_handler(my_dummy_handler, dummy_h, [self()]),

    ?line {error, {return, faulty}} =
	gen_event:call(my_dummy_handler, dummy_h, error_call),
    ?line receive
	      {dummy_h, returned_error} ->
		  ok
	  end,
    ?line [] = gen_event:which_handlers(my_dummy_handler),
    ?line ok = gen_event:add_handler(my_dummy_handler, dummy_h, [self()]),

    ?line {error, {'EXIT', _}} =
	gen_event:call(my_dummy_handler, dummy_h, exit_call),

    ?line [] = gen_event:which_handlers(my_dummy_handler),

    %% Handler with id, {Mod,Id}

    ?line ok = gen_event:add_handler(my_dummy_handler, {dummy_h,1}, [self()]),
    ?line [{dummy_h,1}] = gen_event:which_handlers(my_dummy_handler),
    ?line {error, bad_module} =
	gen_event:call(my_dummy_handler, bad_h, hejsan),
    ?line {ok, hejhopp} = gen_event:call(my_dummy_handler, {dummy_h,1},
					 hejsan),
    ?line {ok, swapped} = gen_event:call(my_dummy_handler, {dummy_h,1},
					 {swap_call,{dummy1_h,2},swap}),
    ?line [{dummy1_h,2}] = gen_event:which_handlers(my_dummy_handler),
    ?line {error, bad_module} =
	gen_event:call(my_dummy_handler, dummy_h, hejsan),
    ?line ok = gen_event:call(my_dummy_handler, {dummy1_h,2}, delete_call),
    ?line receive
	      {dummy1_h, removed} ->
		  ok
	  end,
    ?line [] = gen_event:which_handlers(my_dummy_handler),
    ?line ok = gen_event:add_handler(my_dummy_handler, {dummy_h,3}, [self()]),

    ?line {error, {return, faulty}} =
	gen_event:call(my_dummy_handler, {dummy_h,3}, error_call),
    ?line receive
	      {dummy_h, returned_error} ->
		  ok
	  end,
    ?line [] = gen_event:which_handlers(my_dummy_handler),
    ?line ok = gen_event:add_handler(my_dummy_handler, {dummy_h,4}, [self()]),

    ?line {error, {'EXIT', _}} =
	gen_event:call(my_dummy_handler, {dummy_h,4}, exit_call),

    ?line [] = gen_event:which_handlers(my_dummy_handler),

    %% Supervised handler.

    ?line ok = gen_event:add_sup_handler(my_dummy_handler, dummy_h, [self()]),
    ?line [dummy_h] = gen_event:which_handlers(my_dummy_handler),
    ?line {error, bad_module} =
	gen_event:call(my_dummy_handler, bad_h, hejsan),
    ?line {ok, hejhopp} = gen_event:call(my_dummy_handler, dummy_h, hejsan),
    ?line {ok, swapped} = gen_event:call(my_dummy_handler, dummy_h,
					 {swap_call,dummy1_h,swap}),
    ?line [dummy1_h] = gen_event:which_handlers(my_dummy_handler),
    ?line {error, bad_module} =
	gen_event:call(my_dummy_handler, dummy_h, hejsan),
    ?line ok = gen_event:call(my_dummy_handler, dummy1_h, delete_call),
    ?line receive
	      {dummy1_h, removed} ->
		  ok
	  end,

    ?line receive
	      {gen_event_EXIT, dummy1_h, normal} ->
		  ok
	  end,

    ?line [] = gen_event:which_handlers(my_dummy_handler),
    ?line ok = gen_event:add_sup_handler(my_dummy_handler, dummy_h, [self()]),

    ?line {error, {return, faulty}} =
	gen_event:call(my_dummy_handler, dummy_h, error_call),
    ?line receive
	      {dummy_h, returned_error} ->
		  ok
	  end,

    ?line receive
	      {gen_event_EXIT, dummy_h, {return,faulty}} ->
		  ok
	  after 1000 ->
		  ?t:fail({no, {gen_event_EXIT, dummy_h, {return,faulty}}})
	  end,

    ?line [] = gen_event:which_handlers(my_dummy_handler),
    ?line ok = gen_event:add_sup_handler(my_dummy_handler, dummy_h, [self()]),

    ?line {error, {'EXIT', _}} =
	gen_event:call(my_dummy_handler, dummy_h, exit_call),

    ?line receive
	      {gen_event_EXIT, dummy_h, {'EXIT',_}} ->
		  ok
	  after 1000 ->
		  ?t:fail({no, {gen_event_EXIT, dummy_h, {'EXIT','_'}}})
	  end,

    ?line [] = gen_event:which_handlers(my_dummy_handler),

    ?line ok = gen_event:stop(my_dummy_handler),
    ok.

flush() ->
    receive _ -> flush() after 0 -> ok end.

info(doc) -> [];
info(suite) -> [];
info(Config) when is_list(Config) ->
    ?line {ok,_} = gen_event:start({local, my_dummy_handler}),
    ?line ok = gen_event:add_handler(my_dummy_handler, dummy_h, [self()]),
    Info = {info, self()},
    ?line [dummy_h] = gen_event:which_handlers(my_dummy_handler),
    ?line my_dummy_handler ! Info,
    ?line receive
	      {dummy_h, Info} ->
		  ok
	  end,
    ?line my_dummy_handler ! {swap_info,dummy1_h,swap},
    ?t:sleep(1000),
    ?line [dummy1_h] = gen_event:which_handlers(my_dummy_handler),
    ?line my_dummy_handler ! Info,
    ?line receive
	      {dummy1_h, Info} ->
		  ok
	  end,
    ?line my_dummy_handler ! delete_info,
    ?line receive
	      {dummy1_h, removed} ->
		  ok
	  end,
    ?line [] = gen_event:which_handlers(my_dummy_handler),
    ?line ok = gen_event:add_handler(my_dummy_handler, dummy_h, [self()]),

    ?line my_dummy_handler ! error_info,
    ?line receive
	      {dummy_h, returned_error} ->
		  ok
	  end,
    ?line [] = gen_event:which_handlers(my_dummy_handler),

    %% Handler with id, {Mod,Id}

    ?line ok = gen_event:add_handler(my_dummy_handler, {dummy_h,1}, [self()]),
    ?line [{dummy_h,1}] = gen_event:which_handlers(my_dummy_handler),
    ?line my_dummy_handler ! Info,
    ?line receive
	      {dummy_h, Info} ->
		  ok
	  end,
    ?line my_dummy_handler ! {swap_info,{dummy1_h,2},swap},
    ?t:sleep(1000),
    ?line [{dummy1_h,2}] = gen_event:which_handlers(my_dummy_handler),
    ?line my_dummy_handler ! Info,
    ?line receive
	      {dummy1_h, Info} ->
		  ok
	  end,
    ?line my_dummy_handler ! delete_info,
    ?line receive
	      {dummy1_h, removed} ->
		  ok
	  end,
    ?line [] = gen_event:which_handlers(my_dummy_handler),
    ?line ok = gen_event:add_handler(my_dummy_handler, {dummy_h,3}, [self()]),

    ?line my_dummy_handler ! error_info,
    ?line receive
	      {dummy_h, returned_error} ->
		  ok
	  end,
    ?line [] = gen_event:which_handlers(my_dummy_handler),

    %% Supervised handler

    ?line ok = gen_event:add_sup_handler(my_dummy_handler, dummy_h, [self()]),
    ?line [dummy_h] = gen_event:which_handlers(my_dummy_handler),
    ?line my_dummy_handler ! Info,
    ?line receive
	      {dummy_h, Info} ->
		  ok
	  end,
    ?line my_dummy_handler ! {swap_info,dummy1_h,swap},
    ?t:sleep(1000),
    ?line [dummy1_h] = gen_event:which_handlers(my_dummy_handler),
    ?line my_dummy_handler ! Info,
    ?line receive
	      {dummy1_h, Info} ->
		  ok
	  end,
    ?line my_dummy_handler ! delete_info,
    ?line receive
	      {dummy1_h, removed} ->
		  ok
	  end,

    ?line receive
	      {gen_event_EXIT, dummy1_h, normal} ->
		  ok
	  after 1000 ->
		  ?t:fail({no, {gen_event_EXIT, dummy1_h, normal}})
	  end,

    ?line [] = gen_event:which_handlers(my_dummy_handler),

    ?line ok = gen_event:add_sup_handler(my_dummy_handler, dummy_h, [self()]),

    ?line my_dummy_handler ! error_info,
    ?line receive
	      {dummy_h, returned_error} ->
		  ok
	  end,

    ?line receive
	      {gen_event_EXIT, dummy_h, {return,faulty}} ->
		  ok
	  after 1000 ->
		  ?t:fail({no, {gen_event_EXIT, dummy_h, {return,faulty}}})
	  end,

    ?line ok = gen_event:add_sup_handler(my_dummy_handler, dummy_h, [self()]),
    ?line my_dummy_handler ! do_crash,

    ?line receive
	      {gen_event_EXIT, dummy_h, {'EXIT',_}} ->
		  ok
	  after 1000 ->
		  ?t:fail({no, {gen_event_EXIT, dummy_h, {'EXIT','_'}}})
	  end,

    ?line [] = gen_event:which_handlers(my_dummy_handler),

    ?line ok = gen_event:stop(my_dummy_handler),
    ok.

call_format_status(suite) ->
    [];
call_format_status(doc) ->
    ["Test that sys:get_status/1,2 calls format_status/2"];
call_format_status(Config) when is_list(Config) ->
    ?line {ok, Pid} = gen_event:start({local, my_dummy_handler}),
    %% State here intentionally differs from what we expect from format_status
    State = self(),
    FmtState = "dummy1_h handler state",
    ?line ok = gen_event:add_handler(my_dummy_handler, dummy1_h, [State]),
    ?line Status1 = sys:get_status(Pid),
    ?line Status2 = sys:get_status(Pid, 5000),
    ?line ok = gen_event:stop(Pid),
    ?line {status, Pid, _, [_, _, Pid, [], Data1]} = Status1,
    ?line HandlerInfo1 = proplists:get_value(items, Data1),
    ?line {"Installed handlers", [{_,dummy1_h,_,FmtState,_}]} = HandlerInfo1,
    ?line {status, Pid, _, [_, _, Pid, [], Data2]} = Status2,
    ?line HandlerInfo2 = proplists:get_value(items, Data2),
    ?line {"Installed handlers", [{_,dummy1_h,_,FmtState,_}]} = HandlerInfo2,
    ok.

call_format_status_anon(suite) ->
    [];
call_format_status_anon(doc) ->
    ["Test that sys:get_status/1,2 calls format_status/2 for anonymous gen_event processes"];
call_format_status_anon(Config) when is_list(Config) ->
    ?line {ok, Pid} = gen_event:start(),
    %% The 'Name' of the gen_event process will be a pid() here, so
    %% the next line will crash if format_status can't string-ify pids.
    ?line Status1 = sys:get_status(Pid),
    ?line ok = gen_event:stop(Pid),
    Header = "Status for event handler " ++  pid_to_list(Pid),
    ?line {status, Pid, _, [_, _, Pid, [], Data1]} = Status1,
    ?line Header = proplists:get_value(header, Data1),
    ok.


error_format_status(suite) ->
    [];
error_format_status(doc) ->
    ["Test that a handler error calls format_status/2"];
error_format_status(Config) when is_list(Config) ->
    ?line error_logger_forwarder:register(),
    OldFl = process_flag(trap_exit, true),
    State = self(),
    ?line {ok, Pid} = gen_event:start({local, my_dummy_handler}),
    ?line ok = gen_event:add_sup_handler(my_dummy_handler, dummy1_h, [State]),
    ?line ok = gen_event:notify(my_dummy_handler, do_crash),
    ?line receive
	      {gen_event_EXIT,dummy1_h,{'EXIT',_}} -> ok
	  after 5000 ->
		  ?t:fail(exit_gen_event)
	  end,
    FmtState = "dummy1_h handler state",
    receive
	{error,_GroupLeader, {Pid,
			      "** gen_event handler"++_,
			      [dummy1_h,my_dummy_handler,do_crash,
			       FmtState, _]}} ->
	    ok;
	Other ->
	    ?line io:format("Unexpected: ~p", [Other]),
	    ?line ?t:fail()
    end,
    ?t:messages_get(),
    ?line ok = gen_event:stop(Pid),
    process_flag(trap_exit, OldFl),
    ok.<|MERGE_RESOLUTION|>--- conflicted
+++ resolved
@@ -28,12 +28,11 @@
 	 call_format_status/1, call_format_status_anon/1,
          error_format_status/1]).
 
-<<<<<<< HEAD
 suite() -> [{ct_hooks,[ts_install_cth]}].
 
 all() -> 
     [start, {group, test_all}, hibernate,
-     call_format_status, error_format_status].
+     call_format_status, call_format_status_anon, error_format_status].
 
 groups() -> 
     [{test_all, [],
@@ -53,11 +52,6 @@
 end_per_group(_GroupName, Config) ->
     Config.
 
-=======
-all(suite) -> {req, [stdlib], [start, test_all, hibernate,
-			       call_format_status, call_format_status_anon,
-                               error_format_status]}.
->>>>>>> 95ed86fc
 
 %% --------------------------------------
 %% Start an event manager.
