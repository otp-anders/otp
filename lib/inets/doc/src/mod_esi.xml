--- conflicted
+++ resolved
@@ -61,11 +61,7 @@
 	<tag><c>{server_port, integer()}</c></tag>
 	<item><p>Servers port number.</p></item>
 	
-<<<<<<< HEAD
-	<tag><c>{request_method, "GET | "PUT" | "DELETE | "POST" | "PATCH"}</c></tag>
-=======
 	<tag><c>{request_method, "GET | "PUT" | "DELETE" | "POST" | "PATCH"}</c></tag>
->>>>>>> 020d38d4
 	<item><p>HTTP request method.</p></item>
 		
 	<tag><c>{remote_adress, inet:ip_address()} </c></tag>
