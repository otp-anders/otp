--- conflicted
+++ resolved
@@ -52,8 +52,7 @@
 %% Suite definition
 %%------------------------------------------------------------------------------
 
-suite() -> [{ct_hooks, [ts_install_cth]},
-	    {timetrap,{minutes,60}}].
+suite() -> [{ct_hooks, [ts_install_cth]}].
 
 all() ->
     [{group, parallel},
@@ -243,15 +242,11 @@
     ok = filelib:ensure_dir(filename:join([CaseDir, dummy_file])),
     true = code:add_patha(CaseDir),
 
-<<<<<<< HEAD
     Dog = case Func of
               testX420 -> ct:timetrap({minutes, 90});
               _        -> ct:timetrap({minutes, 60})
           end,
     [{case_dir, CaseDir}, {watchdog, Dog}|Config].
-=======
-    [{case_dir, CaseDir}|Config].
->>>>>>> 045319da
 
 end_per_testcase(_Func, Config) ->
     code:del_path(?config(case_dir, Config)).
