--- conflicted
+++ resolved
@@ -307,13 +307,8 @@
     ok = ssh_connection:shell(ConnectionRef,ChannelId0),
 
     receive
-<<<<<<< HEAD
-    {ssh_cm, ConnectionRef, {data, _ChannelId, 0, <<"Enter command\r\n">>}} ->
-        ok
-=======
 	{ssh_cm,ConnectionRef, {data, ChannelId0, 0, <<"Enter command\r\n">>}} ->
 	    ok
->>>>>>> ee24a87a
     after 5000 ->
 	    ct:fail("CLI Timeout")
     end,
