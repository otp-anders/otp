--- conflicted
+++ resolved
@@ -415,7 +415,6 @@
 						      max = Max0}, 
 			  Ssh0=#ssh{opts=Opts}) when Min0=<NBits, NBits=<Max0 ->
     %% server
-<<<<<<< HEAD
     {Min, Max} = adjust_gex_min_max(Min0, Max0, Opts),
     case public_key:dh_gex_group(Min, NBits, Max,
 				 proplists:get_value(dh_gex_groups,Opts)) of
@@ -433,15 +432,6 @@
 		     description = "No possible diffie-hellman-group-exchange group found", 
 		     language = ""})
     end;
-=======
-    {G, P} = dh_gex_group(Min, NBits, Max, proplists:get_value(dh_gex_groups,Opts)),
-    {Public, Private} = generate_key(dh, [P,G]),
-    {SshPacket, Ssh} = 
-	ssh_packet(#ssh_msg_kex_dh_gex_group{p = P, g = G}, Ssh0),
-    {ok, SshPacket, 
-     Ssh#ssh{keyex_key = {{Private, Public}, {G, P}},
-	     keyex_info = {Min, Max, NBits}
-	    }};
 
 handle_kex_dh_gex_request(#ssh_msg_kex_dh_gex_request_old{n = NBits}, 
 			  Ssh0=#ssh{opts=Opts}) ->
@@ -457,17 +447,25 @@
     %% Further, it says that "Servers and clients SHOULD support groups
     %% with a modulus length of k bits, where 1024 <= k <= 8192."
     %%
-    Min = NBits,
-    Max = 8192,
-    {G, P} = dh_gex_group(Min, NBits, Max, proplists:get_value(dh_gex_groups,Opts)),
-    {Public, Private} = generate_key(dh, [P,G]),
-    {SshPacket, Ssh} = 
-	ssh_packet(#ssh_msg_kex_dh_gex_group{p = P, g = G}, Ssh0),
-    {ok, SshPacket, 
-     Ssh#ssh{keyex_key = {{Private, Public}, {G, P}},
-	     keyex_info = {-1, -1, NBits} % flag for kex_h hash calc
-	    }};
->>>>>>> c24a4bf8
+    Min0 = NBits,
+    Max0 = 8192,
+    {Min, Max} = adjust_gex_min_max(Min0, Max0, Opts),
+    case public_key:dh_gex_group(Min, NBits, Max,
+				 proplists:get_value(dh_gex_groups,Opts)) of
+	{ok, {_Sz, {G,P}}} ->
+	    {Public, Private} = generate_key(dh, [P,G]),
+	    {SshPacket, Ssh} = 
+		ssh_packet(#ssh_msg_kex_dh_gex_group{p = P, g = G}, Ssh0),
+	    {ok, SshPacket, 
+	     Ssh#ssh{keyex_key = {{Private, Public}, {G, P}},
+		     keyex_info = {-1, -1, NBits} % flag for kex_h hash calc
+		    }};
+	{error,_} ->
+	    throw(#ssh_msg_disconnect{
+		     code = ?SSH_DISCONNECT_PROTOCOL_ERROR,
+		     description = "No possible diffie-hellman-group-exchange group found", 
+		     language = ""})
+    end;
 
 handle_kex_dh_gex_request(_, _) ->
   throw({{error,bad_ssh_msg_kex_dh_gex_request},
@@ -1607,14 +1605,11 @@
     crypto:hash(sha(Curve), L).
 
 kex_h(SSH, Key, Min, NBits, Max, Prime, Gen, E, F, K) ->
+    KeyBin = public_key:ssh_encode(Key, ssh2_pubkey),
     L = if Min==-1; Max==-1 ->
-<<<<<<< HEAD
-		KeyBin = public_key:ssh_encode(Key, ssh2_pubkey),
-=======
 		%% flag from 'ssh_msg_kex_dh_gex_request_old'
 		%% It was like this before that message was supported,
 		%% why?
->>>>>>> c24a4bf8
 		Ts = [string,string,binary,binary,binary,
 		      uint32,
 		      mpint,mpint,mpint,mpint,mpint],
@@ -1623,7 +1618,6 @@
 				 KeyBin, NBits, Prime, Gen, E,F,K],
 				Ts);
 	   true ->
-		KeyBin = public_key:ssh_encode(Key, ssh2_pubkey),
 		Ts = [string,string,binary,binary,binary,
 		      uint32,uint32,uint32,
 		      mpint,mpint,mpint,mpint,mpint],
@@ -1674,39 +1668,10 @@
 %%
 %%%%%%%%%%%%%%%%%%%%%%%%%%%%%%%%%%%%%%%%%%%%%%%%%%%%%%%%%%%%%%%%%%%%%%%%%%%%%%
 
-<<<<<<< HEAD
 dh_group('diffie-hellman-group1-sha1') ->  ?dh_group1;
 dh_group('diffie-hellman-group14-sha1') -> ?dh_group14.
 
 %%%----------------------------------------------------------------
-=======
-dh_group('diffie-hellman-group1-sha1') ->  element(2, ?dh_group1);
-dh_group('diffie-hellman-group14-sha1') -> element(2, ?dh_group14).
-
-dh_gex_default_groups() -> ?dh_default_groups.
-
-
-dh_gex_group(Min, N, Max, undefined) ->
-    dh_gex_group(Min, N, Max, dh_gex_default_groups());
-dh_gex_group(Min, N, Max, Groups) ->
-    %% Try to find an exact match. If not an exact match, select the first found.
-    case lists:keyfind(N, 1, Groups) of
-	{N,Grp} -> 
-	    Grp;
-	false -> 
-	    case lists:dropwhile(fun({I,_}) -> I < Min-1 orelse I > Max+1 end,
-				 Groups) of
-		[{_,Grp}|_] ->
-		    Grp;
-		[] ->
-		    throw(#ssh_msg_disconnect{
-			     code = ?SSH_DISCONNECT_PROTOCOL_ERROR,
-			     description = "No possible diffie-hellman-group-exchange group found", 
-			     language = ""})
-	    end
-    end.
-
->>>>>>> c24a4bf8
 generate_key(Algorithm, Args) ->
     {Public,Private} = crypto:generate_key(Algorithm, Args),
     {crypto:bytes_to_integer(Public), crypto:bytes_to_integer(Private)}.
