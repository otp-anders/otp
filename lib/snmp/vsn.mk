#-*-makefile-*-   ; force emacs to enter makefile-mode

# %CopyrightBegin%
#
# Copyright Ericsson AB 1997-2012. All Rights Reserved.
#
# The contents of this file are subject to the Erlang Public License,
# Version 1.1, (the "License"); you may not use this file except in
# compliance with the License. You should have received a copy of the
# Erlang Public License along with this software. If not, it can be
# retrieved online at http://www.erlang.org/.
#
# Software distributed under the License is distributed on an "AS IS"
# basis, WITHOUT WARRANTY OF ANY KIND, either express or implied. See
# the License for the specific language governing rights and limitations
# under the License.
#
# %CopyrightEnd%

APPLICATION = snmp
<<<<<<< HEAD
SNMP_VSN = 4.22
PRE_VSN  =
APP_VSN  = "$(APPLICATION)-$(SNMP_VSN)$(PRE_VSN)"
=======
SNMP_VSN    = 4.22
PRE_VSN     =
APP_VSN     = "$(APPLICATION)-$(SNMP_VSN)$(PRE_VSN)"
>>>>>>> 12e0e58d
<|MERGE_RESOLUTION|>--- conflicted
+++ resolved
@@ -18,12 +18,6 @@
 # %CopyrightEnd%
 
 APPLICATION = snmp
-<<<<<<< HEAD
-SNMP_VSN = 4.22
-PRE_VSN  =
-APP_VSN  = "$(APPLICATION)-$(SNMP_VSN)$(PRE_VSN)"
-=======
 SNMP_VSN    = 4.22
 PRE_VSN     =
-APP_VSN     = "$(APPLICATION)-$(SNMP_VSN)$(PRE_VSN)"
->>>>>>> 12e0e58d
+APP_VSN     = "$(APPLICATION)-$(SNMP_VSN)$(PRE_VSN)"