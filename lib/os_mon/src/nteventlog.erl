%%
%% %CopyrightBegin%
%% 
%% Copyright Ericsson AB 1998-2013. All Rights Reserved.
%% 
%% The contents of this file are subject to the Erlang Public License,
%% Version 1.1, (the "License"); you may not use this file except in
%% compliance with the License. You should have received a copy of the
%% Erlang Public License along with this software. If not, it can be
%% retrieved online at http://www.erlang.org/.
%% 
%% Software distributed under the License is distributed on an "AS IS"
%% basis, WITHOUT WARRANTY OF ANY KIND, either express or implied. See
%% the License for the specific language governing rights and limitations
%% under the License.
%% 
%% %CopyrightEnd%
%%
-module(nteventlog).
-behaviour(gen_server).

%% API
-export([start_link/2, start/2, stop/0]).

%% gen_server callbacks
-export([init/1, handle_call/3, handle_cast/2, handle_info/2,
	 terminate/2, code_change/3]).

-record(state, {port, mfa}).

%%----------------------------------------------------------------------
%% API
%%----------------------------------------------------------------------

start_link(Ident, MFA) ->
    gen_server:start_link({local, nteventlog}, nteventlog,
			  [Ident, MFA], []).

start(Ident, MFA) ->
    gen_server:start({local, nteventlog}, nteventlog, [Ident, MFA], []).

stop() ->
    gen_server:call(nteventlog, stop).

%%----------------------------------------------------------------------
%% gen_server callbacks
%%----------------------------------------------------------------------

init([Identifier,MFA0]) ->
    process_flag(trap_exit, true),
    process_flag(priority, low),

    Port = case os:type() of
	       {win32, _OSname} -> start_portprogram(Identifier);
	       OS -> exit({unsupported_os, OS})
	   end,

    %% If we're using os_sup:error_report/2,
    %% the setting of os_sup_errortag should be used as argument
    MFA = case MFA0 of
	      {os_sup, error_report, [_Tag]} ->
		  Tag = os_mon:get_env(os_sup, os_sup_errortag),
		  {os_sup, error_report, [Tag]};
	      _ ->
		  MFA0
	  end,

    {ok, #state{port=Port, mfa=MFA}}.

handle_call(stop, _From, State) ->
    {stop, normal, stopped, State}.

handle_cast(_Msg, State) ->
    {noreply, State}.

handle_info({_Port, {data, Data}}, #state{mfa={M,F,A}} = State) ->
    T = parse_log(Data),
    apply(M, F, [T | A]),
    State#state.port ! {self(), {command, "A"}},
    {noreply, State};
handle_info({'EXIT', _Port, Reason}, State) ->
    {stop, {port_died, Reason}, State#state{port=not_used}};
handle_info(_Info, State) ->
    {noreply, State}.

terminate(_Reason, State) ->
    case State#state.port of
	not_used -> ignore;
	Port ->
	    port_close(Port)
    end,
    ok.

%% os_mon-2.0
%% For live downgrade to/upgrade from os_mon-1.8[.1]
code_change(Vsn, PrevState, "1.8") ->
    case Vsn of

	%% Downgrade from this version
	{down, _Vsn} ->
	    process_flag(trap_exit, false),

	    %% Downgrade to old State tuple
	    State = {PrevState#state.port, PrevState#state.mfa},
	    {ok, State};

	%% Upgrade to this version
	_Vsn ->
	    process_flag(trap_exit, true),

	    %% Upgrade to this state record
	    {Port, MFA} = PrevState,
	    State = #state{port=Port, mfa=MFA},
	    {ok, State}
    end;
code_change(_OldVsn, State, _Extra) ->
    {ok, State}.

%%----------------------------------------------------------------------
%% Internal functions
%%----------------------------------------------------------------------

start_portprogram(Identifier) ->
<<<<<<< HEAD
    Command = "\"" ++ filename:join([code:priv_dir(os_mon),"bin","nteventlog.exe"]) ++
=======
    Command =
	"\"" ++ filename:join([code:priv_dir(os_mon),"bin","nteventlog.exe"]) ++
>>>>>>> dd850c00
	"\" " ++ make_list(Identifier),
    open_port({spawn,Command},[{packet,2}]).

make_list(X) when is_atom(X) ->
    atom_to_list(X);
make_list(X) ->
    X.

holl_len([$H | Rest], Sum) ->
    {Sum, Rest};
holl_len([ N | Rest], Sum) ->
    NN = N - $0,
    holl_len(Rest, Sum * 10 + NN).
holl_len(L) ->
    holl_len(L,0).

splitlist(L,N) ->
    {lists:sublist(L,N),lists:nthtail(N,L)}. 

hollerith(Str) ->
    {Len, Rest} = holl_len(Str),
    splitlist(Rest,Len).

holl_time(Str) ->
    {Holl,Rest} = hollerith(Str),
    Rev = lists:reverse(Holl),
    B = list_to_integer(lists:reverse(lists:sublist(Rev,6))),
    A = list_to_integer(lists:reverse(lists:nthtail(6,Rev))),
    {{A,B,0},Rest}.

parse_log(Str) ->
    {Time, Rest1} = holl_time(Str),
    {Category,Rest2} = hollerith(Rest1),
    {Facility,Rest3} = hollerith(Rest2),
    {Severity,Rest4} = hollerith(Rest3),
    {Message,_} = hollerith(Rest4),
    {Time,Category,Facility,Severity,Message}.<|MERGE_RESOLUTION|>--- conflicted
+++ resolved
@@ -121,12 +121,8 @@
 %%----------------------------------------------------------------------
 
 start_portprogram(Identifier) ->
-<<<<<<< HEAD
-    Command = "\"" ++ filename:join([code:priv_dir(os_mon),"bin","nteventlog.exe"]) ++
-=======
     Command =
 	"\"" ++ filename:join([code:priv_dir(os_mon),"bin","nteventlog.exe"]) ++
->>>>>>> dd850c00
 	"\" " ++ make_list(Identifier),
     open_port({spawn,Command},[{packet,2}]).
 
